--- conflicted
+++ resolved
@@ -51,18 +51,10 @@
         with:
           username: ${{ env.DOCKER_USERNAME }}
           password: ${{ env.DOCKER_PASSWORD }}
-<<<<<<< HEAD
           tags: 'perf-experimental'
           # load: ${{ github.event_name == 'pull_request' }}
           # push: ${{ github.event_name == 'push' }}
           load: false
           push: true
-          platforms: 'linux/amd64'
-          # platforms: 'linux/arm64/v8,linux/arm/v7,linux/amd64'
-=======
-          tags: 'experimental'
-          load: ${{ github.event_name == 'pull_request' }}
-          push: ${{ github.event_name == 'push' }}
           archs: 'amd64'
->>>>>>> 74e867aa
           discord-webhook: ${{ secrets.DISCORD_WEBHOOK }}