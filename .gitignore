--- conflicted
+++ resolved
@@ -44,37 +44,11 @@
 *.sqlite*
 *prisma.rs*
 
-<<<<<<< HEAD
 # Moon
 .moon/cache
 .moon/dts
 .moon/docker
-=======
-core/integration-tests/.*
-
-# os
-.DS_Store
-
-# editors / idea
-.idea
-
-.next
-
-# Local Netlify folder
-.netlify
-
-# vercel
-.vercel
-
-# typescript
-*.tsbuildinfo
-
-_next
-
-docker-compose.yaml
-server_old
 
 # nix
 .envrc
-.direnv
->>>>>>> f8e3dfcd
+.direnv