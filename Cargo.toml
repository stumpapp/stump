--- conflicted
+++ resolved
@@ -12,12 +12,8 @@
 rust-version = "1.81.0"
 
 [workspace.dependencies]
-<<<<<<< HEAD
+alphanumeric-sort = "1.5.3"
 async-trait = "0.1.85"
-=======
-alphanumeric-sort = "1.5.3"
-async-trait = "0.1.81"
->>>>>>> f17e2453
 async-stream = "0.3.5"
 base64 = "0.22.1"
 bcrypt = "0.15.1"
