[workspace]
resolver = "2"
members = [
  "apps/desktop/src-tauri", 
  "apps/server",
  "core", 
  "crates/*", 
]

[workspace.package]
version = "0.0.0"
rust-version = "1.72.1"

[workspace.dependencies]
async-trait = "0.1.74"
async-stream = "0.3.5"
bcrypt = "0.15.0"
<<<<<<< HEAD
futures = "0.3.30"
futures-util = "0.3.30"
prisma-client-rust = { git = "https://github.com/Brendonovich/prisma-client-rust.git", tag = "0.6.10", features = [
=======
prisma-client-rust = { git = "https://github.com/Brendonovich/prisma-client-rust.git", tag = "0.6.11", features = [
>>>>>>> 7b6c7292
  "sqlite-create-many",
  "migrations",
  "sqlite",
  "mocking"
], default-features = false }
prisma-client-rust-cli = { git = "https://github.com/Brendonovich/prisma-client-rust.git", tag = "0.6.11", features = [
  "sqlite-create-many",
  "migrations",
  "sqlite",
  "mocking"
], default-features = false }
reqwest = { version = "0.11.22", default-features = false, features = [ "json", "rustls-tls" ] }
serde = { version = "1.0.193", features = ["derive"] }
serde_json = "1.0.108"
specta = "1.0.5"
tempfile = "3.8.1"
thiserror = "1.0.51"
tokio = { version = "1.35.0", features = [
  # Provides sender/reciever channels
  "sync", 
  # Tells the Tokio runtime to use the multi-thread scheduler.
  "rt-multi-thread",
  # Allows handling shutdown signals (e.g., ctrl+c)
  "signal",
] }
tracing = "0.1.40"
urlencoding = "2.1.3"<|MERGE_RESOLUTION|>--- conflicted
+++ resolved
@@ -15,13 +15,9 @@
 async-trait = "0.1.74"
 async-stream = "0.3.5"
 bcrypt = "0.15.0"
-<<<<<<< HEAD
 futures = "0.3.30"
 futures-util = "0.3.30"
-prisma-client-rust = { git = "https://github.com/Brendonovich/prisma-client-rust.git", tag = "0.6.10", features = [
-=======
 prisma-client-rust = { git = "https://github.com/Brendonovich/prisma-client-rust.git", tag = "0.6.11", features = [
->>>>>>> 7b6c7292
   "sqlite-create-many",
   "migrations",
   "sqlite",
