--- conflicted
+++ resolved
@@ -15,17 +15,10 @@
 To build the app for iOS, run the following command:
 
 ```bash
-<<<<<<< HEAD
 yarn ios # expo run:ios
 ```
 
 This should generate a development build of the app and start the dev server. You can then run the app on an iOS simulator or device. Once you have a build, you may also run `yarn ios` to just start the app without triggering a new build.
-=======
-yarn ios
-```
-
-This should generate a development build of the app and start the dev server. You can then run the app on an iOS simulator or device. Once you have a build, you may also run `yarn dev` to just start the app without triggering a new build.
->>>>>>> da4ee4d2
 
 To open the Xcode project, run:
 
@@ -37,11 +30,8 @@
 
 #### Android
 
-<<<<<<< HEAD
-=======
 Ensure you follow the official [Expo](https://docs.expo.dev/workflow/android-studio-emulator/#install-watchman-and-jdk) guide to set up your Android development environment.
 
->>>>>>> da4ee4d2
 To build the app for Android, run the following command:
 
 ```bash
@@ -56,12 +46,8 @@
 yarn open:android
 ```
 
-<<<<<<< HEAD
-You can edit the native code in `android` -> `readium` -> `src/main/java/expo.modules.readium`
-=======
 You can edit the native code in `android` -> `readium` -> `src/main/java/expo.modules.readium`
 
 ## License 📝
 
-The `expo` app is licensed under [GPL-3.0](https://www.gnu.org/licenses/gpl-3.0.html)
->>>>>>> da4ee4d2
+The `expo` app is licensed under [GPL-3.0](https://www.gnu.org/licenses/gpl-3.0.html)