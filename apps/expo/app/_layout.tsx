--- conflicted
+++ resolved
@@ -12,13 +12,7 @@
 import { setAndroidNavigationBar } from '~/lib/android-navigation-bar'
 import { NAV_THEME } from '~/lib/constants'
 import { useColorScheme } from '~/lib/useColorScheme'
-<<<<<<< HEAD
-import AsyncStorage from '@react-native-async-storage/async-storage'
-
-AsyncStorage.clear()
-=======
 import { useHideStatusBar } from '~/stores/reader'
->>>>>>> 5426d374
 
 const LIGHT_THEME: Theme = {
 	...DefaultTheme,
