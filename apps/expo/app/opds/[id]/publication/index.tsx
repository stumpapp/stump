import { useSDK } from '@stump/client'
import { Image } from 'expo-image'
import { useRouter } from 'expo-router'
import omit from 'lodash/omit'
import { Fragment } from 'react'
import { Pressable, View } from 'react-native'
import { ScrollView } from 'react-native-gesture-handler'
<<<<<<< HEAD
import { stringMd5 } from 'react-native-quick-md5'
=======
import { SafeAreaView } from 'react-native-safe-area-context'
>>>>>>> 5426d374

import { useActiveServer } from '~/components/activeServer'
import { BookDescription, InfoRow, InfoSection } from '~/components/book/overview'
import {
	getDateField,
	getNumberField,
	getPublicationThumbnailURL,
	getStringField,
} from '~/components/opds/utils'
import { Button, Heading, icons, Text } from '~/components/ui'
import { cn } from '~/lib/utils'

import { usePublicationContext } from './context'
<<<<<<< HEAD
import { getDateField, getNumberField } from './utils'
import { isDownloadLink } from '~/lib/opds/utils'
import { useCallback, useState } from 'react'
import { useDownload } from '~/stores'
=======
>>>>>>> 5426d374

const { Info, Slash, BookCopy } = icons

export default function Screen() {
	const { sdk } = useSDK()
	const {
		activeServer: { id: serverID },
	} = useActiveServer()
	const {
		publication: { metadata, images, readingOrder, links, resources },
		url,
	} = usePublicationContext()
<<<<<<< HEAD
	const { title, identifier, belongsTo } = metadata || {}
	const { downloadBook } = useDownload()
=======
	const { title, identifier, belongsTo, ...rest } = metadata || {}
>>>>>>> 5426d374

	const [id] = useState(() => identifier || hashFromURL(url))
	const router = useRouter()

	const thumbnailURL = getPublicationThumbnailURL({
		images,
		readingOrder,
		resources,
	})

	const numberOfPages = getNumberField(metadata, 'numberOfPages') ?? readingOrder?.length
	const modified = getDateField(metadata, 'modified')
	const description = getStringField(metadata, 'description')

	const hasInformation = !!numberOfPages || !!modified

	const belongsToSeries = Array.isArray(belongsTo?.series) ? belongsTo.series[0] : belongsTo?.series
	const seriesURL = belongsToSeries?.links?.find((link) => link.rel === 'self')?.href

	const downloadLink = links?.find(isDownloadLink)
	const downloadURL = downloadLink?.href
	const canStream = !!readingOrder && readingOrder.length > 0
	const isSupportedStream = readingOrder?.every((link) => link.type?.startsWith('image/'))

	// TODO: dump the rest of the metadata? Or enforce servers to conform to a standard?
	const restMeta = omit(rest, ['numberOfPages', 'modified'])

	const handleDownloadBook = useCallback(() => {
		if (!downloadURL) return

		const expectedMime = downloadLink?.type

		console.log('Downloading book', { id, serverID, downloadURL, expectedMime })

		downloadBook(
			{
				id,
				serverID,
			},
			{ url: downloadURL, expectedMime },
		)
	}, [downloadBook, id])

	return (
		<SafeAreaView className="flex-1 bg-background">
			<ScrollView className="flex-1 gap-5 bg-background px-4 tablet:px-6">
				<View className="flex-1 gap-8">
					<View className="flex items-center gap-4">
						<Heading size="lg" className="mt-6 leading-6">
							{title || 'Publication'}
						</Heading>
						<View className="aspect-[2/3] self-center overflow-hidden rounded-lg">
							<Image
								source={{
									uri: thumbnailURL,
									headers: {
										Authorization: sdk.authorizationHeader,
									},
								}}
								contentFit="fill"
								style={{ height: 350, width: 'auto' }}
							/>
						</View>
					</View>
<<<<<<< HEAD
				</View>

				<View className="flex w-full flex-row items-center gap-2 tablet:max-w-sm tablet:self-center">
					<Button
						className="flex-1 border border-edge"
						onPress={() =>
							router.push({
								pathname: `/opds/${serverID}/publication/read`,
								params: { url },
							})
						}
						disabled={!canStream}
					>
						<Text>Stream</Text>
					</Button>
					<Button variant="secondary" disabled={!downloadURL} onPress={handleDownloadBook}>
						<Text>Download</Text>
					</Button>
				</View>
=======
>>>>>>> 5426d374

					<View className="flex w-full flex-row items-center gap-2 tablet:max-w-sm tablet:self-center">
						<Button
							className="flex-1 border border-edge"
							onPress={() =>
								router.push({
									pathname: `/opds/[id]/publication/read`,
									params: { url, id: serverID },
								})
							}
							disabled={!canStream || !isSupportedStream}
						>
							<Text>Stream</Text>
						</Button>
						<Button variant="secondary" disabled={!downloadURL}>
							<Text>Download</Text>
						</Button>
					</View>

					{!canStream && (
						<View className="rounded-lg bg-fill-info-secondary p-3">
							<Text>This publication lacks a defined reading order and cannot be streamed</Text>
						</View>
					)}

					{!isSupportedStream && (
						<View className="rounded-lg bg-fill-info-secondary p-3">
							<Text>
								This publication contains unsupported media types and cannot be streamed yet
							</Text>
						</View>
					)}

					<View className="flex w-full gap-2">
						<Text className="text-lg text-foreground-muted">Information</Text>

						{hasInformation && (
							<View className="flex flex-col gap-2 rounded-lg bg-background-surface p-3">
								{identifier && <InfoRow label="Identifier" value={identifier} longValue />}
								{description && <BookDescription description={description} />}
								{modified && <InfoRow label="Modified" value={modified.format('MMMM DD, YYYY')} />}
								{numberOfPages && (
									<InfoRow label="Number of pages" value={numberOfPages.toString()} />
								)}
							</View>
						)}

						{!hasInformation && (
							<View className="h-24 w-full items-center justify-center gap-2 rounded-lg border border-dashed border-edge p-3">
								<View className="relative flex justify-center">
									<View className="flex items-center justify-center rounded-lg bg-background-surface p-2">
										<Info className="h-6 w-6 text-foreground-muted" />
										<Slash className="absolute h-6 w-6 scale-x-[-1] transform text-foreground opacity-80" />
									</View>
								</View>

								<Text>No information available</Text>
							</View>
						)}
					</View>

					<InfoSection label="Series">
						{belongsToSeries && (
							<Fragment>
								<InfoRow label="Name" value={belongsToSeries.name} />

								{belongsToSeries.position && (
									<InfoRow label="Position" value={belongsToSeries.position.toString()} />
								)}

								{seriesURL && (
									<View className="flex flex-row items-center justify-between py-1">
										<Text className="shrink-0 text-foreground-subtle">Feed URL</Text>
										<Pressable
											onPress={() =>
												router.push({
													pathname: '/opds/[id]/feed',
													params: { url: seriesURL, id: serverID },
												})
											}
										>
											{({ pressed }) => (
												<View
													className={cn(
														'rounded-lg border border-edge bg-background-surface-secondary p-1 text-center',
														{
															'opacity-80': pressed,
														},
													)}
												>
													<Text>Go to feed</Text>
												</View>
											)}
										</Pressable>
									</View>
								)}
							</Fragment>
						)}

						{!belongsTo?.series && (
							<View className="h-24 w-full items-center justify-center gap-2 rounded-lg border border-dashed border-edge p-3">
								<View className="relative flex justify-center">
									<View className="flex items-center justify-center rounded-lg bg-background-surface p-2">
										<BookCopy className="h-6 w-6 text-foreground-muted" />
										<Slash className="absolute h-6 w-6 scale-x-[-1] transform text-foreground opacity-80" />
									</View>
								</View>

								<Text>No series information</Text>
							</View>
						)}
					</InfoSection>
				</View>
			</ScrollView>
		</SafeAreaView>
	)
}

// An identifier that can be generated from a URL to uniquely identify a publication
// without dealing with common URL issues for file names
const hashFromURL = (url: string) => stringMd5(url)<|MERGE_RESOLUTION|>--- conflicted
+++ resolved
@@ -5,11 +5,8 @@
 import { Fragment } from 'react'
 import { Pressable, View } from 'react-native'
 import { ScrollView } from 'react-native-gesture-handler'
-<<<<<<< HEAD
 import { stringMd5 } from 'react-native-quick-md5'
-=======
 import { SafeAreaView } from 'react-native-safe-area-context'
->>>>>>> 5426d374
 
 import { useActiveServer } from '~/components/activeServer'
 import { BookDescription, InfoRow, InfoSection } from '~/components/book/overview'
@@ -23,13 +20,6 @@
 import { cn } from '~/lib/utils'
 
 import { usePublicationContext } from './context'
-<<<<<<< HEAD
-import { getDateField, getNumberField } from './utils'
-import { isDownloadLink } from '~/lib/opds/utils'
-import { useCallback, useState } from 'react'
-import { useDownload } from '~/stores'
-=======
->>>>>>> 5426d374
 
 const { Info, Slash, BookCopy } = icons
 
@@ -42,12 +32,7 @@
 		publication: { metadata, images, readingOrder, links, resources },
 		url,
 	} = usePublicationContext()
-<<<<<<< HEAD
-	const { title, identifier, belongsTo } = metadata || {}
-	const { downloadBook } = useDownload()
-=======
 	const { title, identifier, belongsTo, ...rest } = metadata || {}
->>>>>>> 5426d374
 
 	const [id] = useState(() => identifier || hashFromURL(url))
 	const router = useRouter()
@@ -112,28 +97,6 @@
 							/>
 						</View>
 					</View>
-<<<<<<< HEAD
-				</View>
-
-				<View className="flex w-full flex-row items-center gap-2 tablet:max-w-sm tablet:self-center">
-					<Button
-						className="flex-1 border border-edge"
-						onPress={() =>
-							router.push({
-								pathname: `/opds/${serverID}/publication/read`,
-								params: { url },
-							})
-						}
-						disabled={!canStream}
-					>
-						<Text>Stream</Text>
-					</Button>
-					<Button variant="secondary" disabled={!downloadURL} onPress={handleDownloadBook}>
-						<Text>Download</Text>
-					</Button>
-				</View>
-=======
->>>>>>> 5426d374
 
 					<View className="flex w-full flex-row items-center gap-2 tablet:max-w-sm tablet:self-center">
 						<Button
