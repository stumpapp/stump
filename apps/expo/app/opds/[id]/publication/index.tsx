import { useSDK } from '@stump/client'
import { useRouter } from 'expo-router'
import { Fragment } from 'react'
import { Pressable, View } from 'react-native'
import { ScrollView } from 'react-native-gesture-handler'
<<<<<<< HEAD
import { stringMd5 } from 'react-native-quick-md5'
=======
import { SafeAreaView } from 'react-native-safe-area-context'
>>>>>>> da4ee4d2

import { useActiveServer } from '~/components/activeServer'
import { BookDescription, InfoRow, InfoSection } from '~/components/book/overview'
import { FasterImage } from '~/components/Image'
import {
	getDateField,
	getNumberField,
	getPublicationThumbnailURL,
	getStringField,
} from '~/components/opds/utils'
import { Button, Heading, icons, Text } from '~/components/ui'
import { cn } from '~/lib/utils'

import { usePublicationContext } from './context'
<<<<<<< HEAD
import { getDateField, getNumberField } from './utils'
import { isDownloadLink } from '~/lib/opds/utils'
import { useCallback, useState } from 'react'
import { useDownload } from '~/stores'
=======
>>>>>>> da4ee4d2

const { Info, Slash, BookCopy } = icons

export default function Screen() {
	const { sdk } = useSDK()
	const {
		activeServer: { id: serverID },
	} = useActiveServer()
	const {
		publication: { metadata, images, readingOrder, links, resources },
		url,
	} = usePublicationContext()
	const { title, identifier, belongsTo } = metadata || {}
	const { downloadBook } = useDownload()

	const [id] = useState(() => identifier || hashFromURL(url))
	const router = useRouter()

	// TODO: once I sort out progress sync, prefetch the current page
	// TODO: prefetch the first page of the publication, see https://github.com/candlefinance/faster-image/issues/73
	// const firstPageURL = readingOrder?.[0]?.href
	// useEffect(() => {
	// 	if (firstPageURL) {
	// 		EImage.prefetch(firstPageURL, {
	// 			headers: {
	// 				Authorization: sdk.authorizationHeader || '',
	// 			},
	// 		})
	// 	}
	// }, [sdk, firstPageURL])

	const thumbnailURL = getPublicationThumbnailURL({
		images,
		readingOrder,
		resources,
	})

	const numberOfPages = getNumberField(metadata, 'numberOfPages') ?? readingOrder?.length
	const modified = getDateField(metadata, 'modified')
	const description = getStringField(metadata, 'description')

	const hasInformation = !!numberOfPages || !!modified

	const belongsToSeries = Array.isArray(belongsTo?.series) ? belongsTo.series[0] : belongsTo?.series
	const seriesURL = belongsToSeries?.links?.find((link) => link.rel === 'self')?.href

	const downloadLink = links?.find(isDownloadLink)
	const downloadURL = downloadLink?.href
	const canStream = !!readingOrder && readingOrder.length > 0
	const isSupportedStream = readingOrder?.every((link) => link.type?.startsWith('image/'))

	// TODO: dump the rest of the metadata? Or enforce servers to conform to a standard?
	// const restMeta = omit(rest, ['numberOfPages', 'modified'])

	const handleDownloadBook = useCallback(() => {
		if (!downloadURL) return

		const expectedMime = downloadLink?.type

		console.log('Downloading book', { id, serverID, downloadURL, expectedMime })

		downloadBook(
			{
				id,
				serverID,
			},
			{ url: downloadURL, expectedMime },
		)
	}, [downloadBook, id])

	return (
		<SafeAreaView className="flex-1 bg-background">
			<ScrollView className="flex-1 gap-5 bg-background px-4 tablet:px-6">
				<View className="flex-1 gap-8">
					<View className="flex items-center gap-4">
						<Heading size="lg" className="mt-6 leading-6">
							{title || 'Publication'}
						</Heading>
						<View className="aspect-[2/3] self-center overflow-hidden rounded-lg">
							<FasterImage
								source={{
									url: thumbnailURL || '',
									headers: {
										Authorization: sdk.authorizationHeader || '',
									},
									resizeMode: 'fill',
								}}
								style={{ height: 350, width: 'auto' }}
							/>
						</View>
					</View>
<<<<<<< HEAD
				</View>

				<View className="flex w-full flex-row items-center gap-2 tablet:max-w-sm tablet:self-center">
					<Button
						className="flex-1 border border-edge"
						onPress={() =>
							router.push({
								pathname: `/opds/${serverID}/publication/read`,
								params: { url },
							})
						}
						disabled={!canStream}
					>
						<Text>Stream</Text>
					</Button>
					<Button variant="secondary" disabled={!downloadURL} onPress={handleDownloadBook}>
						<Text>Download</Text>
					</Button>
				</View>
=======
>>>>>>> da4ee4d2

					<View className="flex w-full flex-row items-center gap-2 tablet:max-w-sm tablet:self-center">
						<Button
							className="flex-1 border border-edge"
							onPress={() =>
								router.push({
									pathname: `/opds/[id]/publication/read`,
									params: { url, id: serverID },
								})
							}
							disabled={!canStream || !isSupportedStream}
						>
							<Text>Stream</Text>
						</Button>
						<Button variant="secondary" disabled={!downloadURL}>
							<Text>Download</Text>
						</Button>
					</View>

					{!canStream && (
						<View className="rounded-lg bg-fill-info-secondary p-3">
							<Text>This publication lacks a defined reading order and cannot be streamed</Text>
						</View>
					)}

					{!isSupportedStream && (
						<View className="rounded-lg bg-fill-info-secondary p-3">
							<Text>
								This publication contains unsupported media types and cannot be streamed yet
							</Text>
						</View>
					)}

					<View className="flex w-full gap-2">
						<Text className="text-lg text-foreground-muted">Information</Text>

						{hasInformation && (
							<View className="flex flex-col gap-2 rounded-lg bg-background-surface p-3">
								{identifier && <InfoRow label="Identifier" value={identifier} longValue />}
								{description && <BookDescription description={description} />}
								{modified && <InfoRow label="Modified" value={modified.format('MMMM DD, YYYY')} />}
								{numberOfPages && (
									<InfoRow label="Number of pages" value={numberOfPages.toString()} />
								)}
							</View>
						)}

						{!hasInformation && (
							<View className="h-24 w-full items-center justify-center gap-2 rounded-lg border border-dashed border-edge p-3">
								<View className="relative flex justify-center">
									<View className="flex items-center justify-center rounded-lg bg-background-surface p-2">
										<Info className="h-6 w-6 text-foreground-muted" />
										<Slash className="absolute h-6 w-6 scale-x-[-1] transform text-foreground opacity-80" />
									</View>
								</View>

								<Text>No information available</Text>
							</View>
						)}
					</View>

					<InfoSection label="Series">
						{belongsToSeries && (
							<Fragment>
								<InfoRow label="Name" value={belongsToSeries.name} />

								{belongsToSeries.position && (
									<InfoRow label="Position" value={belongsToSeries.position.toString()} />
								)}

								{seriesURL && (
									<View className="flex flex-row items-center justify-between py-1">
										<Text className="shrink-0 text-foreground-subtle">Feed URL</Text>
										<Pressable
											onPress={() =>
												router.push({
													pathname: '/opds/[id]/feed',
													params: { url: seriesURL, id: serverID },
												})
											}
										>
											{({ pressed }) => (
												<View
													className={cn(
														'rounded-lg border border-edge bg-background-surface-secondary p-1 text-center',
														{
															'opacity-80': pressed,
														},
													)}
												>
													<Text>Go to feed</Text>
												</View>
											)}
										</Pressable>
									</View>
								)}
							</Fragment>
						)}

						{!belongsTo?.series && (
							<View className="h-24 w-full items-center justify-center gap-2 rounded-lg border border-dashed border-edge p-3">
								<View className="relative flex justify-center">
									<View className="flex items-center justify-center rounded-lg bg-background-surface p-2">
										<BookCopy className="h-6 w-6 text-foreground-muted" />
										<Slash className="absolute h-6 w-6 scale-x-[-1] transform text-foreground opacity-80" />
									</View>
								</View>

								<Text>No series information</Text>
							</View>
						)}
					</InfoSection>
				</View>
			</ScrollView>
		</SafeAreaView>
	)
}

// An identifier that can be generated from a URL to uniquely identify a publication
// without dealing with common URL issues for file names
const hashFromURL = (url: string) => stringMd5(url)<|MERGE_RESOLUTION|>--- conflicted
+++ resolved
@@ -1,13 +1,9 @@
 import { useSDK } from '@stump/client'
 import { useRouter } from 'expo-router'
-import { Fragment } from 'react'
+import { Fragment, useCallback, useState } from 'react'
 import { Pressable, View } from 'react-native'
 import { ScrollView } from 'react-native-gesture-handler'
-<<<<<<< HEAD
-import { stringMd5 } from 'react-native-quick-md5'
-=======
 import { SafeAreaView } from 'react-native-safe-area-context'
->>>>>>> da4ee4d2
 
 import { useActiveServer } from '~/components/activeServer'
 import { BookDescription, InfoRow, InfoSection } from '~/components/book/overview'
@@ -17,18 +13,14 @@
 	getNumberField,
 	getPublicationThumbnailURL,
 	getStringField,
+	hashFromURL,
 } from '~/components/opds/utils'
 import { Button, Heading, icons, Text } from '~/components/ui'
+import { isDownloadLink } from '~/lib/opds/utils'
 import { cn } from '~/lib/utils'
+import { useDownload } from '~/stores'
 
 import { usePublicationContext } from './context'
-<<<<<<< HEAD
-import { getDateField, getNumberField } from './utils'
-import { isDownloadLink } from '~/lib/opds/utils'
-import { useCallback, useState } from 'react'
-import { useDownload } from '~/stores'
-=======
->>>>>>> da4ee4d2
 
 const { Info, Slash, BookCopy } = icons
 
@@ -120,28 +112,6 @@
 							/>
 						</View>
 					</View>
-<<<<<<< HEAD
-				</View>
-
-				<View className="flex w-full flex-row items-center gap-2 tablet:max-w-sm tablet:self-center">
-					<Button
-						className="flex-1 border border-edge"
-						onPress={() =>
-							router.push({
-								pathname: `/opds/${serverID}/publication/read`,
-								params: { url },
-							})
-						}
-						disabled={!canStream}
-					>
-						<Text>Stream</Text>
-					</Button>
-					<Button variant="secondary" disabled={!downloadURL} onPress={handleDownloadBook}>
-						<Text>Download</Text>
-					</Button>
-				</View>
-=======
->>>>>>> da4ee4d2
 
 					<View className="flex w-full flex-row items-center gap-2 tablet:max-w-sm tablet:self-center">
 						<Button
@@ -258,8 +228,4 @@
 			</ScrollView>
 		</SafeAreaView>
 	)
-}
-
-// An identifier that can be generated from a URL to uniquely identify a publication
-// without dealing with common URL issues for file names
-const hashFromURL = (url: string) => stringMd5(url)+}