--- conflicted
+++ resolved
@@ -1,7 +1,7 @@
 {
 	"name": "@stump/expo",
 	"main": "index.js",
-	"version": "1.0.0",
+	"version": "0.0.10",
 	"scripts": {
 		"dev": "expo start -c --ios",
 		"dev:web": "expo start -c --web",
@@ -68,10 +68,5 @@
 		"@types/react": "^18.3.12",
 		"typescript": "^5.3.3"
 	},
-<<<<<<< HEAD
-=======
-	"name": "@stump/mobile",
-	"version": "0.0.10",
->>>>>>> d890eedb
 	"private": true
 }