--- conflicted
+++ resolved
@@ -1,56 +1,12 @@
 import AsyncStorage from '@react-native-async-storage/async-storage'
 import { useSDK } from '@stump/client'
 import { Library, Media, Series } from '@stump/sdk'
-<<<<<<< HEAD
-import { AxiosInstance } from 'axios'
-=======
->>>>>>> da4ee4d2
 import * as FileSystem from 'expo-file-system'
 import { useCallback, useEffect } from 'react'
 import { create } from 'zustand'
 import { createJSONStorage, persist } from 'zustand/middleware'
 
-<<<<<<< HEAD
-// TODO: allow for:
-// - Custom organization of files on UI (e.g. folders)
-// - Organization derived from server-side metadata (e.g. series, library)
-// - Deleting files
-
-/*
-Filesystem structure:
-
-- /document-directory (root)
-	- /serverID
-		- /books
-			- bookID.epub
-		- /unpacked
-			- /bookID
-				- /images
-				- /styles
-				- etc
-*/
-
-const baseDirectory = `${FileSystem.documentDirectory}`
-
-const serverDirectory = (serverID: string, path: string) => {
-	return `${baseDirectory}${serverID}/${path}`
-}
-
-const booksDirectory = (serverID: string) => {
-	return serverDirectory(serverID, 'books')
-}
-
-export async function ensureDirectoryExists(path = baseDirectory) {
-	const info = await FileSystem.getInfoAsync(path)
-	if (!info.exists) {
-		console.log('Creating directory', path)
-		await FileSystem.makeDirectoryAsync(path)
-		console.log('Directory created', path)
-	}
-}
-=======
 import { booksDirectory, ensureDirectoryExists } from '~/lib/filesystem'
->>>>>>> da4ee4d2
 
 type UnsyncedReadProgress = {}
 
@@ -74,12 +30,9 @@
 type LibraryRef = Pick<Library, 'id' | 'name'>
 type StumpLibraryRefMap = Record<string, LibraryRef>
 
-<<<<<<< HEAD
-=======
 // A reference to a book that is currently being read. This will be used for widgets
 // type ActivelyReadingRef = {}
 
->>>>>>> da4ee4d2
 type AddFileMeta = {
 	seriesRef?: SeriesRef
 	libraryRef?: LibraryRef
@@ -94,10 +47,6 @@
 	 * A function to add a file to the list of downloaded files
 	 */
 	addFile: (file: DownloadedFile, meta?: AddFileMeta) => void
-<<<<<<< HEAD
-
-=======
->>>>>>> da4ee4d2
 	/**
 	 * A map of references to Stump series, used for offline displaying of series-related
 	 * information
@@ -195,18 +144,12 @@
 				console.error('Error downloading book', e)
 			}
 		},
-<<<<<<< HEAD
-		[addFile],
-=======
 		[addFile, files, sdk],
->>>>>>> da4ee4d2
 	)
 
 	return { downloadBook }
 }
 
-<<<<<<< HEAD
-=======
 type UseServerDownloadsParams = {
 	id: string
 }
@@ -215,7 +158,6 @@
 	return files.filter((file) => file.serverID === id)
 }
 
->>>>>>> da4ee4d2
 const extFromMime = (mime: string) => {
 	switch (mime) {
 		case 'application/epub+zip':
