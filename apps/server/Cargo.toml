--- conflicted
+++ resolved
@@ -65,11 +65,7 @@
 openssl = { version = "0.10.61", features = ["vendored"] }
 
 [target.x86_64-unknown-linux-musl.dependencies]
-<<<<<<< HEAD
-openssl = { version = "0.10.61", features = ["vendored"] }
-=======
 openssl = { version = "0.10.61", features = ["vendored"] }
 
 [target.'cfg(target_os = "windows")'.dependencies]
-windows = { version = "0.58.0", features = ["Win32_Storage_FileSystem"] }
->>>>>>> f102acfb
+windows = { version = "0.58.0", features = ["Win32_Storage_FileSystem"] }