use std::net::SocketAddr;

use axum::{error_handling::HandleErrorLayer, extract::connect_info::Connected, Router};
use hyper::server::conn::AddrStream;
use stump_core::{event::InternalCoreTask, StumpCore};
use tokio::sync::oneshot;
use tower::ServiceBuilder;
use tower_http::trace::TraceLayer;

use crate::{
	config::{
		cors,
		session::{self, handle_session_service_error},
	},
	errors::{ServerError, ServerResult},
	routers,
	utils::shutdown_signal_with_cleanup,
};
use stump_core::config::StumpConfig;

<<<<<<< HEAD
pub(crate) async fn run_http_server(port: u16) -> ServerResult<()> {
	let core = StumpCore::new().await;

=======
pub(crate) async fn run_http_server(config: StumpConfig) -> ServerResult<()> {
	let core = StumpCore::new(config.clone()).await;
>>>>>>> 58b25d92
	if let Err(err) = core.run_migrations().await {
		tracing::error!("Failed to run migrations: {:?}", err);
		return Err(ServerError::ServerStartError(err.to_string()));
	}

	// Initialize the server configuration. If it already exists, nothing will happen.
	core.init_server_config()
		.await
		.map_err(|e| ServerError::ServerStartError(e.to_string()))?;

	core.init_journal_mode()
		.await
		.map_err(|e| ServerError::ServerStartError(e.to_string()))?;

	// Initialize the job manager
	core.get_job_manager()
		.init()
		.await
		.map_err(|e| ServerError::ServerStartError(e.to_string()))?;

	// Initialize the scheduler
	core.init_scheduler()
		.await
		.map_err(|e| ServerError::ServerStartError(e.to_string()))?;

	let server_ctx = core.get_context();
	let app_state = server_ctx.arced();
	let cors_layer = cors::get_cors_layer(config.clone());

	tracing::info!("{}", core.get_shadow_text());

	let session_service = ServiceBuilder::new()
		.layer(HandleErrorLayer::new(handle_session_service_error))
		.layer(session::get_session_layer(app_state.clone()));

	let app = Router::new()
		.merge(routers::mount(app_state.clone()))
		.with_state(app_state.clone())
		.layer(session_service)
		.layer(cors_layer)
		.layer(TraceLayer::new_for_http());

	let addr = SocketAddr::from(([0, 0, 0, 0], config.port));
	tracing::info!("⚡️ Stump HTTP server starting on http://{}", addr);

	// TODO: might need to refactor to use https://docs.rs/async-shutdown/latest/async_shutdown/
	let cleanup = || async move {
		println!("Initializing graceful shutdown...");

		let (shutdown_tx, shutdown_rx) = oneshot::channel();

		let _ = core
			.get_context()
			.dispatch_task(InternalCoreTask::Shutdown {
				return_sender: shutdown_tx,
			});

		shutdown_rx
			.await
			.expect("Failed to successfully handle shutdown");
	};

	axum::Server::bind(&addr)
		.serve(app.into_make_service_with_connect_info::<StumpRequestInfo>())
		.with_graceful_shutdown(shutdown_signal_with_cleanup(Some(cleanup)))
		.await
		.expect("Failed to start Stump HTTP server!");

	Ok(())
}

#[derive(Clone, Debug)]
pub struct StumpRequestInfo {
	pub ip_addr: std::net::IpAddr,
}

impl Connected<&AddrStream> for StumpRequestInfo {
	fn connect_info(target: &AddrStream) -> Self {
		StumpRequestInfo {
			ip_addr: target.remote_addr().ip(),
		}
	}
}<|MERGE_RESOLUTION|>--- conflicted
+++ resolved
@@ -18,14 +18,9 @@
 };
 use stump_core::config::StumpConfig;
 
-<<<<<<< HEAD
-pub(crate) async fn run_http_server(port: u16) -> ServerResult<()> {
-	let core = StumpCore::new().await;
-
-=======
 pub(crate) async fn run_http_server(config: StumpConfig) -> ServerResult<()> {
 	let core = StumpCore::new(config.clone()).await;
->>>>>>> 58b25d92
+
 	if let Err(err) = core.run_migrations().await {
 		tracing::error!("Failed to run migrations: {:?}", err);
 		return Err(ServerError::ServerStartError(err.to_string()));
