--- conflicted
+++ resolved
@@ -26,40 +26,7 @@
 		config::jwt::CreatedToken,
 		filter::*,
 		routers::api::v1::{
-<<<<<<< HEAD
-			api_key::{CreateOrUpdateAPIKey, CreatedAPIKey},
-			auth::{AuthenticationOptions, LoginOrRegisterArgs, LoginResponse},
-			book_club::{
-				BookClubInvitationAnswer, CreateBookClub, CreateBookClubInvitation,
-				CreateBookClubMember, CreateBookClubSchedule, CreateBookClubScheduleBook,
-				CreateBookClubScheduleBookOption, GetBookClubsParams, UpdateBookClub,
-				UpdateBookClubMember,
-			},
-			config::UploadConfig,
-			emailer::{
-				CreateOrUpdateEmailDevice, CreateOrUpdateEmailer, EmailerIncludeParams,
-				EmailerSendRecordIncludeParams, PatchEmailDevice,
-				SendAttachmentEmailResponse, SendAttachmentEmailsPayload,
-			},
-			epub::{CreateOrUpdateBookmark, DeleteBookmark},
-			job::UpdateSchedulerConfig,
-			library::{
-				CleanLibraryResponse, CreateLibrary, GenerateLibraryThumbnails,
-				LibraryStatsParams, PatchLibraryThumbnail, UpdateLibrary,
-				UpdateLibraryExcludedUsers,
-			},
-			media::{
-				individual::{BookRelations, MediaIsComplete, PutMediaCompletionStatus},
-				thumbnails::PatchMediaThumbnail,
-			},
-			metadata::MediaMetadataOverview,
-			series::{PatchSeriesThumbnail, SeriesIsComplete},
-			smart_list::{
-				CreateOrUpdateSmartList, CreateOrUpdateSmartListView,
-				GetSmartListsParams, SmartListMeta, SmartListRelationOptions,
-			},
-			user::{CreateUser, DeleteUser, UpdateUser, UpdateUserPreferences},
-=======
+			api_key::*,
 			auth::*,
 			book_club::*,
 			config::*,
@@ -72,7 +39,6 @@
 			series::*,
 			smart_list::*,
 			user::*,
->>>>>>> 52af5fbf
 			ClaimResponse, StumpVersion, UpdateCheck,
 		},
 	};
