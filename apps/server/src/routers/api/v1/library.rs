--- conflicted
+++ resolved
@@ -563,60 +563,21 @@
 	Ok(Json(Pageable::from(media)))
 }
 
-<<<<<<< HEAD
 pub(crate) async fn get_library_thumbnail(
-	library: &library::Data,
-	first_series: &series::Data,
-	first_book: &media::Data,
-	image_format: Option<ImageFormat>,
-	config: &StumpConfig,
-) -> APIResult<(ContentType, Vec<u8>)> {
-	let library_id = library.id.clone();
-
-	let generated_thumb = get_thumbnail(
-		config.get_thumbnails_dir(),
-		&library_id,
-		image_format.clone(),
-	)
-	.await?;
-
-	if let Some((content_type, bytes)) = generated_thumb {
-		Ok((content_type, bytes))
-	} else {
-		get_series_thumbnail(first_series, first_book, image_format, config).await
-	}
-=======
-pub(crate) fn get_library_thumbnail(
 	id: &str,
 	first_series: series_or_library_thumbnail::Data,
 	first_book: Option<series_or_library_thumbnail::media::Data>,
 	image_format: Option<ImageFormat>,
 	config: &StumpConfig,
 ) -> APIResult<(ContentType, Vec<u8>)> {
-	if let Some(format) = image_format.clone() {
-		let extension = format.extension();
-
-		let path = config
-			.get_thumbnails_dir()
-			.join(format!("{}.{}", id, extension));
-
-		if path.exists() {
-			tracing::trace!(?path, id, "Found generated library thumbnail");
-			return Ok((ContentType::from(format), read_entire_file(path)?));
-		}
+	let generated_thumb =
+		get_thumbnail(config.get_thumbnails_dir(), id, image_format.clone()).await?;
+
+	if let Some((content_type, bytes)) = generated_thumb {
+		Ok((content_type, bytes))
+	} else {
+		get_series_thumbnail(&first_series.id, first_book, image_format, config).await
 	}
-
-	if let Some(path) = get_unknown_thumnail(id, config.get_thumbnails_dir()) {
-		tracing::debug!(path = ?path, id, "Found library thumbnail that does not align with config");
-		let FileParts { extension, .. } = path.file_parts();
-		return Ok((
-			ContentType::from_extension(extension.as_str()),
-			read_entire_file(path)?,
-		));
-	}
-
-	get_series_thumbnail(&first_series.id, first_book, image_format, config)
->>>>>>> 74e867aa
 }
 
 // TODO: ImageResponse for utoipa
@@ -670,30 +631,6 @@
 		.ok_or(APIError::NotFound("Library has no series".to_string()))?;
 	let first_book = first_series.media.first().cloned();
 
-<<<<<<< HEAD
-	let library = first_series
-		.library()?
-		.ok_or(APIError::Unknown(String::from("Failed to load library")))?;
-	let image_format = library
-		.library_options()
-		.map(LibraryOptions::from)?
-		.thumbnail_config
-		.map(|config| config.format);
-
-	let first_book = first_series.media()?.first().ok_or(APIError::NotFound(
-		"Library has no media to get thumbnail from".to_string(),
-	))?;
-
-	get_library_thumbnail(
-		library,
-		&first_series,
-		first_book,
-		image_format,
-		&ctx.config,
-	)
-	.await
-	.map(ImageResponse::from)
-=======
 	let library_options = first_series
 		.library
 		.as_ref()
@@ -702,8 +639,8 @@
 	let image_format = library_options.and_then(|o| o.thumbnail_config.map(|c| c.format));
 
 	get_library_thumbnail(&id, first_series, first_book, image_format, &ctx.config)
+		.await
 		.map(ImageResponse::from)
->>>>>>> 74e867aa
 }
 
 #[derive(Deserialize, ToSchema, specta::Type)]
