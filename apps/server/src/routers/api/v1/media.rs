use std::path::PathBuf;

use axum::{
	extract::{DefaultBodyLimit, Multipart, Path, State},
	middleware::from_extractor_with_state,
	routing::{get, post, put},
	Json, Router,
};
use axum_extra::extract::Query;
use prisma_client_rust::{
	and,
	chrono::{Duration, Utc},
	operator::{self, or},
	or, raw, Direction, PrismaValue,
};
use serde::{Deserialize, Serialize};
use serde_qs::axum::QsQuery;
use stump_core::{
	config::StumpConfig,
	db::{
		entity::{LibraryOptions, Media, ReadProgress, User, UserPermission},
		query::pagination::{PageQuery, Pageable, Pagination, PaginationQuery},
		CountQueryReturn,
	},
	filesystem::{
		analyze_media_job::{AnalyzeMediaJob, AnalyzeMediaJobVariant},
		get_unknown_thumnail,
		image::{
			generate_thumbnail, place_thumbnail, remove_thumbnails, ImageFormat,
			ImageProcessorOptions,
		},
		media::get_page,
		read_entire_file, ContentType, FileParts, PathUtils,
	},
	prisma::{
		library, library_options,
		media::{self, OrderByParam as MediaOrderByParam, WhereParam},
		media_metadata, read_progress, series, series_metadata, tag, user, PrismaClient,
	},
};
use tower_sessions::Session;
use tracing::error;
use utoipa::ToSchema;

use crate::{
	config::state::AppState,
	errors::{APIError, APIResult},
	filter::{
		chain_optional_iter, decode_path_filter, FilterableQuery, MediaBaseFilter,
		MediaFilter, MediaRelationFilter, ReadStatus,
	},
	middleware::auth::Auth,
	utils::{
		enforce_session_permissions, get_session_user,
		http::{ImageResponse, NamedFile},
		validate_image_upload,
	},
};

use super::{
	library::library_not_hidden_from_user_filter,
	metadata::apply_media_metadata_base_filters, series::apply_series_filters,
};

pub(crate) fn mount(app_state: AppState) -> Router<AppState> {
	Router::new()
		.route("/media", get(get_media))
		.route("/media/duplicates", get(get_duplicate_media))
		.route("/media/keep-reading", get(get_in_progress_media))
		.route("/media/recently-added", get(get_recently_added_media))
		.route("/media/path/:path", get(get_media_by_path))
		.nest(
			"/media/:id",
			Router::new()
				.route("/", get(get_media_by_id))
				.route("/file", get(get_media_file))
				.route("/convert", get(convert_media))
				.route(
					"/thumbnail",
					get(get_media_thumbnail_handler)
						.patch(patch_media_thumbnail)
						.post(replace_media_thumbnail)
						// TODO: configurable max file size
						.layer(DefaultBodyLimit::max(20 * 1024 * 1024)), // 20MB
				)
				.route("/analyze", post(start_media_analysis))
				.route("/page/:page", get(get_media_page))
				.route(
					"/progress",
					get(get_media_progress).delete(delete_media_progress),
				)
				.route("/progress/:page", put(update_media_progress))
				.route(
					"/progress/complete",
					get(get_is_media_completed).put(put_media_complete_status),
				),
		)
		.layer(from_extractor_with_state::<Auth, AppState>(app_state))
}

pub(crate) fn apply_media_read_status_filter(
	user_id: String,
	read_status: Vec<ReadStatus>,
) -> Vec<WhereParam> {
	chain_optional_iter(
		[],
		[(!read_status.is_empty()).then(|| {
			or(read_status
				.into_iter()
				.map(|rs| match rs {
					ReadStatus::Reading => media::read_progresses::some(vec![and![
						read_progress::user_id::equals(user_id.clone()),
						read_progress::is_completed::equals(false)
					]]),
					ReadStatus::Completed => media::read_progresses::some(vec![and![
						read_progress::user_id::equals(user_id.clone()),
						read_progress::is_completed::equals(true)
					]]),
					ReadStatus::Unread => media::read_progresses::none(vec![
						read_progress::user_id::equals(user_id.clone()),
					]),
				})
				.collect())
		})],
	)
}

pub(crate) fn apply_media_base_filters(filters: MediaBaseFilter) -> Vec<WhereParam> {
	chain_optional_iter(
		[],
		[
			(!filters.id.is_empty()).then(|| media::id::in_vec(filters.id)),
			(!filters.name.is_empty()).then(|| media::name::in_vec(filters.name)),
			(!filters.extension.is_empty())
				.then(|| media::extension::in_vec(filters.extension)),
			(!filters.path.is_empty()).then(|| {
				let decoded_paths = decode_path_filter(filters.path);
				media::path::in_vec(decoded_paths)
			}),
			(!filters.tags.is_empty())
				.then(|| media::tags::some(vec![tag::name::in_vec(filters.tags)])),
			filters.search.map(|s| {
				or![
					media::name::contains(s.clone()),
					media::metadata::is(vec![or![
						media_metadata::title::contains(s.clone()),
						media_metadata::summary::contains(s),
					]])
				]
			}),
			filters
				.metadata
				.map(apply_media_metadata_base_filters)
				.map(media::metadata::is),
		],
	)
}

pub(crate) fn apply_media_relation_filters(
	filters: MediaRelationFilter,
) -> Vec<WhereParam> {
	chain_optional_iter(
		[],
		[filters
			.series
			.map(apply_series_filters)
			.map(media::series::is)],
	)
}

pub(crate) fn apply_media_filters(filters: MediaFilter) -> Vec<WhereParam> {
	apply_media_base_filters(filters.base_filter)
		.into_iter()
		.chain(apply_media_relation_filters(filters.relation_filter))
		.collect()
}

pub(crate) fn apply_media_library_not_hidden_for_user_filter(
	user: &User,
) -> Vec<WhereParam> {
	vec![media::series::is(vec![series::library::is(vec![
		library_not_hidden_from_user_filter(user),
	])])]
}

// FIXME: hidden libraries introduced a bug here, need to fix!

pub(crate) fn apply_media_filters_for_user(
	filters: MediaFilter,
	user: &User,
) -> Vec<WhereParam> {
	let user_id = user.id.clone();
	let age_restrictions = user
		.age_restriction
		.as_ref()
		.map(|ar| apply_media_age_restriction(ar.age, ar.restrict_on_unset));

	let read_status_filters = filters.base_filter.read_status.clone();
	let base_filters = operator::and(
		apply_media_filters(filters)
			.into_iter()
			.chain(age_restrictions.map(|ar| vec![ar]).unwrap_or_default())
			.chain(apply_media_read_status_filter(user_id, read_status_filters))
			.collect::<Vec<WhereParam>>(),
	);

	// TODO: This is not ideal, I am adding an _additional_ relation filter for
	// the library exclusion, when I need to merge any requested filters with this one,
	// instead. This was a regression from the exclusion feature I need to tackle
	vec![and![
		base_filters,
		media::series::is(vec![series::library::is(vec![
			library_not_hidden_from_user_filter(user),
		])])
	]]
}

pub(crate) fn apply_media_pagination<'a>(
	query: media::FindMany<'a>,
	pagination: &Pagination,
) -> media::FindMany<'a> {
	match pagination {
		Pagination::Page(page_query) => {
			let (skip, take) = page_query.get_skip_take();
			query.skip(skip).take(take)
		},
		Pagination::Cursor(cursor_params) => {
			let mut cursor_query = query;
			if let Some(cursor) = cursor_params.cursor.as_deref() {
				cursor_query = cursor_query
					.cursor(media::id::equals(cursor.to_string()))
					.skip(1);
			}
			if let Some(limit) = cursor_params.limit {
				cursor_query = cursor_query.take(limit);
			}
			cursor_query
		},
		_ => query,
	}
}

/// Generates a single where condition for a media progress query to enforce media which
/// is currently in progress
pub(crate) fn apply_in_progress_filter_for_user(
	user_id: String,
) -> read_progress::WhereParam {
	and![
		read_progress::user_id::equals(user_id),
		or![
			read_progress::page::gt(0),
			read_progress::epubcfi::not(None),
			read_progress::is_completed::equals(false)
		]
	]
}

/// Generates a condition to enforce age restrictions on media and their corresponding
/// series.
pub(crate) fn apply_media_age_restriction(
	min_age: i32,
	restrict_on_unset: bool,
) -> WhereParam {
	if restrict_on_unset {
		or![
			// If the media has no age rating, then we can defer to the series age rating.
			and![
				media::metadata::is(vec![media_metadata::age_rating::equals(None)]),
				media::series::is(vec![series::metadata::is(vec![
					series_metadata::age_rating::not(None),
					series_metadata::age_rating::lte(min_age),
				])])
			],
			// If the media has an age rating, it must be under the user age restriction
			media::metadata::is(vec![
				media_metadata::age_rating::not(None),
				media_metadata::age_rating::lte(min_age),
			]),
		]
	} else {
		or![
			// If there is no media metadata at all, or it exists with no age rating, then we
			// should try to defer to the series age rating
			and![
				or![
					media::metadata::is_null(),
					media::metadata::is(vec![media_metadata::age_rating::equals(None)])
				],
				media::series::is(vec![or![
					// If the series has no metadata, then we can allow the media
					series::metadata::is_null(),
					// Or if the series has an age rating and it is under the user age restriction
					series::metadata::is(vec![
						series_metadata::age_rating::not(None),
						series_metadata::age_rating::lte(min_age),
					]),
					// Or if the series has no age rating, then we can allow the media
					series::metadata::is(vec![series_metadata::age_rating::equals(None)])
				]])
			],
			// If the media has an age rating, it must be under the user age restriction
			media::metadata::is(vec![
				media_metadata::age_rating::not(None),
				media_metadata::age_rating::lte(min_age),
			]),
		]
	}
}

#[utoipa::path(
	get,
	path = "/api/v1/media",
	tag = "media",
	params(
		("filter_query" = Option<FilterableMediaQuery>, Query, description = "The optional media filters"),
		("pagination_query" = Option<PaginationQuery>, Query, description = "The pagination options"),
	),
	responses(
		(status = 200, description = "Successfully fetched media", body = PageableMedia),
		(status = 401, description = "Unauthorized"),
		(status = 403, description = "Forbidden"),
		(status = 500, description = "Internal server error"),
	)
)]
/// Get all media accessible to the requester. This is a paginated request, and
/// has various pagination params available.
#[tracing::instrument(skip(ctx, session))]
async fn get_media(
	filter_query: QsQuery<FilterableQuery<MediaFilter>>,
	pagination_query: Query<PaginationQuery>,
	State(ctx): State<AppState>,
	session: Session,
) -> APIResult<Json<Pageable<Vec<Media>>>> {
	let FilterableQuery { filters, ordering } = filter_query.0.get();
	let pagination = pagination_query.0.get();

	tracing::trace!(?filters, ?ordering, ?pagination, "get_media");

	let db = &ctx.db;
	let user = get_session_user(&session)?;
	let user_id = user.id.clone();

	let is_unpaged = pagination.is_unpaged();
	let order_by_param: MediaOrderByParam = ordering.try_into()?;

	let pagination_cloned = pagination.clone();
	let where_conditions = apply_media_filters_for_user(filters, &user);

	let (media, count) = db
		._transaction()
		.run(|client| async move {
			let mut query = client
				.media()
				.find_many(where_conditions.clone())
				.with(media::read_progresses::fetch(vec![
					read_progress::user_id::equals(user_id),
				]))
				.with(media::metadata::fetch())
				.order_by(order_by_param);

			if !is_unpaged {
				match pagination_cloned {
					Pagination::Page(page_query) => {
						let (skip, take) = page_query.get_skip_take();
						query = query.skip(skip).take(take);
					},
					Pagination::Cursor(cursor_query) => {
						if let Some(cursor) = cursor_query.cursor {
							query = query.cursor(media::id::equals(cursor)).skip(1)
						}
						if let Some(limit) = cursor_query.limit {
							query = query.take(limit)
						}
					},
					_ => unreachable!(),
				}
			}

			let media = query
				.exec()
				.await?
				.into_iter()
				.map(|m| m.into())
				.collect::<Vec<Media>>();

			if is_unpaged {
				return Ok((media, None));
			}

			client
				.media()
				.count(where_conditions)
				.exec()
				.await
				.map(|count| (media, Some(count)))
		})
		.await?;

	if let Some(count) = count {
		return Ok(Json(Pageable::from((media, count, pagination))));
	}

	Ok(Json(Pageable::from(media)))
}

#[utoipa::path(
	get,
	path = "/api/v1/media/duplicates",
	tag = "media",
	params(
		("pagination_query" = Option<PaginationQuery>, Query, description = "The pagination options"),
	),
	responses(
		(status = 200, description = "Successfully fetched duplicate media", body = PageableMedia),
		(status = 401, description = "Unauthorized"),
		(status = 403, description = "Forbidden"),
		(status = 500, description = "Internal server error"),
	)
)]
/// Get all media with identical checksums. This heavily implies duplicate files,
/// however it is not a guarantee (checksums are generated from the first chunk of
/// the file, so if a 2 comic books had say the same first 6 pages it might return a
/// false positive). This is a paginated request, and has various pagination
/// params available, but hopefully you won't have that many duplicates ;D
async fn get_duplicate_media(
	pagination: Query<PageQuery>,
	State(ctx): State<AppState>,
	_session: Session,
) -> APIResult<Json<Pageable<Vec<Media>>>> {
	if pagination.page.is_none() {
		return Err(APIError::BadRequest(
			"Pagination is required for this request".to_string(),
		));
	}

	let page_params = pagination.0.page_params();
	let page_bounds = page_params.get_page_bounds();
	let client = &ctx.db;

	let duplicated_media_page = client
		._query_raw::<Media>(raw!(
			r#"
			SELECT * FROM media
			WHERE hash IN (
				SELECT hash FROM media GROUP BY hash HAVING COUNT(*) > 1
			)
			LIMIT {} OFFSET {}"#,
			PrismaValue::Int(page_bounds.take),
			PrismaValue::Int(page_bounds.skip)
		))
		.exec()
		.await?;

	let count_result = client
		._query_raw::<CountQueryReturn>(raw!(
			r#"
			SELECT COUNT(*) as count FROM media
			WHERE hash IN (
				SELECT hash FROM media GROUP BY hash HAVING COUNT(*) s> 1
			)"#
		))
		.exec()
		.await?;

	let result = if let Some(db_total) = count_result.first() {
		Ok(Pageable::with_count(
			duplicated_media_page,
			db_total.count,
			page_params,
		))
	} else {
		Err(APIError::InternalServerError(
			"Failed to fetch duplicate media".to_string(),
		))
	};

	Ok(Json(result?))
}

#[utoipa::path(
	get,
	path = "/api/v1/media/in-progress",
	tag = "media",
	params(
		("pagination" = Option<PageQuery>, Query, description = "Pagination options")
	),
	responses(
		(status = 200, description = "Successfully fetched in progress media", body = PageableMedia),
		(status = 401, description = "Unauthorized"),
		(status = 403, description = "Forbidden"),
		(status = 500, description = "Internal server error"),
	)
)]
/// Get all media which the requester has progress for that is less than the
/// total number of pages available (i.e not completed).
async fn get_in_progress_media(
	State(ctx): State<AppState>,
	session: Session,
	pagination_query: Query<PaginationQuery>,
) -> APIResult<Json<Pageable<Vec<Media>>>> {
	let user = get_session_user(&session)?;
	let user_id = user.id.clone();
	let age_restrictions = user
		.age_restriction
		.as_ref()
		.map(|ar| apply_media_age_restriction(ar.age, ar.restrict_on_unset));

	let pagination = pagination_query.0.get();

	let pagination_cloned = pagination.clone();
	let is_unpaged = pagination.is_unpaged();

	let read_progress_filter = and![
		read_progress::user_id::equals(user_id.clone()),
		read_progress::is_completed::equals(false)
	];

	let where_conditions = vec![media::read_progresses::some(vec![
		read_progress_filter.clone()
	])]
	.into_iter()
	.chain(apply_media_library_not_hidden_for_user_filter(&user))
	.chain(age_restrictions.map(|ar| vec![ar]).unwrap_or_default())
	.collect::<Vec<WhereParam>>();

	let (media, count) = ctx
		.db
		._transaction()
		.run(|client| async move {
			let mut query = client
				.media()
				.find_many(where_conditions.clone())
				.with(media::read_progresses::fetch(vec![read_progress_filter]))
				.with(media::metadata::fetch())
				// TODO: check back in -> https://github.com/prisma/prisma/issues/18188
				// FIXME: not the proper ordering, BUT I cannot order based on a relation...
				// I think this just means whenever progress updates I should update the media
				// updated_at field, but that's a bit annoying TBH...
				.order_by(media::updated_at::order(Direction::Desc));

			if !is_unpaged {
				query = apply_media_pagination(query, &pagination_cloned);
			}

			let media = query
				.exec()
				.await?
				.into_iter()
				.map(|m| m.into())
				.collect::<Vec<Media>>();

			if is_unpaged {
				return Ok((media, None));
			}

			client
				.media()
				.count(where_conditions)
				.exec()
				.await
				.map(|count| (media, Some(count)))
		})
		.await?;

	if let Some(count) = count {
		return Ok(Json(Pageable::from((media, count, pagination))));
	}

	Ok(Json(Pageable::from(media)))
}

#[utoipa::path(
	get,
	path = "/api/v1/media/recently-added",
	tag = "media",
	params(
		("pagination" = Option<PageQuery>, Query, description = "Pagination options")
	),
	responses(
		(status = 200, description = "Successfully fetched recently added media", body = PageableMedia),
		(status = 401, description = "Unauthorized"),
		(status = 403, description = "Forbidden"),
		(status = 500, description = "Internal server error"),
	)
)]
/// Get all media which was added to the library in descending order of when it
/// was added.
async fn get_recently_added_media(
	filter_query: QsQuery<FilterableQuery<MediaFilter>>,
	pagination_query: Query<PaginationQuery>,
	session: Session,
	State(ctx): State<AppState>,
) -> APIResult<Json<Pageable<Vec<Media>>>> {
	let FilterableQuery { filters, .. } = filter_query.0.get();
	let pagination = pagination_query.0.get();

	tracing::trace!(?filters, ?pagination, "get_recently_added_media");

	let db = &ctx.db;
	let user = get_session_user(&session)?;
	let user_id = user.id.clone();

	let is_unpaged = pagination.is_unpaged();

	let pagination_cloned = pagination.clone();
	let where_conditions = apply_media_filters_for_user(filters, &user);

	let (media, count) = db
		._transaction()
		.run(|client| async move {
			let mut query = client
				.media()
				.find_many(where_conditions.clone())
				.with(media::read_progresses::fetch(vec![
					read_progress::user_id::equals(user_id),
				]))
				.with(media::metadata::fetch())
				.order_by(media::created_at::order(Direction::Desc));

			if !is_unpaged {
				query = apply_media_pagination(query, &pagination_cloned);
			}

			let media = query
				.exec()
				.await?
				.into_iter()
				.map(|m| m.into())
				.collect::<Vec<Media>>();

			if is_unpaged {
				return Ok((media, None));
			}

			client
				.media()
				.count(where_conditions)
				.exec()
				.await
				.map(|count| (media, Some(count)))
		})
		.await?;

	if let Some(count) = count {
		return Ok(Json(Pageable::from((media, count, pagination))));
	}

	Ok(Json(Pageable::from(media)))
}

#[utoipa::path(
	get,
	path = "/api/v1/media/path/:path",
	tag = "media",
	params(
		("path" = PathBuf, Path, description = "The path of the media to get")
	),
	responses(
		(status = 200, description = "Successfully fetched media", body = Media),
		(status = 401, description = "Unauthorized"),
		(status = 403, description = "Forbidden"),
		(status = 404, description = "Media not found"),
		(status = 500, description = "Internal server error"),
	)
)]
async fn get_media_by_path(
	Path(path): Path<PathBuf>,
	State(ctx): State<AppState>,
	session: Session,
) -> APIResult<Json<Media>> {
	let client = &ctx.db;

	let user = get_session_user(&session)?;
	let age_restrictions = user
		.age_restriction
		.as_ref()
		.map(|ar| apply_media_age_restriction(ar.age, ar.restrict_on_unset));
	let path_str = path.to_string_lossy().to_string();
	let required_params = [media::path::equals(path_str.clone())]
		.into_iter()
		.chain(apply_media_library_not_hidden_for_user_filter(&user))
		.collect::<Vec<WhereParam>>();

	let book = client
		.media()
		.find_first(chain_optional_iter(required_params, [age_restrictions]))
		.with(media::metadata::fetch())
		.exec()
		.await?
		.ok_or(APIError::NotFound(String::from("Media not found")))?;

	Ok(Json(Media::from(book)))
}

#[derive(Deserialize)]
struct BookRelations {
	#[serde(default)]
	load_series: Option<bool>,
	#[serde(default)]
	load_library: Option<bool>,
}

#[utoipa::path(
	get,
	path = "/api/v1/media/:id",
	tag = "media",
	params(
		("id" = String, Path, description = "The ID of the media to get"),
		("load_series" = Option<bool>, Query, description = "Whether to load the series relation for the media")
	),
	responses(
		(status = 200, description = "Successfully fetched media", body = Media),
		(status = 401, description = "Unauthorized"),
		(status = 403, description = "Forbidden"),
		(status = 404, description = "Media not found"),
		(status = 500, description = "Internal server error"),
	)
)]
/// Get a media by its ID. If provided, the `load_series` query param will load
/// the series relation for the media.
async fn get_media_by_id(
	Path(id): Path<String>,
	params: Query<BookRelations>,
	State(ctx): State<AppState>,
	session: Session,
) -> APIResult<Json<Media>> {
	let db = &ctx.db;
	let user = get_session_user(&session)?;
	let user_id = user.id.clone();
	let age_restrictions = user
		.age_restriction
		.as_ref()
		.map(|ar| apply_media_age_restriction(ar.age, ar.restrict_on_unset));
	let where_params = chain_optional_iter(
		[media::id::equals(id.clone())]
			.into_iter()
			.chain(apply_media_library_not_hidden_for_user_filter(&user))
			.collect::<Vec<WhereParam>>(),
		[age_restrictions],
	);

	let mut query = db
		.media()
		.find_first(where_params)
		.with(media::read_progresses::fetch(vec![
			read_progress::user_id::equals(user_id),
		]))
		.with(media::metadata::fetch());

	if params.load_series.unwrap_or_default() {
		tracing::trace!(media_id = id, "Loading series relation for media");
		query = query.with(if params.load_library.unwrap_or_default() {
			media::series::fetch()
				.with(series::metadata::fetch())
				.with(series::library::fetch())
		} else {
			media::series::fetch().with(series::metadata::fetch())
		});
	}

	let media = query
		.exec()
		.await?
		.ok_or(APIError::NotFound(String::from("Media not found")))?;

	Ok(Json(Media::from(media)))
}

// TODO: type a body
#[utoipa::path(
	get,
	path = "/api/v1/media/:id/file",
	tag = "media",
	params(
		("id" = String, Path, description = "The ID of the media")
	),
	responses(
		(status = 200, description = "Successfully fetched media file"),
		(status = 401, description = "Unauthorized"),
		(status = 403, description = "Forbidden"),
		(status = 404, description = "Media not found"),
		(status = 500, description = "Internal server error"),
	)
)]
/// Download the file associated with the media.
async fn get_media_file(
	Path(id): Path<String>,
	State(ctx): State<AppState>,
	session: Session,
) -> APIResult<NamedFile> {
	let db = &ctx.db;

	let user = enforce_session_permissions(&session, &[UserPermission::DownloadFile])?;
	let age_restrictions = user
		.age_restriction
		.as_ref()
		.map(|ar| apply_media_age_restriction(ar.age, ar.restrict_on_unset));
	let where_conditions = chain_optional_iter(
		[media::id::equals(id.clone())]
			.into_iter()
			.chain(apply_media_library_not_hidden_for_user_filter(&user))
			.collect::<Vec<WhereParam>>(),
		[age_restrictions],
	);

	let media = db
		.media()
		.find_first(where_conditions)
		.exec()
		.await?
		.ok_or(APIError::NotFound(String::from("Media not found")))?;

	tracing::trace!(?media, "Downloading media file");

	Ok(NamedFile::open(media.path.clone()).await?)
}

#[utoipa::path(
	get,
	path = "/api/v1/media/:id/convert",
	tag = "media",
	params(
		("id" = String, Path, description = "The ID of the media")
	),
	responses(
		(status = 200, description = "Successfully converted media"),
		(status = 401, description = "Unauthorized"),
		(status = 403, description = "Forbidden"),
		(status = 404, description = "Media not found"),
		(status = 500, description = "Internal server error"),
	)
)]
// TODO: remove this, implement it? maybe?
/// Converts a media file to a different format. Currently UNIMPLEMENTED.
async fn convert_media(
	Path(id): Path<String>,
	State(ctx): State<AppState>,
	session: Session,
) -> Result<(), APIError> {
	let db = &ctx.db;

	// TODO: if keeping, enforce permission
	let user = get_session_user(&session)?;
	let age_restrictions = user
		.age_restriction
		.as_ref()
		.map(|ar| apply_media_age_restriction(ar.age, ar.restrict_on_unset));
	let where_params = chain_optional_iter(
		[media::id::equals(id.clone())]
			.into_iter()
			.chain(apply_media_library_not_hidden_for_user_filter(&user))
			.collect::<Vec<WhereParam>>(),
		[age_restrictions],
	);

	let media = db
		.media()
		.find_first(where_params)
		.exec()
		.await?
		.ok_or(APIError::NotFound(String::from("Media not found")))?;

	if media.extension != "cbr" || media.extension != "rar" {
		return Err(APIError::BadRequest(String::from(
			"Stump only supports RAR to ZIP conversions at this time",
		)));
	}

	Err(APIError::NotImplemented)
}

// TODO: ImageResponse as body type
#[utoipa::path(
	get,
	path = "/api/v1/media/:id/page/:page",
	tag = "media",
	params(
		("id" = String, Path, description = "The ID of the media to get"),
		("page" = i32, Path, description = "The page to get")
	),
	responses(
		(status = 200, description = "Successfully fetched media"),
		(status = 401, description = "Unauthorized"),
		(status = 403, description = "Forbidden"),
		(status = 404, description = "Media not found"),
		(status = 500, description = "Internal server error"),
	)
)]
/// Get a page of a media
async fn get_media_page(
	Path((id, page)): Path<(String, i32)>,
	State(ctx): State<AppState>,
	session: Session,
) -> APIResult<ImageResponse> {
	let db = &ctx.db;

	let user = get_session_user(&session)?;
	let user_id = user.id.clone();
	let age_restrictions = user
		.age_restriction
		.as_ref()
		.map(|ar| apply_media_age_restriction(ar.age, ar.restrict_on_unset));
	let where_params = chain_optional_iter(
		[media::id::equals(id.clone())]
			.into_iter()
			.chain(apply_media_library_not_hidden_for_user_filter(&user))
			.collect::<Vec<WhereParam>>(),
		[age_restrictions],
	);

	let media = db
		.media()
		.find_first(where_params)
		.with(media::read_progresses::fetch(vec![
			read_progress::user_id::equals(user_id),
		]))
		.exec()
		.await?
		.ok_or(APIError::NotFound(String::from("Media not found")))?;

	if page > media.pages {
		Err(APIError::BadRequest(format!(
			"Page {} is out of bounds for media {}",
			page, id
		)))
	} else {
		Ok(get_page(&media.path, page, &ctx.config)?.into())
	}
}

pub(crate) async fn get_media_thumbnail_by_id(
	id: String,
	db: &PrismaClient,
	session: &Session,
	config: &StumpConfig,
) -> APIResult<(ContentType, Vec<u8>)> {
	let user = get_session_user(session)?;
	let age_restrictions = user
		.age_restriction
		.as_ref()
		.map(|ar| apply_media_age_restriction(ar.age, ar.restrict_on_unset));
	let where_params = chain_optional_iter(
		[media::id::equals(id.clone())]
			.into_iter()
			.chain(apply_media_library_not_hidden_for_user_filter(&user))
			.collect::<Vec<WhereParam>>(),
		[age_restrictions],
	);

	let result = db
		._transaction()
		.run(|client| async move {
			let book = client
				.media()
				.find_first(where_params)
				.order_by(media::name::order(Direction::Asc))
				.with(media::series::fetch())
				.exec()
				.await?;

			if let Some(book) = book {
				let library_id = match book.series() {
					Ok(Some(series)) => Some(series.library_id.clone()),
					_ => None,
				}
				.flatten();

				client
					.library_options()
					.find_first(vec![library_options::library_id::equals(library_id)])
					.exec()
					.await
					.map(|options| (Some(book), options.map(LibraryOptions::from)))
			} else {
				Ok((None, None))
			}
		})
		.await?;
	tracing::trace!(?result, "get_media_thumbnail transaction completed");

	match result {
		(Some(book), Some(options)) => get_media_thumbnail(
			&book,
			options.thumbnail_config.map(|config| config.format),
			config,
		),
		(Some(book), None) => get_media_thumbnail(&book, None, config),
		_ => Err(APIError::NotFound(String::from("Media not found"))),
	}
}

pub(crate) fn get_media_thumbnail(
	media: &media::Data,
	target_format: Option<ImageFormat>,
	config: &StumpConfig,
) -> APIResult<(ContentType, Vec<u8>)> {
	if let Some(format) = target_format {
		let extension = format.extension();
		let thumbnail_path = config
			.get_thumbnails_dir()
			.join(format!("{}.{}", media.id, extension));

		if thumbnail_path.exists() {
			tracing::trace!(path = ?thumbnail_path, media_id = ?media.id, "Found generated media thumbnail");
			return Ok((ContentType::from(format), read_entire_file(thumbnail_path)?));
		}
	} else if let Some(path) =
		get_unknown_thumnail(&media.id, config.get_thumbnails_dir())
	{
		// If there exists a file that starts with the media id in the thumbnails dir,
		// then return it. This might happen if a user manually regenerates thumbnails
		// via the API without updating the thumbnail config...
		tracing::debug!(path = ?path, media_id = ?media.id, "Found media thumbnail that does not align with config");
		let FileParts { extension, .. } = path.file_parts();
		return Ok((
			ContentType::from_extension(extension.as_str()),
			read_entire_file(path)?,
		));
	}

	Ok(get_page(media.path.as_str(), 1, config)?)
}

// TODO: ImageResponse as body type
#[utoipa::path(
	get,
	path = "/api/v1/media/:id/thumbnail",
	tag = "media",
	params(
		("id" = String, Path, description = "The ID of the media")
	),
	responses(
		(status = 200, description = "Successfully fetched media thumbnail"),
		(status = 401, description = "Unauthorized"),
		(status = 403, description = "Forbidden"),
		(status = 404, description = "Media not found"),
		(status = 500, description = "Internal server error"),
	)
)]
/// Get the thumbnail image of a media
async fn get_media_thumbnail_handler(
	Path(id): Path<String>,
	State(ctx): State<AppState>,
	session: Session,
) -> APIResult<ImageResponse> {
	tracing::trace!(?id, "get_media_thumbnail");
	let db = &ctx.db;
	get_media_thumbnail_by_id(id, db, &session, &ctx.config)
		.await
		.map(ImageResponse::from)
}

#[derive(Deserialize, ToSchema, specta::Type)]
pub struct PatchMediaThumbnail {
	page: i32,
	#[specta(optional)]
	is_zero_based: Option<bool>,
}

#[utoipa::path(
    patch,
    path = "/api/v1/media/:id/thumbnail",
    tag = "media",
    params(
        ("id" = String, Path, description = "The ID of the media")
    ),
    responses(
        (status = 200, description = "Successfully updated media thumbnail"),
        (status = 401, description = "Unauthorized"),
        (status = 403, description = "Forbidden"),
        (status = 404, description = "Media not found"),
        (status = 500, description = "Internal server error"),
    )
)]
async fn patch_media_thumbnail(
	Path(id): Path<String>,
	State(ctx): State<AppState>,
	session: Session,
	Json(body): Json<PatchMediaThumbnail>,
) -> APIResult<ImageResponse> {
	let user = enforce_session_permissions(&session, &[UserPermission::ManageLibrary])?;
	let age_restrictions = user
		.age_restriction
		.as_ref()
		.map(|ar| apply_media_age_restriction(ar.age, ar.restrict_on_unset));
	let where_params = chain_optional_iter(
		[media::id::equals(id.clone())]
			.into_iter()
			.chain(apply_media_library_not_hidden_for_user_filter(&user))
			.collect::<Vec<WhereParam>>(),
		[age_restrictions],
	);

	let client = &ctx.db;

	let target_page = body
		.is_zero_based
		.map(|is_zero_based| {
			if is_zero_based {
				body.page + 1
			} else {
				body.page
			}
		})
		.unwrap_or(body.page);

	let media = client
		.media()
		.find_first(where_params)
		.with(
			media::series::fetch()
				.with(series::library::fetch().with(library::library_options::fetch())),
		)
		.exec()
		.await?
		.ok_or(APIError::NotFound(String::from("Media not found")))?;

	if media.extension == "epub" {
		return Err(APIError::NotSupported);
	}

	let library = media
		.series()?
		.ok_or(APIError::NotFound(String::from("Series relation missing")))?
		.library()?
		.ok_or(APIError::NotFound(String::from("Library relation missing")))?;
	let thumbnail_options = library
		.library_options()?
		.thumbnail_config
		.to_owned()
		.map(ImageProcessorOptions::try_from)
		.transpose()?
		.unwrap_or_else(|| {
			tracing::warn!(
				"Failed to parse existing thumbnail config! Using a default config"
			);
			ImageProcessorOptions::default()
		})
		.with_page(target_page);

	let format = thumbnail_options.format.clone();
	let path_buf = generate_thumbnail(&id, &media.path, thumbnail_options, &ctx.config)?;
	Ok(ImageResponse::from((
		ContentType::from(format),
		read_entire_file(path_buf)?,
	)))
}

#[utoipa::path(
	post,
	path = "/api/v1/media/:id/thumbnail",
	tag = "media",
	params(
		("id" = String, Path, description = "The ID of the media")
	),
	responses(
		(status = 200, description = "Successfully replaced media thumbnail"),
		(status = 401, description = "Unauthorized"),
		(status = 403, description = "Forbidden"),
		(status = 404, description = "Media not found"),
		(status = 500, description = "Internal server error"),
	)
)]
async fn replace_media_thumbnail(
	Path(id): Path<String>,
	State(ctx): State<AppState>,
	session: Session,
	mut upload: Multipart,
) -> APIResult<ImageResponse> {
	let user = enforce_session_permissions(
		&session,
		&[UserPermission::UploadFile, UserPermission::ManageLibrary],
	)?;
	let age_restrictions = user
		.age_restriction
		.as_ref()
		.map(|ar| apply_media_age_restriction(ar.age, ar.restrict_on_unset));
	let where_params = chain_optional_iter(
		[media::id::equals(id.clone())]
			.into_iter()
			.chain(apply_media_library_not_hidden_for_user_filter(&user))
			.collect::<Vec<WhereParam>>(),
		[age_restrictions],
	);
	let client = &ctx.db;

	let media = client
		.media()
		.find_first(where_params)
		.exec()
		.await?
		.ok_or(APIError::NotFound(String::from("Media not found")))?;

	let (content_type, bytes) = validate_image_upload(&mut upload).await?;
	let ext = content_type.extension();
	let book_id = media.id;

	// Note: I chose to *safely* attempt the removal as to not block the upload, however after some
	// user testing I'd like to see if this becomes a problem. We'll see!
<<<<<<< HEAD
	// TODO - What was the outcome of this testing?
	remove_thumbnails(&[book_id.clone()], ctx.config.get_thumbnails_dir())
		.unwrap_or_else(|e| {
			tracing::error!(
				?e,
				"Failed to remove existing media thumbnail before replacing!"
			);
		});
=======
	match remove_thumbnails(&[book_id.clone()], ctx.config.get_thumbnails_dir()) {
		Ok(count) => tracing::info!("Removed {} thumbnails!", count),
		Err(e) => tracing::error!(
			?e,
			"Failed to remove existing media thumbnail before replacing!"
		),
	}
>>>>>>> 707b9d0c

	let path_buf = place_thumbnail(&book_id, ext, &bytes, &ctx.config)?;

	Ok(ImageResponse::from((
		content_type,
		read_entire_file(path_buf)?,
	)))
}

#[utoipa::path(
	put,
	path = "/api/v1/media/:id/progress/:page",
	tag = "media",
	params(
		("id" = String, Path, description = "The ID of the media to get"),
		("page" = i32, Path, description = "The page to update the read progress to")
	),
	responses(
		(status = 200, description = "Successfully fetched media read progress"),
		(status = 401, description = "Unauthorized"),
		(status = 403, description = "Forbidden"),
		(status = 404, description = "Media not found"),
		(status = 500, description = "Internal server error"),
	)
)]
/// Update the read progress of a media. If the progress doesn't exist, it will be created.
async fn update_media_progress(
	Path((id, page)): Path<(String, i32)>,
	State(ctx): State<AppState>,
	session: Session,
) -> APIResult<Json<ReadProgress>> {
	let user = get_session_user(&session)?;
	let user_id = user.id.clone();

	let db = &ctx.db;
	// TODO: check library access? They don't gain access to the book here, so perhaps
	// it is acceptable to not check library access here?

	// let client = &ctx.db;
	// let read_progress = client
	// 	.read_progress()
	// 	.upsert(
	// 		read_progress::user_id_media_id(user_id.clone(), id.clone()),
	// 		(
	// 			page,
	// 			media::id::equals(id.clone()),
	// 			user::id::equals(user_id.clone()),
	// 			vec![],
	// 		),
	// 		vec![read_progress::page::set(page)],
	// 	)
	// 	.with(read_progress::media::fetch())
	// 	.exec()
	// 	.await?;

	// let is_completed = read_progress
	// 	.media
	// 	.as_ref()
	// 	.map(|media| media.pages == page)
	// 	.unwrap_or_default();

	// let read_progress = if is_completed {
	// 	client
	// 		.read_progress()
	// 		.update(
	// 			read_progress::id::equals(read_progress.id.clone()),
	// 			vec![read_progress::is_completed::set(true)],
	// 		)
	// 		.exec()
	// 		.await?
	// } else {
	// 	read_progress
	// };

	let timeout = Duration::seconds(10).num_milliseconds() as u64;
	let read_progress = db
		._transaction()
		.with_max_wait(timeout)
		.with_timeout(timeout)
		.run(|client| async move {
			let read_progress = client
				.read_progress()
				.upsert(
					read_progress::user_id_media_id(user_id.clone(), id.clone()),
					(
						page,
						media::id::equals(id.clone()),
						user::id::equals(user_id.clone()),
						vec![],
					),
					vec![read_progress::page::set(page)],
				)
				.with(read_progress::media::fetch())
				.exec()
				.await?;

			let is_completed = read_progress
				.media
				.as_ref()
				.map(|media| media.pages == page)
				.unwrap_or_default();

			if is_completed {
				client
					.read_progress()
					.update(
						read_progress::id::equals(read_progress.id.clone()),
						vec![read_progress::is_completed::set(true)],
					)
					.exec()
					.await
			} else {
				Ok(read_progress)
			}
		})
		.await?;

	Ok(Json(ReadProgress::from(read_progress)))
}

#[utoipa::path(
	get,
	path = "/api/v1/media/:id/progress",
	tag = "media",
	params(
		("id" = String, Path, description = "The ID of the media to get")
	),
	responses(
		(status = 200, description = "Successfully fetched media read progress"),
		(status = 401, description = "Unauthorized"),
		(status = 500, description = "Internal server error"),
	)
)]
async fn get_media_progress(
	Path(id): Path<String>,
	State(ctx): State<AppState>,
	session: Session,
) -> APIResult<Json<Option<ReadProgress>>> {
	let db = &ctx.db;
	let user = get_session_user(&session)?;
	let user_id = user.id.clone();
	let age_restrictions = user
		.age_restriction
		.as_ref()
		.map(|ar| apply_media_age_restriction(ar.age, ar.restrict_on_unset));
	let media_where_params = chain_optional_iter(
		[media::id::equals(id.clone())]
			.into_iter()
			.chain(apply_media_library_not_hidden_for_user_filter(&user))
			.collect::<Vec<WhereParam>>(),
		[age_restrictions],
	);

	let result = db
		.read_progress()
		.find_first(vec![
			read_progress::user_id::equals(user_id.clone()),
			read_progress::media_id::equals(id.clone()),
			read_progress::media::is(media_where_params),
		])
		.exec()
		.await?;

	Ok(Json(result.map(ReadProgress::from)))
}

#[utoipa::path(
	delete,
	path = "/api/v1/media/:id/progress",
	tag = "media",
	params(
		("id" = String, Path, description = "The ID of the media delete the progress for")
	),
	responses(
		(status = 200, description = "Successfully updated media read progress completion status"),
		(status = 401, description = "Unauthorized"),
		(status = 500, description = "Internal server error"),
	)
)]
async fn delete_media_progress(
	Path(id): Path<String>,
	State(ctx): State<AppState>,
	session: Session,
) -> APIResult<Json<MediaIsComplete>> {
	let client = &ctx.db;
	let user_id = get_session_user(&session)?.id;

	let deleted_rp = client
		.read_progress()
		.delete(read_progress::user_id_media_id(user_id, id))
		.exec()
		.await?;

	tracing::trace!(?deleted_rp, "Deleted read progress");

	Ok(Json(MediaIsComplete::default()))
}

#[derive(Default, Deserialize, Serialize, ToSchema, specta::Type)]
pub struct MediaIsComplete {
	is_completed: bool,
	completed_at: Option<String>,
}

#[utoipa::path(
	get,
	path = "/api/v1/media/:id/progress/complete",
	tag = "media",
	params(
		("id" = String, Path, description = "The ID of the media to get")
	),
	responses(
		(status = 200, description = "Successfully fetched media read progress completion status"),
		(status = 401, description = "Unauthorized"),
		(status = 500, description = "Internal server error"),
	)
)]
async fn get_is_media_completed(
	Path(id): Path<String>,
	State(ctx): State<AppState>,
	session: Session,
) -> APIResult<Json<MediaIsComplete>> {
	let client = &ctx.db;
	let user = get_session_user(&session)?;
	let user_id = user.id.clone();
	let age_restrictions = user
		.age_restriction
		.as_ref()
		.map(|ar| apply_media_age_restriction(ar.age, ar.restrict_on_unset));
	let media_where_params = chain_optional_iter(
		[media::id::equals(id.clone())]
			.into_iter()
			.chain(apply_media_library_not_hidden_for_user_filter(&user))
			.collect::<Vec<WhereParam>>(),
		[age_restrictions],
	);

	let result = client
		.read_progress()
		.find_first(vec![
			read_progress::user_id::equals(user_id.clone()),
			read_progress::media_id::equals(id.clone()),
			read_progress::media::is(media_where_params),
		])
		.exec()
		.await?
		.map(|rp| MediaIsComplete {
			is_completed: rp.is_completed,
			completed_at: rp.completed_at.map(|ca| ca.to_rfc3339()),
		})
		.unwrap_or_default();

	Ok(Json(result))
}

#[derive(Deserialize, ToSchema, specta::Type)]
pub struct PutMediaCompletionStatus {
	is_complete: bool,
	#[specta(optional)]
	page: Option<i32>,
}

#[utoipa::path(
	put,
	path = "/api/v1/media/:id/progress/complete",
	tag = "media",
	params(
		("id" = String, Path, description = "The ID of the media to mark as completed")
	),
	responses(
		(status = 200, description = "Successfully updated media read progress completion status"),
		(status = 401, description = "Unauthorized"),
		(status = 500, description = "Internal server error"),
	)
)]
async fn put_media_complete_status(
	Path(id): Path<String>,
	State(ctx): State<AppState>,
	session: Session,
	Json(payload): Json<PutMediaCompletionStatus>,
) -> APIResult<Json<MediaIsComplete>> {
	let client = &ctx.db;
	let user = get_session_user(&session)?;
	let user_id = user.id.clone();
	let age_restrictions = user
		.age_restriction
		.as_ref()
		.map(|ar| apply_media_age_restriction(ar.age, ar.restrict_on_unset));
	let media_where_params = chain_optional_iter(
		[media::id::equals(id.clone())]
			.into_iter()
			.chain(apply_media_library_not_hidden_for_user_filter(&user))
			.collect::<Vec<WhereParam>>(),
		[age_restrictions],
	);

	let result: Result<read_progress::Data, APIError> = client
		._transaction()
		.run(|tx| async move {
			let media = tx
				.media()
				.find_first(media_where_params)
				.exec()
				.await?
				.ok_or(APIError::NotFound(String::from("Media not found")))?;

			let is_completed = payload.is_complete;
			let (pages, completed_at) = if is_completed {
				(payload.page.or(Some(media.pages)), Some(Utc::now().into()))
			} else {
				(payload.page, None)
			};

			let extension = media.extension.to_lowercase();
			let fallback_page = if extension.contains("epub") { -1 } else { 0 };

			let updated_or_created_rp = tx
				.read_progress()
				.upsert(
					read_progress::user_id_media_id(user_id.clone(), id.clone()),
					(
						pages.unwrap_or(fallback_page),
						media::id::equals(id.clone()),
						user::id::equals(user_id.clone()),
						vec![
							read_progress::is_completed::set(is_completed),
							read_progress::completed_at::set(completed_at),
						],
					),
					chain_optional_iter(
						[
							read_progress::is_completed::set(is_completed),
							read_progress::completed_at::set(completed_at),
						],
						[pages.map(read_progress::page::set)],
					),
				)
				.exec()
				.await?;
			Ok(updated_or_created_rp)
		})
		.await;
	let updated_or_created_rp = result?;

	Ok(Json(MediaIsComplete {
		is_completed: updated_or_created_rp.is_completed,
		completed_at: updated_or_created_rp.completed_at.map(|ca| ca.to_rfc3339()),
	}))
}

#[utoipa::path(
	post,
	path = "/api/v1/media/:id/analyze",
	tag = "media",
	params(
		("id" = String, Path, description = "The ID of the media to analyze")
	),
	responses(
		(status = 200, description = "Successfully started media analysis"),
		(status = 401, description = "Unauthorized"),
		(status = 403, description = "Forbidden"),
		(status = 404, description = "Media not found"),
		(status = 500, description = "Internal server error"),
	)
)]
async fn start_media_analysis(
	Path(id): Path<String>,
	State(ctx): State<AppState>,
	session: Session,
) -> APIResult<()> {
	let _ = enforce_session_permissions(&session, &[UserPermission::ManageLibrary])?;

	// Start analysis job
	ctx.enqueue_job(AnalyzeMediaJob::new(
		AnalyzeMediaJobVariant::AnalyzeSingleItem(id),
	))
	.map_err(|e| {
		let err = "Failed to enqueue analyze media job";
		error!(?e, err);
		APIError::InternalServerError(err.to_string())
	})?;

	APIResult::Ok(())
}<|MERGE_RESOLUTION|>--- conflicted
+++ resolved
@@ -1197,8 +1197,6 @@
 
 	// Note: I chose to *safely* attempt the removal as to not block the upload, however after some
 	// user testing I'd like to see if this becomes a problem. We'll see!
-<<<<<<< HEAD
-	// TODO - What was the outcome of this testing?
 	remove_thumbnails(&[book_id.clone()], ctx.config.get_thumbnails_dir())
 		.unwrap_or_else(|e| {
 			tracing::error!(
@@ -1206,15 +1204,6 @@
 				"Failed to remove existing media thumbnail before replacing!"
 			);
 		});
-=======
-	match remove_thumbnails(&[book_id.clone()], ctx.config.get_thumbnails_dir()) {
-		Ok(count) => tracing::info!("Removed {} thumbnails!", count),
-		Err(e) => tracing::error!(
-			?e,
-			"Failed to remove existing media thumbnail before replacing!"
-		),
-	}
->>>>>>> 707b9d0c
 
 	let path_buf = place_thumbnail(&book_id, ext, &bytes, &ctx.config)?;
 
