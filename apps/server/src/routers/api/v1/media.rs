--- conflicted
+++ resolved
@@ -19,16 +19,12 @@
 	config::StumpConfig,
 	db::{
 		entity::{
-<<<<<<< HEAD
-			LibraryOptions, Media, PageDimension, PageDimensionsEntity, ReadProgress,
-			User, UserPermission,
-=======
 			macros::{
 				finished_reading_session_with_book_pages, reading_session_with_book_pages,
 			},
 			ActiveReadingSession, FinishedReadingSession, LibraryOptions, Media,
-			ProgressUpdateReturn, User, UserPermission,
->>>>>>> 0bf0ec94
+			PageDimension, PageDimensionsEntity, ProgressUpdateReturn, User,
+			UserPermission,
 		},
 		query::pagination::{PageQuery, Pageable, Pagination, PaginationQuery},
 		CountQueryReturn,
