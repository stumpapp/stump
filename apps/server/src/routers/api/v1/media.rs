use std::{path::PathBuf, sync::Arc};

use axum::{
	extract::{DefaultBodyLimit, Multipart, Path, State},
	middleware,
	routing::{get, post, put},
	Extension, Json, Router,
};
use axum_extra::extract::Query;
use prisma_client_rust::{
	and,
	chrono::Duration,
	operator::{self, or},
	or, raw, Direction, PrismaValue,
};
use serde::{Deserialize, Serialize};
use serde_qs::axum::QsQuery;
use stump_core::{
	config::StumpConfig,
	db::{
		entity::{
			macros::{
				finished_reading_session_with_book_pages, media_thumbnail,
				reading_session_with_book_pages,
			},
			ActiveReadingSession, FinishedReadingSession, LibraryOptions, Media,
			PageDimension, PageDimensionsEntity, ProgressUpdateReturn, User,
			UserPermission,
		},
		query::pagination::{PageQuery, Pageable, Pagination, PaginationQuery},
		CountQueryReturn,
	},
	filesystem::{
		analyze_media_job::AnalyzeMediaJob,
		get_page_async, get_thumbnail,
		image::{
			generate_book_thumbnail, place_thumbnail, remove_thumbnails,
			GenerateThumbnailOptions, ImageFormat, ImageProcessorOptions,
		},
		ContentType,
	},
	prisma::{
		active_reading_session, finished_reading_session, library,
		media::{self, OrderByParam as MediaOrderByParam, WhereParam},
		media_metadata, series, series_metadata, tag, user, PrismaClient,
	},
	Ctx,
};
use tokio::fs;
use tracing::error;
use utoipa::ToSchema;

use crate::{
	config::state::AppState,
	errors::{APIError, APIResult},
	filter::{
		chain_optional_iter, decode_path_filter, FilterableQuery, MediaBaseFilter,
		MediaFilter, MediaRelationFilter, ReadStatus,
	},
	middleware::auth::{auth_middleware, RequestContext},
	utils::{
		http::{ImageResponse, NamedFile},
		validate_image_upload,
	},
};

use super::{
	library::library_not_hidden_from_user_filter,
	metadata::apply_media_metadata_base_filters, series::apply_series_filters,
};

pub(crate) fn mount(app_state: AppState) -> Router<AppState> {
	Router::new()
		.route("/media", get(get_media))
		.route("/media/duplicates", get(get_duplicate_media))
		.route("/media/keep-reading", get(get_in_progress_media))
		.route("/media/recently-added", get(get_recently_added_media))
		.route("/media/path/:path", get(get_media_by_path))
		.nest(
			"/media/:id",
			Router::new()
				.route("/", get(get_media_by_id))
				.route("/file", get(get_media_file))
				.route("/convert", get(convert_media))
				.route(
					"/thumbnail",
					get(get_media_thumbnail_handler)
						.patch(patch_media_thumbnail)
						.post(replace_media_thumbnail)
						// TODO: configurable max file size
						.layer(DefaultBodyLimit::max(20 * 1024 * 1024)), // 20MB
				)
				.route("/analyze", post(start_media_analysis))
				.route("/page/:page", get(get_media_page))
				.route(
					"/progress",
					get(get_media_progress).delete(delete_media_progress),
				)
				.route("/progress/:page", put(update_media_progress))
				.route(
					"/progress/complete",
					get(get_is_media_completed).put(put_media_complete_status),
				)
				.route("/dimensions", get(get_media_dimensions))
				.route("/page/:page/dimensions", get(get_media_page_dimensions)),
		)
		.layer(middleware::from_fn_with_state(app_state, auth_middleware))
}

pub(crate) fn apply_media_read_status_filter(
	user_id: String,
	read_status: Vec<ReadStatus>,
) -> Vec<WhereParam> {
	chain_optional_iter(
		[],
		[(!read_status.is_empty()).then(|| {
			or(read_status
				.into_iter()
				.map(|rs| match rs {
					ReadStatus::Reading => {
						media::active_user_reading_sessions::some(vec![and![
							active_reading_session::user_id::equals(user_id.clone()),
						]])
					},
					ReadStatus::Completed => {
						media::finished_user_reading_sessions::some(vec![and![
							finished_reading_session::user_id::equals(user_id.clone()),
						]])
					},
					ReadStatus::Unread => {
						and![
							media::active_user_reading_sessions::none(vec![
								active_reading_session::user_id::equals(user_id.clone()),
							]),
							media::finished_user_reading_sessions::none(vec![
								finished_reading_session::user_id::equals(
									user_id.clone()
								),
							])
						]
					},
				})
				.collect())
		})],
	)
}

pub(crate) fn apply_media_base_filters(filters: MediaBaseFilter) -> Vec<WhereParam> {
	chain_optional_iter(
		[],
		[
			(!filters.id.is_empty()).then(|| media::id::in_vec(filters.id)),
			(!filters.name.is_empty()).then(|| media::name::in_vec(filters.name)),
			(!filters.extension.is_empty())
				.then(|| media::extension::in_vec(filters.extension)),
			(!filters.path.is_empty()).then(|| {
				let decoded_paths = decode_path_filter(filters.path);
				media::path::in_vec(decoded_paths)
			}),
			(!filters.tags.is_empty())
				.then(|| media::tags::some(vec![tag::name::in_vec(filters.tags)])),
			filters.search.map(|s| {
				or![
					media::name::contains(s.clone()),
					media::metadata::is(vec![or![
						media_metadata::title::contains(s.clone()),
						media_metadata::summary::contains(s),
					]])
				]
			}),
			filters
				.metadata
				.map(apply_media_metadata_base_filters)
				.map(media::metadata::is),
		],
	)
}

pub(crate) fn apply_media_relation_filters(
	filters: MediaRelationFilter,
) -> Vec<WhereParam> {
	chain_optional_iter(
		[],
		[filters
			.series
			.map(apply_series_filters)
			.map(media::series::is)],
	)
}

pub(crate) fn apply_media_filters(filters: MediaFilter) -> Vec<WhereParam> {
	apply_media_base_filters(filters.base_filter)
		.into_iter()
		.chain(apply_media_relation_filters(filters.relation_filter))
		.collect()
}

pub(crate) fn apply_media_library_not_hidden_for_user_filter(
	user: &User,
) -> Vec<WhereParam> {
	vec![media::series::is(vec![series::library::is(vec![
		library_not_hidden_from_user_filter(user),
	])])]
}

pub(crate) fn apply_media_filters_for_user(
	filters: MediaFilter,
	user: &User,
) -> Vec<WhereParam> {
	let user_id = user.id.clone();
	let age_restrictions = user
		.age_restriction
		.as_ref()
		.map(|ar| apply_media_age_restriction(ar.age, ar.restrict_on_unset));

	let read_status_filters = filters.base_filter.read_status.clone();
	let base_filters = operator::and(
		apply_media_filters(filters)
			.into_iter()
			.chain(age_restrictions.map(|ar| vec![ar]).unwrap_or_default())
			.chain(apply_media_read_status_filter(user_id, read_status_filters))
			.collect::<Vec<WhereParam>>(),
	);

	// TODO: This is not ideal, I am adding an _additional_ relation filter for
	// the library exclusion, when I need to merge any requested filters with this one,
	// instead. This was a regression from the exclusion feature I need to tackle
	vec![and![
		base_filters,
		media::series::is(vec![series::library::is(vec![
			library_not_hidden_from_user_filter(user),
		])])
	]]
}

pub(crate) fn apply_media_pagination<'a>(
	query: media::FindMany<'a>,
	pagination: &Pagination,
) -> media::FindMany<'a> {
	match pagination {
		Pagination::Page(page_query) => {
			let (skip, take) = page_query.get_skip_take();
			query.skip(skip).take(take)
		},
		Pagination::Cursor(cursor_params) => {
			let mut cursor_query = query;
			if let Some(cursor) = cursor_params.cursor.as_deref() {
				cursor_query = cursor_query
					.cursor(media::id::equals(cursor.to_string()))
					.skip(1);
			}
			if let Some(limit) = cursor_params.limit {
				cursor_query = cursor_query.take(limit);
			}
			cursor_query
		},
		_ => query,
	}
}

/// Generates a single where condition for a media progress query to enforce media which
/// is currently in progress
pub(crate) fn apply_in_progress_filter_for_user(
	user_id: String,
) -> active_reading_session::WhereParam {
	and![
		active_reading_session::user_id::equals(user_id),
		or![
			active_reading_session::page::gt(0),
			active_reading_session::epubcfi::not(None),
		]
	]
}

/// Generates a condition to enforce age restrictions on media and their corresponding
/// series.
pub(crate) fn apply_media_age_restriction(
	min_age: i32,
	restrict_on_unset: bool,
) -> WhereParam {
	if restrict_on_unset {
		or![
			// If the media has no age rating, then we can defer to the series age rating.
			and![
				media::metadata::is(vec![media_metadata::age_rating::equals(None)]),
				media::series::is(vec![series::metadata::is(vec![
					series_metadata::age_rating::not(None),
					series_metadata::age_rating::lte(min_age),
				])])
			],
			// If the media has an age rating, it must be under the user age restriction
			media::metadata::is(vec![
				media_metadata::age_rating::not(None),
				media_metadata::age_rating::lte(min_age),
			]),
		]
	} else {
		or![
			// If there is no media metadata at all, or it exists with no age rating, then we
			// should try to defer to the series age rating
			and![
				or![
					media::metadata::is_null(),
					media::metadata::is(vec![media_metadata::age_rating::equals(None)])
				],
				media::series::is(vec![or![
					// If the series has no metadata, then we can allow the media
					series::metadata::is_null(),
					// Or if the series has an age rating and it is under the user age restriction
					series::metadata::is(vec![
						series_metadata::age_rating::not(None),
						series_metadata::age_rating::lte(min_age),
					]),
					// Or if the series has no age rating, then we can allow the media
					series::metadata::is(vec![series_metadata::age_rating::equals(None)])
				]])
			],
			// If the media has an age rating, it must be under the user age restriction
			media::metadata::is(vec![
				media_metadata::age_rating::not(None),
				media_metadata::age_rating::lte(min_age),
			]),
		]
	}
}

pub fn apply_media_restrictions_for_user(user: &User) -> Vec<WhereParam> {
	let age_restrictions = user
		.age_restriction
		.as_ref()
		.map(|ar| apply_media_age_restriction(ar.age, ar.restrict_on_unset));

	chain_optional_iter(
		[media::series::is(vec![series::library::is(vec![
			library_not_hidden_from_user_filter(user),
		])])],
		[age_restrictions],
	)
}

#[utoipa::path(
	get,
	path = "/api/v1/media",
	tag = "media",
	params(
		("filter_query" = Option<FilterableMediaQuery>, Query, description = "The optional media filters"),
		("pagination_query" = Option<PaginationQuery>, Query, description = "The pagination options"),
	),
	responses(
		(status = 200, description = "Successfully fetched media", body = PageableMedia),
		(status = 401, description = "Unauthorized"),
		(status = 403, description = "Forbidden"),
		(status = 500, description = "Internal server error"),
	)
)]
/// Get all media accessible to the requester. This is a paginated request, and
/// has various pagination params available.
#[tracing::instrument(err, ret, skip(ctx))]
async fn get_media(
	filter_query: QsQuery<FilterableQuery<MediaFilter>>,
	pagination_query: Query<PaginationQuery>,
	State(ctx): State<AppState>,
	Extension(req): Extension<RequestContext>,
) -> APIResult<Json<Pageable<Vec<Media>>>> {
	let FilterableQuery { filters, ordering } = filter_query.0.get();
	let pagination = pagination_query.0.get();

	tracing::trace!(?filters, ?ordering, ?pagination, "get_media");

	let db = &ctx.db;
	let user_id = req.id();

	let is_unpaged = pagination.is_unpaged();
	let order_by_param: MediaOrderByParam = ordering.try_into()?;

	let pagination_cloned = pagination.clone();
	let where_conditions = apply_media_filters_for_user(filters, req.user());

	let (media, count) = db
		._transaction()
		.run(|client| async move {
			let mut query = client
				.media()
				.find_many(where_conditions.clone())
				.with(media::active_user_reading_sessions::fetch(vec![
					active_reading_session::user_id::equals(user_id.clone()),
				]))
				.with(media::finished_user_reading_sessions::fetch(vec![
					finished_reading_session::user_id::equals(user_id),
				]))
				.with(media::metadata::fetch())
				.order_by(order_by_param);

			if !is_unpaged {
				match pagination_cloned {
					Pagination::Page(page_query) => {
						let (skip, take) = page_query.get_skip_take();
						query = query.skip(skip).take(take);
					},
					Pagination::Cursor(cursor_query) => {
						if let Some(cursor) = cursor_query.cursor {
							query = query.cursor(media::id::equals(cursor)).skip(1)
						}
						if let Some(limit) = cursor_query.limit {
							query = query.take(limit)
						}
					},
					_ => unreachable!(),
				}
			}

			let media = query
				.exec()
				.await?
				.into_iter()
				.map(|m| m.into())
				.collect::<Vec<Media>>();

			if is_unpaged {
				return Ok((media, None));
			}

			client
				.media()
				.count(where_conditions)
				.exec()
				.await
				.map(|count| (media, Some(count)))
		})
		.await?;

	if let Some(count) = count {
		return Ok(Json(Pageable::from((media, count, pagination))));
	}

	Ok(Json(Pageable::from(media)))
}

// FIXME: Either restrict this route to a permission OR include the user age restrictions / library restrictions...
#[utoipa::path(
	get,
	path = "/api/v1/media/duplicates",
	tag = "media",
	params(
		("pagination_query" = Option<PaginationQuery>, Query, description = "The pagination options"),
	),
	responses(
		(status = 200, description = "Successfully fetched duplicate media", body = PageableMedia),
		(status = 401, description = "Unauthorized"),
		(status = 403, description = "Forbidden"),
		(status = 500, description = "Internal server error"),
	)
)]
/// Get all media with identical checksums. This heavily implies duplicate files,
/// however it is not a guarantee (checksums are generated from the first chunk of
/// the file, so if a 2 comic books had say the same first 6 pages it might return a
/// false positive). This is a paginated request, and has various pagination
/// params available, but hopefully you won't have that many duplicates ;D
async fn get_duplicate_media(
	pagination: Query<PageQuery>,
	State(ctx): State<AppState>,
) -> APIResult<Json<Pageable<Vec<Media>>>> {
	if pagination.page.is_none() {
		return Err(APIError::BadRequest(
			"Pagination is required for this request".to_string(),
		));
	}

	let page_params = pagination.0.page_params();
	let page_bounds = page_params.get_page_bounds();
	let client = &ctx.db;

	let duplicated_media_page = client
		._query_raw::<Media>(raw!(
			r#"
			SELECT * FROM media
			WHERE hash IN (
				SELECT hash FROM media GROUP BY hash HAVING COUNT(*) > 1
			)
			LIMIT {} OFFSET {}"#,
			PrismaValue::Int(page_bounds.take),
			PrismaValue::Int(page_bounds.skip)
		))
		.exec()
		.await?;

	let count_result = client
		._query_raw::<CountQueryReturn>(raw!(
			r#"
			SELECT COUNT(*) as count FROM media
			WHERE hash IN (
				SELECT hash FROM media GROUP BY hash HAVING COUNT(*) s> 1
			)"#
		))
		.exec()
		.await?;

	let result = if let Some(db_total) = count_result.first() {
		Ok(Pageable::with_count(
			duplicated_media_page,
			db_total.count,
			page_params,
		))
	} else {
		Err(APIError::InternalServerError(
			"Failed to fetch duplicate media".to_string(),
		))
	};

	Ok(Json(result?))
}

#[utoipa::path(
	get,
	path = "/api/v1/media/in-progress",
	tag = "media",
	params(
		("pagination" = Option<PageQuery>, Query, description = "Pagination options")
	),
	responses(
		(status = 200, description = "Successfully fetched in progress media", body = PageableMedia),
		(status = 401, description = "Unauthorized"),
		(status = 403, description = "Forbidden"),
		(status = 500, description = "Internal server error"),
	)
)]
/// Get all media which the requester has progress for that is less than the
/// total number of pages available (i.e not completed).
async fn get_in_progress_media(
	State(ctx): State<AppState>,
	Extension(req): Extension<RequestContext>,
	pagination_query: Query<PaginationQuery>,
) -> APIResult<Json<Pageable<Vec<Media>>>> {
	let user = req.user();
	let user_id = user.id.clone();
	let age_restrictions = user
		.age_restriction
		.as_ref()
		.map(|ar| apply_media_age_restriction(ar.age, ar.restrict_on_unset));

	let pagination = pagination_query.0.get();

	let pagination_cloned = pagination.clone();
	let is_unpaged = pagination.is_unpaged();

	let read_progress_filter = active_reading_session::user_id::equals(user_id.clone());
	let where_conditions = vec![media::active_user_reading_sessions::some(vec![
		read_progress_filter.clone(),
	])]
	.into_iter()
	.chain(apply_media_library_not_hidden_for_user_filter(user))
	.chain(age_restrictions.map(|ar| vec![ar]).unwrap_or_default())
	.collect::<Vec<WhereParam>>();

	let (media, count) = ctx
		.db
		._transaction()
		.run(|client| async move {
			let mut query = client
				.media()
				.find_many(where_conditions.clone())
				.with(media::active_user_reading_sessions::fetch(vec![
					read_progress_filter,
				]))
				.with(media::metadata::fetch())
				// TODO: check back in -> https://github.com/prisma/prisma/issues/18188
				// FIXME: not the proper ordering, BUT I cannot order based on a relation...
				// I think this just means whenever progress updates I should update the media
				// updated_at field, but that's a bit annoying TBH...
				.order_by(media::updated_at::order(Direction::Desc));

			if !is_unpaged {
				query = apply_media_pagination(query, &pagination_cloned);
			}

			let media = query
				.exec()
				.await?
				.into_iter()
				.map(|m| m.into())
				.collect::<Vec<Media>>();

			if is_unpaged {
				return Ok((media, None));
			}

			client
				.media()
				.count(where_conditions)
				.exec()
				.await
				.map(|count| (media, Some(count)))
		})
		.await?;

	if let Some(count) = count {
		return Ok(Json(Pageable::from((media, count, pagination))));
	}

	Ok(Json(Pageable::from(media)))
}

#[utoipa::path(
	get,
	path = "/api/v1/media/recently-added",
	tag = "media",
	params(
		("pagination" = Option<PageQuery>, Query, description = "Pagination options")
	),
	responses(
		(status = 200, description = "Successfully fetched recently added media", body = PageableMedia),
		(status = 401, description = "Unauthorized"),
		(status = 403, description = "Forbidden"),
		(status = 500, description = "Internal server error"),
	)
)]
/// Get all media which was added to the library in descending order of when it
/// was added.
async fn get_recently_added_media(
	filter_query: QsQuery<FilterableQuery<MediaFilter>>,
	pagination_query: Query<PaginationQuery>,
	Extension(req): Extension<RequestContext>,
	State(ctx): State<AppState>,
) -> APIResult<Json<Pageable<Vec<Media>>>> {
	let FilterableQuery { filters, .. } = filter_query.0.get();
	let pagination = pagination_query.0.get();

	tracing::trace!(?filters, ?pagination, "get_recently_added_media");

	let db = &ctx.db;
	let user = req.user();
	let user_id = user.id.clone();

	let is_unpaged = pagination.is_unpaged();

	let pagination_cloned = pagination.clone();
	let where_conditions = apply_media_filters_for_user(filters, user);

	let (media, count) = db
		._transaction()
		.run(|client| async move {
			let mut query = client
				.media()
				.find_many(where_conditions.clone())
				.with(media::active_user_reading_sessions::fetch(vec![
					active_reading_session::user_id::equals(user_id.clone()),
				]))
				.with(media::finished_user_reading_sessions::fetch(vec![
					finished_reading_session::user_id::equals(user_id),
				]))
				.with(media::metadata::fetch())
				.order_by(media::created_at::order(Direction::Desc));

			if !is_unpaged {
				query = apply_media_pagination(query, &pagination_cloned);
			}

			let media = query
				.exec()
				.await?
				.into_iter()
				.map(|m| m.into())
				.collect::<Vec<Media>>();

			if is_unpaged {
				return Ok((media, None));
			}

			client
				.media()
				.count(where_conditions)
				.exec()
				.await
				.map(|count| (media, Some(count)))
		})
		.await?;

	if let Some(count) = count {
		return Ok(Json(Pageable::from((media, count, pagination))));
	}

	Ok(Json(Pageable::from(media)))
}

#[utoipa::path(
	get,
	path = "/api/v1/media/path/:path",
	tag = "media",
	params(
		("path" = PathBuf, Path, description = "The path of the media to get")
	),
	responses(
		(status = 200, description = "Successfully fetched media", body = Media),
		(status = 401, description = "Unauthorized"),
		(status = 403, description = "Forbidden"),
		(status = 404, description = "Media not found"),
		(status = 500, description = "Internal server error"),
	)
)]
async fn get_media_by_path(
	Path(path): Path<PathBuf>,
	State(ctx): State<AppState>,
	Extension(req): Extension<RequestContext>,
) -> APIResult<Json<Media>> {
	let client = &ctx.db;

	let user = req.user();
	let age_restrictions = user
		.age_restriction
		.as_ref()
		.map(|ar| apply_media_age_restriction(ar.age, ar.restrict_on_unset));
	let path_str = path.to_string_lossy().to_string();
	let required_params = [media::path::equals(path_str.clone())]
		.into_iter()
		.chain(apply_media_library_not_hidden_for_user_filter(user))
		.collect::<Vec<WhereParam>>();

	let book = client
		.media()
		.find_first(chain_optional_iter(required_params, [age_restrictions]))
		.with(media::metadata::fetch())
		.exec()
		.await?
		.ok_or(APIError::NotFound(String::from("Media not found")))?;

	Ok(Json(Media::from(book)))
}

#[derive(Deserialize)]
struct BookRelations {
	#[serde(default)]
	load_series: Option<bool>,
	#[serde(default)]
	load_library: Option<bool>,
}

#[utoipa::path(
	get,
	path = "/api/v1/media/:id",
	tag = "media",
	params(
		("id" = String, Path, description = "The ID of the media to get"),
		("load_series" = Option<bool>, Query, description = "Whether to load the series relation for the media")
	),
	responses(
		(status = 200, description = "Successfully fetched media", body = Media),
		(status = 401, description = "Unauthorized"),
		(status = 403, description = "Forbidden"),
		(status = 404, description = "Media not found"),
		(status = 500, description = "Internal server error"),
	)
)]
/// Get a media by its ID. If provided, the `load_series` query param will load
/// the series relation for the media.
async fn get_media_by_id(
	Path(id): Path<String>,
	params: Query<BookRelations>,
	State(ctx): State<AppState>,
	Extension(req): Extension<RequestContext>,
) -> APIResult<Json<Media>> {
	let db = &ctx.db;
	let user = req.user();
	let user_id = user.id.clone();
	let age_restrictions = user
		.age_restriction
		.as_ref()
		.map(|ar| apply_media_age_restriction(ar.age, ar.restrict_on_unset));
	let where_params = chain_optional_iter(
		[media::id::equals(id.clone())]
			.into_iter()
			.chain(apply_media_library_not_hidden_for_user_filter(user))
			.collect::<Vec<WhereParam>>(),
		[age_restrictions],
	);

	let mut query = db
		.media()
		.find_first(where_params)
		.with(media::active_user_reading_sessions::fetch(vec![
			active_reading_session::user_id::equals(user_id.clone()),
		]))
		.with(media::finished_user_reading_sessions::fetch(vec![
			finished_reading_session::user_id::equals(user_id),
		]))
		.with(media::metadata::fetch());

	if params.load_series.unwrap_or_default() {
		tracing::trace!(media_id = id, "Loading series relation for media");
		query = query.with(if params.load_library.unwrap_or_default() {
			media::series::fetch()
				.with(series::metadata::fetch())
				.with(series::library::fetch())
		} else {
			media::series::fetch().with(series::metadata::fetch())
		});
	}

	let media = query
		.exec()
		.await?
		.ok_or(APIError::NotFound(String::from("Media not found")))?;

	Ok(Json(Media::from(media)))
}

// TODO: type a body
#[utoipa::path(
	get,
	path = "/api/v1/media/:id/file",
	tag = "media",
	params(
		("id" = String, Path, description = "The ID of the media")
	),
	responses(
		(status = 200, description = "Successfully fetched media file"),
		(status = 401, description = "Unauthorized"),
		(status = 403, description = "Forbidden"),
		(status = 404, description = "Media not found"),
		(status = 500, description = "Internal server error"),
	)
)]
/// Download the file associated with the media.
async fn get_media_file(
	Path(id): Path<String>,
	State(ctx): State<AppState>,
	Extension(req): Extension<RequestContext>,
) -> APIResult<NamedFile> {
	let db = &ctx.db;

	let user = req.user_and_enforce_permissions(&[UserPermission::DownloadFile])?;
	let age_restrictions = user
		.age_restriction
		.as_ref()
		.map(|ar| apply_media_age_restriction(ar.age, ar.restrict_on_unset));
	let where_conditions = chain_optional_iter(
		[media::id::equals(id.clone())]
			.into_iter()
			.chain(apply_media_library_not_hidden_for_user_filter(&user))
			.collect::<Vec<WhereParam>>(),
		[age_restrictions],
	);

	let media = db
		.media()
		.find_first(where_conditions)
		.exec()
		.await?
		.ok_or(APIError::NotFound(String::from("Media not found")))?;

	tracing::trace!(?media, "Downloading media file");

	Ok(NamedFile::open(media.path.clone()).await?)
}

#[utoipa::path(
	get,
	path = "/api/v1/media/:id/convert",
	tag = "media",
	params(
		("id" = String, Path, description = "The ID of the media")
	),
	responses(
		(status = 200, description = "Successfully converted media"),
		(status = 401, description = "Unauthorized"),
		(status = 403, description = "Forbidden"),
		(status = 404, description = "Media not found"),
		(status = 500, description = "Internal server error"),
	)
)]
// TODO: remove this, implement it? maybe?
/// Converts a media file to a different format. Currently UNIMPLEMENTED.
async fn convert_media(
	Path(id): Path<String>,
	State(ctx): State<AppState>,
	Extension(req): Extension<RequestContext>,
) -> Result<(), APIError> {
	let db = &ctx.db;

	// TODO: if keeping, enforce permission
	let user = req.user();
	let age_restrictions = user
		.age_restriction
		.as_ref()
		.map(|ar| apply_media_age_restriction(ar.age, ar.restrict_on_unset));
	let where_params = chain_optional_iter(
		[media::id::equals(id.clone())]
			.into_iter()
			.chain(apply_media_library_not_hidden_for_user_filter(user))
			.collect::<Vec<WhereParam>>(),
		[age_restrictions],
	);

	let media = db
		.media()
		.find_first(where_params)
		.exec()
		.await?
		.ok_or(APIError::NotFound(String::from("Media not found")))?;

	if media.extension != "cbr" || media.extension != "rar" {
		return Err(APIError::BadRequest(String::from(
			"Stump only supports RAR to ZIP conversions at this time",
		)));
	}

	Err(APIError::NotImplemented)
}

// TODO: ImageResponse as body type
#[utoipa::path(
	get,
	path = "/api/v1/media/:id/page/:page",
	tag = "media",
	params(
		("id" = String, Path, description = "The ID of the media to get"),
		("page" = i32, Path, description = "The page to get")
	),
	responses(
		(status = 200, description = "Successfully fetched media"),
		(status = 401, description = "Unauthorized"),
		(status = 403, description = "Forbidden"),
		(status = 404, description = "Media not found"),
		(status = 500, description = "Internal server error"),
	)
)]
/// Get a page of a media
async fn get_media_page(
	Path((id, page)): Path<(String, i32)>,
	State(ctx): State<AppState>,
	Extension(req): Extension<RequestContext>,
) -> APIResult<ImageResponse> {
	let db = &ctx.db;

	let user = req.user();
	let user_id = user.id.clone();
	let age_restrictions = user
		.age_restriction
		.as_ref()
		.map(|ar| apply_media_age_restriction(ar.age, ar.restrict_on_unset));
	let where_params = chain_optional_iter(
		[media::id::equals(id.clone())]
			.into_iter()
			.chain(apply_media_library_not_hidden_for_user_filter(user))
			.collect::<Vec<WhereParam>>(),
		[age_restrictions],
	);

	let media = db
		.media()
		.find_first(where_params)
		.with(media::active_user_reading_sessions::fetch(vec![
			active_reading_session::user_id::equals(user_id),
		]))
		.exec()
		.await?
		.ok_or(APIError::NotFound(String::from("Media not found")))?;

	if page > media.pages {
		Err(APIError::BadRequest(format!(
			"Page {} is out of bounds for media {}",
			page, id
		)))
	} else {
		Ok(get_page_async(&media.path, page, &ctx.config).await?.into())
	}
}

pub(crate) async fn get_media_thumbnail_by_id(
	id: String,
	db: &PrismaClient,
	user: &User,
	config: &StumpConfig,
) -> APIResult<(ContentType, Vec<u8>)> {
	let age_restrictions = user
		.age_restriction
		.as_ref()
		.map(|ar| apply_media_age_restriction(ar.age, ar.restrict_on_unset));
	let where_params = chain_optional_iter(
		[media::id::equals(id.clone())]
			.into_iter()
			.chain(apply_media_library_not_hidden_for_user_filter(user))
			.collect::<Vec<WhereParam>>(),
		[age_restrictions],
	);

	let book = db
		.media()
		.find_first(where_params)
		.select(media_thumbnail::select())
		.exec()
		.await?
		.ok_or_else(|| APIError::NotFound("Book not found".to_string()))?;

	let library_options = book
		.series
		.and_then(|s| s.library.map(|l| l.library_options))
		.map(LibraryOptions::from);
	let image_format = library_options.and_then(|o| o.thumbnail_config.map(|c| c.format));

<<<<<<< HEAD
				client
					.library_options()
					.find_first(vec![library_options::library_id::equals(library_id)])
					.exec()
					.await
					.map(|options| (Some(book), options.map(LibraryOptions::from)))
			} else {
				Ok((None, None))
			}
		})
		.await?;
	tracing::trace!(?result, "get_media_thumbnail transaction completed");

	match result {
		(Some(book), Some(options)) => {
			get_media_thumbnail(
				&book,
				options.thumbnail_config.map(|config| config.format),
				config,
			)
			.await
		},
		(Some(book), None) => get_media_thumbnail(&book, None, config).await,
		_ => Err(APIError::NotFound(String::from("Media not found"))),
	}
}

pub(crate) async fn get_media_thumbnail(
	media: &media::Data,
	image_format: Option<ImageFormat>,
	config: &StumpConfig,
) -> APIResult<(ContentType, Vec<u8>)> {
	let media_id = media.id.clone();

	let generated_thumb =
		get_thumbnail(config.get_thumbnails_dir(), &media_id, image_format).await?;

	if let Some((content_type, bytes)) = generated_thumb {
		Ok((content_type, bytes))
	} else {
		Ok(get_page_async(media.path.as_str(), 1, config).await?)
	}
=======
	get_media_thumbnail(&book.id, &book.path, image_format, config)
}

pub(crate) fn get_media_thumbnail(
	id: &str,
	path: &str,
	target_format: Option<ImageFormat>,
	config: &StumpConfig,
) -> APIResult<(ContentType, Vec<u8>)> {
	if let Some(format) = target_format {
		let extension = format.extension();
		let thumbnail_path = config
			.get_thumbnails_dir()
			.join(format!("{}.{}", id, extension));

		if thumbnail_path.exists() {
			tracing::trace!(path = ?thumbnail_path, media_id = id, "Found generated media thumbnail");
			return Ok((ContentType::from(format), read_entire_file(thumbnail_path)?));
		}
	}

	if let Some(path) = get_unknown_thumnail(id, config.get_thumbnails_dir()) {
		// If there exists a file that starts with the media id in the thumbnails dir,
		// then return it. This might happen if a user manually regenerates thumbnails
		// via the API without updating the thumbnail config...
		tracing::debug!(path = ?path, media_id = id, "Found media thumbnail that does not align with config");
		let FileParts { extension, .. } = path.file_parts();
		return Ok((
			ContentType::from_extension(extension.as_str()),
			read_entire_file(path)?,
		));
	}

	Ok(get_page(path, 1, config)?)
>>>>>>> 74e867aa
}

// TODO: ImageResponse as body type
#[utoipa::path(
	get,
	path = "/api/v1/media/:id/thumbnail",
	tag = "media",
	params(
		("id" = String, Path, description = "The ID of the media")
	),
	responses(
		(status = 200, description = "Successfully fetched media thumbnail"),
		(status = 401, description = "Unauthorized"),
		(status = 403, description = "Forbidden"),
		(status = 404, description = "Media not found"),
		(status = 500, description = "Internal server error"),
	)
)]
/// Get the thumbnail image of a media
async fn get_media_thumbnail_handler(
	Path(id): Path<String>,
	State(ctx): State<AppState>,
	Extension(req): Extension<RequestContext>,
) -> APIResult<ImageResponse> {
	let db = &ctx.db;
	get_media_thumbnail_by_id(id, db, req.user(), &ctx.config)
		.await
		.map(ImageResponse::from)
}

#[derive(Deserialize, ToSchema, specta::Type)]
pub struct PatchMediaThumbnail {
	page: i32,
	#[specta(optional)]
	is_zero_based: Option<bool>,
}

#[utoipa::path(
    patch,
    path = "/api/v1/media/:id/thumbnail",
    tag = "media",
    params(
        ("id" = String, Path, description = "The ID of the media")
    ),
    responses(
        (status = 200, description = "Successfully updated media thumbnail"),
        (status = 401, description = "Unauthorized"),
        (status = 403, description = "Forbidden"),
        (status = 404, description = "Media not found"),
        (status = 500, description = "Internal server error"),
    )
)]
async fn patch_media_thumbnail(
	Path(id): Path<String>,
	State(ctx): State<AppState>,
	Extension(req): Extension<RequestContext>,
	Json(body): Json<PatchMediaThumbnail>,
) -> APIResult<ImageResponse> {
	let user = req.user_and_enforce_permissions(&[UserPermission::ManageLibrary])?;
	let age_restrictions = user
		.age_restriction
		.as_ref()
		.map(|ar| apply_media_age_restriction(ar.age, ar.restrict_on_unset));
	let where_params = chain_optional_iter(
		[media::id::equals(id.clone())]
			.into_iter()
			.chain(apply_media_library_not_hidden_for_user_filter(&user))
			.collect::<Vec<WhereParam>>(),
		[age_restrictions],
	);

	let client = &ctx.db;

	let target_page = body
		.is_zero_based
		.map(|is_zero_based| {
			if is_zero_based {
				body.page + 1
			} else {
				body.page
			}
		})
		.unwrap_or(body.page);

	let media = client
		.media()
		.find_first(where_params)
		.with(
			media::series::fetch()
				.with(series::library::fetch().with(library::library_options::fetch())),
		)
		.exec()
		.await?
		.ok_or(APIError::NotFound(String::from("Media not found")))?;

	if media.extension == "epub" {
		return Err(APIError::NotSupported);
	}

	let library = media
		.series()?
		.ok_or(APIError::NotFound(String::from("Series relation missing")))?
		.library()?
		.ok_or(APIError::NotFound(String::from("Library relation missing")))?;
	let image_options = library
		.library_options()?
		.thumbnail_config
		.to_owned()
		.map(ImageProcessorOptions::try_from)
		.transpose()?
		.unwrap_or_else(|| {
			tracing::warn!(
				"Failed to parse existing thumbnail config! Using a default config"
			);
			ImageProcessorOptions::default()
		})
		.with_page(target_page);

	let format = image_options.format.clone();
	let (_, path_buf, _) = generate_book_thumbnail(
		&media,
		GenerateThumbnailOptions {
			image_options,
			core_config: ctx.config.as_ref().clone(),
			force_regen: true,
		},
	)
	.await?;

	Ok(ImageResponse::from((
		ContentType::from(format),
		fs::read(path_buf).await?,
	)))
}

#[utoipa::path(
	post,
	path = "/api/v1/media/:id/thumbnail",
	tag = "media",
	params(
		("id" = String, Path, description = "The ID of the media")
	),
	responses(
		(status = 200, description = "Successfully replaced media thumbnail"),
		(status = 401, description = "Unauthorized"),
		(status = 403, description = "Forbidden"),
		(status = 404, description = "Media not found"),
		(status = 500, description = "Internal server error"),
	)
)]
async fn replace_media_thumbnail(
	Path(id): Path<String>,
	State(ctx): State<AppState>,
	Extension(req): Extension<RequestContext>,
	mut upload: Multipart,
) -> APIResult<ImageResponse> {
	let user = req.user_and_enforce_permissions(&[
		UserPermission::UploadFile,
		UserPermission::ManageLibrary,
	])?;
	let age_restrictions = user
		.age_restriction
		.as_ref()
		.map(|ar| apply_media_age_restriction(ar.age, ar.restrict_on_unset));
	let where_params = chain_optional_iter(
		[media::id::equals(id.clone())]
			.into_iter()
			.chain(apply_media_library_not_hidden_for_user_filter(&user))
			.collect::<Vec<WhereParam>>(),
		[age_restrictions],
	);
	let client = &ctx.db;

	let media = client
		.media()
		.find_first(where_params)
		.exec()
		.await?
		.ok_or(APIError::NotFound(String::from("Media not found")))?;

	let (content_type, bytes) = validate_image_upload(&mut upload).await?;
	let ext = content_type.extension();
	let book_id = media.id;

	// Note: I chose to *safely* attempt the removal as to not block the upload, however after some
	// user testing I'd like to see if this becomes a problem. We'll see!
	if let Err(e) = remove_thumbnails(&[book_id.clone()], ctx.config.get_thumbnails_dir())
	{
		tracing::error!(
			?e,
			"Failed to remove existing media thumbnail before replacing!"
		);
	}

	let path_buf = place_thumbnail(&book_id, ext, &bytes, &ctx.config).await?;

	Ok(ImageResponse::from((
		content_type,
		fs::read(path_buf).await?,
	)))
}

#[utoipa::path(
	put,
	path = "/api/v1/media/:id/progress/:page",
	tag = "media",
	params(
		("id" = String, Path, description = "The ID of the media to get"),
		("page" = i32, Path, description = "The page to update the read progress to")
	),
	responses(
		(status = 200, description = "Successfully fetched media read progress"),
		(status = 401, description = "Unauthorized"),
		(status = 403, description = "Forbidden"),
		(status = 404, description = "Media not found"),
		(status = 500, description = "Internal server error"),
	)
)]
/// Update the read progress of a media. If the progress doesn't exist, it will be created.
async fn update_media_progress(
	Path((id, page)): Path<(String, i32)>,
	State(ctx): State<AppState>,
	Extension(req): Extension<RequestContext>,
) -> APIResult<Json<ProgressUpdateReturn>> {
	let user = req.user();
	let user_id = user.id.clone();

	let client = &ctx.db;
	// TODO: check library access? They don't gain access to the book here, so perhaps
	// it is acceptable to not check library access here?

	let active_session = client
		.active_reading_session()
		.upsert(
			active_reading_session::user_id_media_id(user_id.clone(), id.clone()),
			(
				media::id::equals(id.clone()),
				user::id::equals(user_id.clone()),
				vec![active_reading_session::page::set(Some(page))],
			),
			vec![active_reading_session::page::set(Some(page))],
		)
		.include(reading_session_with_book_pages::include())
		.exec()
		.await?;
	let is_completed = active_session.media.pages == page;

	if is_completed {
		let timeout = Duration::seconds(10).num_milliseconds() as u64;
		let finished_session = client
			._transaction()
			.with_max_wait(timeout)
			.with_timeout(timeout)
			.run(|tx| async move {
				let deleted_session = tx
					.active_reading_session()
					.delete(active_reading_session::user_id_media_id(
						user_id.clone(),
						id.clone(),
					))
					.exec()
					.await
					.ok();
				tracing::trace!(?deleted_session, "Deleted active reading session");

				tx.finished_reading_session()
					.create(
						deleted_session.map(|s| s.started_at).unwrap_or_default(),
						media::id::equals(id.clone()),
						user::id::equals(user_id.clone()),
						vec![],
					)
					.exec()
					.await
			})
			.await?;
		tracing::trace!(?finished_session, "Created finished reading session");
		Ok(Json(ProgressUpdateReturn::Finished(
			FinishedReadingSession::from(finished_session),
		)))
	} else {
		Ok(Json(ProgressUpdateReturn::Active(
			ActiveReadingSession::from(active_session),
		)))
	}
}

#[utoipa::path(
	get,
	path = "/api/v1/media/:id/progress",
	tag = "media",
	params(
		("id" = String, Path, description = "The ID of the media to get")
	),
	responses(
		(status = 200, description = "Successfully fetched media read progress"),
		(status = 401, description = "Unauthorized"),
		(status = 500, description = "Internal server error"),
	)
)]
async fn get_media_progress(
	Path(id): Path<String>,
	State(ctx): State<AppState>,
	Extension(req): Extension<RequestContext>,
) -> APIResult<Json<Option<ActiveReadingSession>>> {
	let db = &ctx.db;
	let user = req.user();
	let user_id = user.id.clone();
	let age_restrictions = user
		.age_restriction
		.as_ref()
		.map(|ar| apply_media_age_restriction(ar.age, ar.restrict_on_unset));
	let media_where_params = chain_optional_iter(
		[media::id::equals(id.clone())]
			.into_iter()
			.chain(apply_media_library_not_hidden_for_user_filter(user))
			.collect::<Vec<WhereParam>>(),
		[age_restrictions],
	);

	let result = db
		.active_reading_session()
		.find_first(vec![
			active_reading_session::user_id::equals(user_id.clone()),
			active_reading_session::media_id::equals(id.clone()),
			active_reading_session::media::is(media_where_params),
		])
		.exec()
		.await?;

	Ok(Json(result.map(ActiveReadingSession::from)))
}

// TODO: new API for managing finished sessions

#[utoipa::path(
	delete,
	path = "/api/v1/media/:id/progress",
	tag = "media",
	params(
		("id" = String, Path, description = "The ID of the media delete the progress for")
	),
	responses(
		(status = 200, description = "Successfully updated media read progress completion status"),
		(status = 401, description = "Unauthorized"),
		(status = 500, description = "Internal server error"),
	)
)]
async fn delete_media_progress(
	Path(id): Path<String>,
	State(ctx): State<AppState>,
	Extension(req): Extension<RequestContext>,
) -> APIResult<Json<MediaIsComplete>> {
	let client = &ctx.db;
	let user_id = req.id();

	let deleted_session = client
		.active_reading_session()
		.delete(active_reading_session::user_id_media_id(user_id, id))
		.exec()
		.await?;

	tracing::trace!(?deleted_session, "Deleted reading session");

	Ok(Json(MediaIsComplete::default()))
}

#[derive(Default, Deserialize, Serialize, ToSchema, specta::Type)]
pub struct MediaIsComplete {
	is_completed: bool,
	last_completed_at: Option<String>,
}

#[utoipa::path(
	get,
	path = "/api/v1/media/:id/progress/complete",
	tag = "media",
	params(
		("id" = String, Path, description = "The ID of the media to get")
	),
	responses(
		(status = 200, description = "Successfully fetched media read progress completion status"),
		(status = 401, description = "Unauthorized"),
		(status = 500, description = "Internal server error"),
	)
)]
async fn get_is_media_completed(
	Path(id): Path<String>,
	State(ctx): State<AppState>,
	Extension(req): Extension<RequestContext>,
) -> APIResult<Json<MediaIsComplete>> {
	let client = &ctx.db;
	let user = req.user();
	let user_id = user.id.clone();
	let age_restrictions = user
		.age_restriction
		.as_ref()
		.map(|ar| apply_media_age_restriction(ar.age, ar.restrict_on_unset));
	let media_where_params = chain_optional_iter(
		[media::id::equals(id.clone())]
			.into_iter()
			.chain(apply_media_library_not_hidden_for_user_filter(user))
			.collect::<Vec<WhereParam>>(),
		[age_restrictions],
	);

	let result = client
		.finished_reading_session()
		.find_first(vec![
			finished_reading_session::user_id::equals(user_id.clone()),
			finished_reading_session::media_id::equals(id.clone()),
			finished_reading_session::media::is(media_where_params),
		])
		.order_by(finished_reading_session::completed_at::order(
			Direction::Desc,
		))
		.include(finished_reading_session_with_book_pages::include())
		.exec()
		.await?
		.map(|ars| MediaIsComplete {
			is_completed: true,
			last_completed_at: Some(ars.completed_at.to_rfc3339()),
		})
		.unwrap_or_default();

	Ok(Json(result))
}

#[derive(Deserialize, ToSchema, specta::Type)]
pub struct PutMediaCompletionStatus {
	is_complete: bool,
	#[specta(optional)]
	page: Option<i32>,
}

#[utoipa::path(
	put,
	path = "/api/v1/media/:id/progress/complete",
	tag = "media",
	params(
		("id" = String, Path, description = "The ID of the media to mark as completed")
	),
	responses(
		(status = 200, description = "Successfully updated media read progress completion status"),
		(status = 401, description = "Unauthorized"),
		(status = 500, description = "Internal server error"),
	)
)]
async fn put_media_complete_status(
	Path(id): Path<String>,
	State(ctx): State<AppState>,
	Extension(req): Extension<RequestContext>,
	Json(payload): Json<PutMediaCompletionStatus>,
) -> APIResult<Json<MediaIsComplete>> {
	let client = &ctx.db;
	let user = req.user();
	let user_id = user.id.clone();
	let age_restrictions = user
		.age_restriction
		.as_ref()
		.map(|ar| apply_media_age_restriction(ar.age, ar.restrict_on_unset));
	let media_where_params = chain_optional_iter(
		[media::id::equals(id.clone())]
			.into_iter()
			.chain(apply_media_library_not_hidden_for_user_filter(user))
			.collect::<Vec<WhereParam>>(),
		[age_restrictions],
	);

	let book = client
		.media()
		.find_first(media_where_params.clone())
		.with(media::metadata::fetch())
		.exec()
		.await?
		.ok_or(APIError::NotFound(String::from("Media not found")))?;

	let extension = book.extension.to_lowercase();

	let is_completed = payload.is_complete;

	if is_completed {
		let finished_session = client
			._transaction()
			.run(|tx| async move {
				let deleted_session = tx
					.active_reading_session()
					.delete(active_reading_session::user_id_media_id(
						user_id.clone(),
						id.clone(),
					))
					.exec()
					.await
					.ok();
				tracing::trace!(?deleted_session, "Deleted active reading session");

				tx.finished_reading_session()
					.create(
						deleted_session.map(|s| s.started_at).unwrap_or_default(),
						media::id::equals(id.clone()),
						user::id::equals(user_id.clone()),
						vec![],
					)
					.exec()
					.await
			})
			.await?;
		tracing::trace!(?finished_session, "Created finished reading session");

		Ok(Json(MediaIsComplete {
			is_completed: true,
			last_completed_at: Some(finished_session.completed_at.to_rfc3339()),
		}))
	} else {
		let page = match extension.as_str() {
			"epub" => -1,
			_ => payload.page.unwrap_or(book.pages),
		};
		let updated_or_created_session = client
			.active_reading_session()
			.upsert(
				active_reading_session::user_id_media_id(user_id.clone(), id.clone()),
				(
					media::id::equals(id.clone()),
					user::id::equals(user_id.clone()),
					vec![active_reading_session::page::set(Some(page))],
				),
				vec![active_reading_session::page::set(Some(page))],
			)
			.exec()
			.await?;
		tracing::trace!(
			?updated_or_created_session,
			"Updated or created active reading session"
		);

		Ok(Json(MediaIsComplete::default()))
	}
}

#[utoipa::path(
	post,
	path = "/api/v1/media/:id/analyze",
	tag = "media",
	params(
		("id" = String, Path, description = "The ID of the media to analyze")
	),
	responses(
		(status = 200, description = "Successfully started media analysis"),
		(status = 401, description = "Unauthorized"),
		(status = 403, description = "Forbidden"),
		(status = 404, description = "Media not found"),
		(status = 500, description = "Internal server error"),
	)
)]
async fn start_media_analysis(
	Path(id): Path<String>,
	State(ctx): State<AppState>,
	Extension(req): Extension<RequestContext>,
) -> APIResult<()> {
	req.enforce_permissions(&[UserPermission::ManageLibrary])?;

	// Start analysis job
	ctx.enqueue_job(AnalyzeMediaJob::analyze_media_item(id))
		.map_err(|e| {
			let err = "Failed to enqueue analyze media job";
			error!(?e, err);
			APIError::InternalServerError(err.to_string())
		})?;

	APIResult::Ok(())
}

#[utoipa::path(
	post,
	path = "/api/v1/media/:id/dimensions",
	tag = "media",
	params(
		("id" = String, Path, description = "The ID of the media to get dimensions for")
	),
	responses(
		(status = 200, description = "Successfully fetched media dimensions"),
		(status = 401, description = "Unauthorized"),
		(status = 403, description = "Forbidden"),
		(status = 404, description = "Media dimensions not available"),
		(status = 500, description = "Internal server error"),
	)
)]
async fn get_media_dimensions(
	Path(id): Path<String>,
	State(ctx): State<AppState>,
	Extension(req): Extension<RequestContext>,
) -> APIResult<Json<Vec<PageDimension>>> {
	// Fetch the media item in question from the database while enforcing permissions
	let dimensions_entity =
		fetch_media_page_dimensions_with_permissions(&ctx, req.user(), id).await?;

	Ok(Json(dimensions_entity.dimensions))
}

#[utoipa::path(
	get,
	path = "/api/v1/media/:id/page/:page/dimensions",
	tag = "media",
	params(
		("id" = String, Path, description = "The ID of the media to get dimensions for"),
		("page" = i32, Path, description = "The page to get dimensions for (indexed from 1)")
	),
	responses(
		(status = 200, description = "Successfully fetched media page dimensions"),
		(status = 401, description = "Unauthorized"),
		(status = 403, description = "Forbidden"),
		(status = 404, description = "Media dimensions not available"),
		(status = 500, description = "Internal server error"),
	)
)]
async fn get_media_page_dimensions(
	Path((id, page)): Path<(String, i32)>,
	State(ctx): State<AppState>,
	Extension(req): Extension<RequestContext>,
) -> APIResult<Json<PageDimension>> {
	// Fetch the media item in question from the database while enforcing permissions
	let dimensions_entity =
		fetch_media_page_dimensions_with_permissions(&ctx, req.user(), id).await?;

	if page <= 0 {
		return Err(APIError::BadRequest(format!(
			"Cannot fetch page dimensions for page {}, expected a number > 0",
			page
		)));
	}

	// Get the specific page or 404
	let page_dimension = dimensions_entity
		.dimensions
		.get((page - 1) as usize)
		.ok_or(APIError::NotFound(format!(
			"No page dimensions for page: {}",
			page
		)))?;

	Ok(Json(page_dimension.to_owned()))
}

async fn fetch_media_page_dimensions_with_permissions(
	ctx: &Arc<Ctx>,
	user: &User,
	id: String,
) -> APIResult<PageDimensionsEntity> {
	let age_restrictions = user
		.age_restriction
		.as_ref()
		.map(|ar| apply_media_age_restriction(ar.age, ar.restrict_on_unset));

	// Build where parameters to fetch the appropriate media
	let where_params = chain_optional_iter(
		[media::id::equals(id.clone())]
			.into_iter()
			.chain(apply_media_library_not_hidden_for_user_filter(user))
			.collect::<Vec<WhereParam>>(),
		[age_restrictions],
	);

	// Get the media from the database
	let media: Media = ctx
		.db
		.media()
		.find_first(where_params)
		.with(media::metadata::fetch().with(media_metadata::page_dimensions::fetch()))
		.exec()
		.await?
		.ok_or(APIError::NotFound(String::from("Media not found")))?
		.into();

	// Then pull off the page dimensions if available
	let dimensions_entity = media
		.metadata
		.ok_or(APIError::NotFound(
			"Media did not have metadata".to_string(),
		))?
		.page_dimensions
		.ok_or(APIError::NotFound(
			"Media metadata does not have generated page dimensions. Run analysis to generate them.".to_string(),
		))?;

	Ok(dimensions_entity)
}<|MERGE_RESOLUTION|>--- conflicted
+++ resolved
@@ -997,85 +997,23 @@
 		.map(LibraryOptions::from);
 	let image_format = library_options.and_then(|o| o.thumbnail_config.map(|c| c.format));
 
-<<<<<<< HEAD
-				client
-					.library_options()
-					.find_first(vec![library_options::library_id::equals(library_id)])
-					.exec()
-					.await
-					.map(|options| (Some(book), options.map(LibraryOptions::from)))
-			} else {
-				Ok((None, None))
-			}
-		})
-		.await?;
-	tracing::trace!(?result, "get_media_thumbnail transaction completed");
-
-	match result {
-		(Some(book), Some(options)) => {
-			get_media_thumbnail(
-				&book,
-				options.thumbnail_config.map(|config| config.format),
-				config,
-			)
-			.await
-		},
-		(Some(book), None) => get_media_thumbnail(&book, None, config).await,
-		_ => Err(APIError::NotFound(String::from("Media not found"))),
-	}
+	get_media_thumbnail(&book.id, &book.path, image_format, config).await
 }
 
 pub(crate) async fn get_media_thumbnail(
-	media: &media::Data,
+	id: &str,
+	path: &str,
 	image_format: Option<ImageFormat>,
 	config: &StumpConfig,
 ) -> APIResult<(ContentType, Vec<u8>)> {
-	let media_id = media.id.clone();
-
 	let generated_thumb =
-		get_thumbnail(config.get_thumbnails_dir(), &media_id, image_format).await?;
+		get_thumbnail(config.get_thumbnails_dir(), id, image_format).await?;
 
 	if let Some((content_type, bytes)) = generated_thumb {
 		Ok((content_type, bytes))
 	} else {
-		Ok(get_page_async(media.path.as_str(), 1, config).await?)
+		Ok(get_page_async(path, 1, config).await?)
 	}
-=======
-	get_media_thumbnail(&book.id, &book.path, image_format, config)
-}
-
-pub(crate) fn get_media_thumbnail(
-	id: &str,
-	path: &str,
-	target_format: Option<ImageFormat>,
-	config: &StumpConfig,
-) -> APIResult<(ContentType, Vec<u8>)> {
-	if let Some(format) = target_format {
-		let extension = format.extension();
-		let thumbnail_path = config
-			.get_thumbnails_dir()
-			.join(format!("{}.{}", id, extension));
-
-		if thumbnail_path.exists() {
-			tracing::trace!(path = ?thumbnail_path, media_id = id, "Found generated media thumbnail");
-			return Ok((ContentType::from(format), read_entire_file(thumbnail_path)?));
-		}
-	}
-
-	if let Some(path) = get_unknown_thumnail(id, config.get_thumbnails_dir()) {
-		// If there exists a file that starts with the media id in the thumbnails dir,
-		// then return it. This might happen if a user manually regenerates thumbnails
-		// via the API without updating the thumbnail config...
-		tracing::debug!(path = ?path, media_id = id, "Found media thumbnail that does not align with config");
-		let FileParts { extension, .. } = path.file_parts();
-		return Ok((
-			ContentType::from_extension(extension.as_str()),
-			read_entire_file(path)?,
-		));
-	}
-
-	Ok(get_page(path, 1, config)?)
->>>>>>> 74e867aa
 }
 
 // TODO: ImageResponse as body type
