use std::collections::HashSet;

use axum::{
	extract::{DefaultBodyLimit, Multipart, Path, State},
	middleware,
	routing::{get, post},
	Extension, Json, Router,
};
use axum_extra::extract::Query;
use serde::{Deserialize, Serialize};
use serde_qs::axum::QsQuery;
use stump_core::{
	config::StumpConfig,
	db::{
		entity::{
			macros::{
				finished_reading_session_series_complete, series_or_library_thumbnail,
			},
			LibraryConfig, Media, MediaOrderBy, Series, SeriesOrderBy, UserPermission,
		},
		query::{
<<<<<<< HEAD
			pagination::{PageQuery, Pageable, Pagination, PaginationQuery},
			QueryOrder,
=======
			ordering::QueryOrder,
			pagination::{
				PageQuery, Pageable, PageableMedia, PageableSeries, Pagination,
				PaginationQuery,
			},
>>>>>>> d4d16fbf
		},
		PrismaCountTrait, SeriesDAO, DAO,
	},
	filesystem::{
		analyze_media_job::AnalyzeMediaJob,
		get_thumbnail,
		image::{
			generate_book_thumbnail, place_thumbnail, remove_thumbnails,
			GenerateThumbnailOptions, ImageFormat, ImageProcessorOptions,
		},
		scanner::SeriesScanJob,
		ContentType,
	},
	prisma::{
		active_reading_session, finished_reading_session, library, media,
		series::{self, WhereParam},
		SortOrder,
	},
};
use tokio::fs;
use tracing::{error, trace};
use utoipa::ToSchema;

use crate::{
	config::state::AppState,
	errors::{APIError, APIResult},
<<<<<<< HEAD
	filter::{chain_optional_iter, FilterQuery, SeriesFilter, SeriesQueryRelation},
=======
	filter::{
		chain_optional_iter, FilterableQuery, FilterableSeriesQuery, SeriesFilter,
		SeriesQueryRelation,
	},
>>>>>>> d4d16fbf
	middleware::auth::{auth_middleware, RequestContext},
	routers::api::{
		filters::{
			apply_media_age_restriction, apply_series_age_restriction,
			apply_series_filters_for_user,
			apply_series_library_not_hidden_for_user_filter,
		},
		v1::media::thumbnails::get_media_thumbnail,
	},
	utils::{http::ImageResponse, validate_and_load_image},
};

// TODO: support downloading entire series as a zip file

pub(crate) fn mount(app_state: AppState) -> Router<AppState> {
	Router::new()
		.route("/series", get(get_series))
		.route(
			"/series/recently-added",
			get(get_recently_added_series_handler),
		)
		.nest(
			"/series/{id}",
			Router::new()
				.route("/", get(get_series_by_id))
				.route("/scan", post(scan_series))
				.route("/media", get(get_series_media))
				.route("/analyze", post(start_media_analysis))
				.route("/media/next", get(get_next_in_series))
				.route(
					"/thumbnail",
					get(get_series_thumbnail_handler)
						.patch(patch_series_thumbnail)
						.post(replace_series_thumbnail)
						// TODO: configurable max file size
						.layer(DefaultBodyLimit::max(
							app_state.config.max_image_upload_size,
						)),
				)
				.route(
					"/complete",
					get(get_series_is_complete).put(put_series_is_complete),
				),
		)
		.layer(middleware::from_fn_with_state(app_state, auth_middleware))
}

#[utoipa::path(
	get,
	path = "/api/v1/series",
	tag = "series",
	params(
		("filter_query" = Option<SeriesFilterQuery>, Query, description = "The filter options"),
		("pagination_query" = Option<PaginationQuery>, Query, description = "The pagination options"),
		("relation_query" = Option<SeriesQueryRelation>, Query, description = "The relations to include"),
	),
	responses(
		(status = 200, description = "Successfully fetched series.", body = PageableSeries),
		(status = 401, description = "Unauthorized."),
		(status = 500, description = "Internal server error."),
	)
)]
/// Get all series accessible by user.
async fn get_series(
	filter_query: QsQuery<FilterQuery<SeriesFilter, SeriesOrderBy>>,
	pagination_query: Query<PaginationQuery>,
	relation_query: Query<SeriesQueryRelation>,
	State(ctx): State<AppState>,
	Extension(req): Extension<RequestContext>,
) -> APIResult<Json<Pageable<Vec<Series>>>> {
	let FilterQuery { ordering, filters } = filter_query.0.get();
	let pagination = pagination_query.0.get();
	let pagination_cloned = pagination.clone();

	trace!(?filters, ?ordering, ?pagination, "get_series");

	let db = &ctx.db;
	let user = req.user();
	let user_id = user.id.clone();

	let is_unpaged = pagination.is_unpaged();
	let order_by = ordering.into_prisma();

	let load_media = relation_query.load_media.unwrap_or(false);
	let count_media = relation_query.count_media.unwrap_or(false);

	let where_conditions = apply_series_filters_for_user(filters, user);

	// series, total series count
	let (series, series_count) = db
		._transaction()
		.with_max_wait(chrono::Duration::seconds(10).num_milliseconds() as u64)
		.with_timeout(chrono::Duration::seconds(30).num_milliseconds() as u64)
		.run(|client| async move {
			let mut query = db.series().find_many(where_conditions.clone());
			if load_media {
				query = query.with(
					series::media::fetch(vec![])
						.with(media::active_user_reading_sessions::fetch(vec![
							active_reading_session::user_id::equals(user_id.clone()),
						]))
						.with(media::finished_user_reading_sessions::fetch(vec![
							finished_reading_session::user_id::equals(user_id),
						])),
				);
			}

			if !is_unpaged {
				match pagination_cloned {
					Pagination::Page(page_query) => {
						let (skip, take) = page_query.get_skip_take();
						query = query.skip(skip).take(take);
					},
					Pagination::Cursor(cursor_query) => {
						if let Some(cursor) = cursor_query.cursor {
							query = query.cursor(series::id::equals(cursor)).skip(1);
						}
						if let Some(limit) = cursor_query.limit {
							query = query.take(limit);
						}
					},
					_ => unreachable!(),
				}
			}

			let series = query.order_by(order_by).exec().await?;
			// If we don't load the media relations, then the media_count field of Series
			// will not be automatically populated. So, if the request has the count_media
			// flag set, an additional query is needed to get the media counts.
			let series: Vec<Series> = if count_media && !load_media {
				let series_ids = series.iter().map(|s| s.id.clone()).collect::<Vec<_>>();
				let media_counts = client.series_media_count(series_ids).await?;
				series
					.into_iter()
					.map(|s| {
						let series_media_count = media_counts.get(&s.id).copied();
						if let Some(count) = series_media_count {
							Series::from((s, count))
						} else {
							Series::from(s)
						}
					})
					.collect()
			} else {
				series.into_iter().map(Series::from).collect()
			};

			if is_unpaged {
				return Ok((series, None));
			}

			client
				.series()
				.count(where_conditions.clone())
				.exec()
				.await
				.map(|count| (series, Some(count)))
		})
		.await?;

	if let Some(count) = series_count {
		return Ok(Json(Pageable::from((series, count, pagination))));
	}

	Ok(Json(Pageable::from(series)))
}

#[utoipa::path(
	get,
	path = "/api/v1/series/{id}",
	tag = "series",
	params(
		("id" = String, Path, description = "The ID of the series to fetch"),
		("relation_query" = Option<SeriesQueryRelation>, Query, description = "The relations to include"),
	),
	responses(
		(status = 200, description = "Successfully fetched series.", body = Series),
		(status = 401, description = "Unauthorized."),
		(status = 404, description = "Series not found."),
		(status = 500, description = "Internal server error."),
	)
)]
/// Get a series by ID. Optional query param `load_media` that will load the media
/// relation (i.e. the media entities will be loaded and sent with the response)
async fn get_series_by_id(
	query: Query<SeriesQueryRelation>,
	Path(id): Path<String>,
	State(ctx): State<AppState>,
	Extension(req): Extension<RequestContext>,
) -> APIResult<Json<Series>> {
	let db = &ctx.db;

	let user = req.user();
	let user_id = user.id.clone();
	let age_restrictions = user
		.age_restriction
		.as_ref()
		.map(|ar| apply_series_age_restriction(ar.age, ar.restrict_on_unset));
	let where_params = [series::id::equals(id.clone())]
		.into_iter()
		.chain(apply_series_library_not_hidden_for_user_filter(user))
		.chain(age_restrictions.map(|ar| vec![ar]).unwrap_or_default())
		.collect::<Vec<WhereParam>>();

	let load_media = query.load_media.unwrap_or(false);
	let load_library = query.load_library.unwrap_or(false);
	let mut query = db.series().find_first(where_params);

	if load_media {
		query = query.with(
			series::media::fetch(vec![])
				.with(media::active_user_reading_sessions::fetch(vec![
					active_reading_session::user_id::equals(user_id.clone()),
				]))
				.with(media::finished_user_reading_sessions::fetch(vec![
					finished_reading_session::user_id::equals(user_id),
				]))
				.order_by(media::name::order(SortOrder::Asc)),
		);
	}

	if load_library {
		query = query.with(series::library::fetch());
	}

	let series = query
		.exec()
		.await?
		.ok_or(APIError::NotFound(String::from("Series not found")))?;

	if !load_media {
		// FIXME: PCR doesn't support relation counts yet!
		// let media_count = db
		// 	.media()
		// 	.count(vec![media::series_id::equals(Some(id.clone()))])
		// 	.exec()
		// 	.await?;
		let series_media_count = db.media_in_series_count(id).await?;

		return Ok(Json((series, series_media_count).into()));
	}

	Ok(Json(series.into()))
}

#[utoipa::path(
	post,
	path = "/api/v1/series/{id}/scan",
	tag = "series",
	responses(
		(status = 200, description = "Successfully queued series scan"),
		(status = 401, description = "Unauthorized"),
		(status = 404, description = "Series not found"),
		(status = 500, description = "Internal server error")
	)
)]
/// Queue a job to scan the series by ID
async fn scan_series(
	Path(id): Path<String>,
	State(ctx): State<AppState>,
	Extension(req): Extension<RequestContext>,
) -> Result<(), APIError> {
	let db = &ctx.db;
	req.enforce_permissions(&[UserPermission::ScanLibrary])?;

	let series = db
		.series()
		.find_unique(series::id::equals(id.clone()))
		.exec()
		.await?
		.ok_or(APIError::NotFound("Series not found".to_string()))?;

	ctx.enqueue_job(SeriesScanJob::new(series.id, series.path, None))
		.map_err(|e| {
			error!(?e, "Failed to enqueue series scan job");
			APIError::InternalServerError("Failed to enqueue series scan job".to_string())
		})?;

	Ok(())
}

// FIXME: This hand written SQL needs to factor in age restrictions!
#[utoipa::path(
	get,
	path = "/api/v1/series/recently-added",
	tag = "series",
	params(
		("pagination" = PageQuery, Query, description = "The pagination params"),
	),
	responses(
		(status = 200, description = "Successfully fetched recently added series.", body = PageableSeries),
		(status = 400, description = "Bad request. Unpaged request not supported for this endpoint."),
		(status = 401, description = "Unauthorized."),
		(status = 500, description = "Internal server error."),
	)
)]
async fn get_recently_added_series_handler(
	State(ctx): State<AppState>,
	pagination: Query<PageQuery>,
	Extension(req): Extension<RequestContext>,
) -> APIResult<Json<Pageable<Vec<Series>>>> {
	if pagination.page.is_none() {
		return Err(APIError::BadRequest(
			"Unpaged request not supported for this endpoint".to_string(),
		));
	}

	let user = req.user();
	let user_id = user.id.clone();
	// let age_restrictions = user
	// 	.age_restriction
	// 	.as_ref()
	// 	.map(|ar| apply_series_age_restriction(ar.age, ar.restrict_on_unset));

	let page_params = pagination.0.page_params();
	let series_dao = SeriesDAO::new(ctx.db.clone());

	let recently_added_series = series_dao
		.get_recently_added_series(&user_id, page_params)
		.await?;

	Ok(Json(recently_added_series))
}

pub(crate) async fn get_series_thumbnail(
	id: &str,
	first_book: Option<series_or_library_thumbnail::media::Data>,
	image_format: Option<ImageFormat>,
	config: &StumpConfig,
) -> APIResult<(ContentType, Vec<u8>)> {
	let generated_thumb =
		get_thumbnail(config.get_thumbnails_dir(), id, image_format.clone()).await?;

	if let Some((content_type, bytes)) = generated_thumb {
		Ok((content_type, bytes))
	} else if let Some(first_book) = first_book {
		get_media_thumbnail(&first_book.id, &first_book.path, image_format, config).await
	} else {
		Err(APIError::NotFound(
			"Series does not have a thumbnail".to_string(),
		))
	}
}

/// Returns the thumbnail image for a series
#[utoipa::path(
	get,
	path = "/api/v1/series/{id}/thumbnail",
	tag = "series",
	params(
		("id" = String, Path, description = "The ID of the series to fetch the thumbnail for"),
	),
	responses(
		(status = 200, description = "Successfully fetched series thumbnail."),
		(status = 401, description = "Unauthorized."),
		(status = 404, description = "Series not found."),
		(status = 500, description = "Internal server error."),
	)
)]
#[tracing::instrument(err, skip(ctx))]
async fn get_series_thumbnail_handler(
	Path(id): Path<String>,
	State(ctx): State<AppState>,
	Extension(req): Extension<RequestContext>,
) -> APIResult<ImageResponse> {
	let db = &ctx.db;

	let user = req.user();
	let age_restriction = user.age_restriction.as_ref();
	let series_age_restriction = age_restriction
		.map(|ar| apply_series_age_restriction(ar.age, ar.restrict_on_unset));
	let series_filters = chain_optional_iter(
		[series::id::equals(id.clone())]
			.into_iter()
			.chain(apply_series_library_not_hidden_for_user_filter(user))
			.collect::<Vec<WhereParam>>(),
		[series_age_restriction],
	);
	let book_filters = chain_optional_iter(
		[],
		[age_restriction
			.map(|ar| apply_media_age_restriction(ar.age, ar.restrict_on_unset))],
	);

	let series = db
		.series()
		.find_first(series_filters)
		.order_by(series::name::order(SortOrder::Asc))
		.select(series_or_library_thumbnail::select(book_filters))
		.exec()
		.await?
		.ok_or(APIError::NotFound("Series not found".to_string()))?;
	let first_book = series.media.into_iter().next();

	let library_config = series.library.map(|l| l.config).map(LibraryConfig::from);
	let image_format = library_config.and_then(|o| o.thumbnail_config.map(|c| c.format));

	get_series_thumbnail(&id, first_book, image_format, &ctx.config)
		.await
		.map(ImageResponse::from)
}

#[derive(Deserialize, ToSchema, specta::Type)]
pub struct PatchSeriesThumbnail {
	/// The ID of the media inside the series to fetch
	media_id: String,
	/// The page of the media to use for the thumbnail
	page: i32,
	#[specta(optional)]
	/// A flag indicating whether the page is zero based
	is_zero_based: Option<bool>,
}

#[utoipa::path(
    patch,
    path = "/api/v1/series/{id}/thumbnail",
    tag = "series",
    params(
        ("id" = String, Path, description = "The ID of the series")
    ),
    responses(
        (status = 200, description = "Successfully updated series thumbnail"),
        (status = 401, description = "Unauthorized"),
        (status = 403, description = "Forbidden"),
        (status = 404, description = "Series not found"),
        (status = 500, description = "Internal server error"),
    )
)]
async fn patch_series_thumbnail(
	Path(id): Path<String>,
	State(ctx): State<AppState>,
	Extension(req): Extension<RequestContext>,
	Json(body): Json<PatchSeriesThumbnail>,
) -> APIResult<ImageResponse> {
	let user = req.user_and_enforce_permissions(&[UserPermission::ManageLibrary])?;
	let series_age_restrictions = user
		.age_restriction
		.as_ref()
		.map(|ar| apply_series_age_restriction(ar.age, ar.restrict_on_unset));
	let media_age_restrictions = user
		.age_restriction
		.as_ref()
		.map(|ar| apply_media_age_restriction(ar.age, ar.restrict_on_unset));
	let series_where_params = chain_optional_iter(
		[series::id::equals(id.clone())]
			.into_iter()
			.chain(apply_series_library_not_hidden_for_user_filter(&user))
			.collect::<Vec<WhereParam>>(),
		[series_age_restrictions],
	);
	let media_where_params = chain_optional_iter(
		[
			media::id::equals(body.media_id),
			media::series_id::equals(Some(id.clone())),
			media::series::is(series_where_params),
		],
		[media_age_restrictions],
	);

	let client = &ctx.db;

	let target_page = body.is_zero_based.map_or(body.page, |is_zero_based| {
		if is_zero_based {
			body.page + 1
		} else {
			body.page
		}
	});

	let media = client
		.media()
		.find_first(media_where_params)
		.with(
			media::series::fetch()
				.with(series::library::fetch().with(library::config::fetch())),
		)
		.exec()
		.await?
		.ok_or(APIError::NotFound(String::from("Media not found")))?;

	if media.extension == "epub" {
		return Err(APIError::NotSupported);
	}

	let library = media
		.series()?
		.ok_or(APIError::NotFound(String::from("Series relation missing")))?
		.library()?
		.ok_or(APIError::NotFound(String::from("Library relation missing")))?;
	let image_options = library
		.config()?
		.thumbnail_config
		.clone()
		.map(ImageProcessorOptions::try_from)
		.transpose()?
		.unwrap_or_else(|| {
			tracing::warn!(
				"Failed to parse existing thumbnail config! Using a default config"
			);
			ImageProcessorOptions::default()
		})
		.with_page(target_page);

	let format = image_options.format.clone();
	let (_, path_buf, _) = generate_book_thumbnail(
		&media,
		GenerateThumbnailOptions {
			image_options,
			core_config: ctx.config.as_ref().clone(),
			force_regen: true,
			filename: media.series_id.clone(),
		},
	)
	.await?;
	tracing::debug!(?path_buf, "Generated thumbnail for series");

	Ok(ImageResponse::from((
		ContentType::from(format),
		fs::read(path_buf).await?,
	)))
}

#[utoipa::path(
	post,
	path = "/api/v1/series/{id}/thumbnail",
	tag = "series",
	params(
		("id" = String, Path, description = "The ID of the series")
	),
	responses(
		(status = 200, description = "Successfully updated series thumbnail"),
		(status = 401, description = "Unauthorized"),
		(status = 403, description = "Forbidden"),
		(status = 404, description = "Series not found"),
		(status = 500, description = "Internal server error"),
	)
)]
async fn replace_series_thumbnail(
	Path(id): Path<String>,
	State(ctx): State<AppState>,
	Extension(req): Extension<RequestContext>,
	mut upload: Multipart,
) -> APIResult<ImageResponse> {
	let user = req.user_and_enforce_permissions(&[
		UserPermission::UploadFile,
		UserPermission::ManageLibrary,
	])?;
	let age_restrictions = user
		.age_restriction
		.as_ref()
		.map(|ar| apply_series_age_restriction(ar.age, ar.restrict_on_unset));
	let where_params = chain_optional_iter(
		[series::id::equals(id.clone())]
			.into_iter()
			.chain(apply_series_library_not_hidden_for_user_filter(&user))
			.collect::<Vec<WhereParam>>(),
		[age_restrictions],
	);
	let client = &ctx.db;

	let series = client
		.series()
		.find_first(where_params)
		.exec()
		.await?
		.ok_or(APIError::NotFound(String::from("Series not found")))?;

	let upload_data =
		validate_and_load_image(&mut upload, Some(ctx.config.max_image_upload_size))
			.await?;
	let ext = upload_data.content_type.extension();
	let series_id = series.id;

	// Note: I chose to *safely* attempt the removal as to not block the upload, however after some
	// user testing I'd like to see if this becomes a problem. We'll see!
	match remove_thumbnails(&[series_id.clone()], &ctx.config.get_thumbnails_dir()).await
	{
		Ok(count) => tracing::info!("Removed {} thumbnails!", count),
		Err(e) => tracing::error!(
			?e,
			"Failed to remove existing series thumbnail before replacing!"
		),
	}

	let path_buf =
		place_thumbnail(&series_id, ext, &upload_data.bytes, &ctx.config).await?;

	Ok(ImageResponse::from((
		upload_data.content_type,
		fs::read(path_buf).await?,
	)))
}

// FIXME: age restrictions mess up the counts since PCR doesn't support relation counts yet!
// TODO: media filtering...
#[utoipa::path(
	get,
	path = "/api/v1/series/{id}/media",
	tag = "series",
	params(
		("id" = String, Path, description = "The ID of the series to fetch the media for"),
		("pagination" = Option<PaginationQuery>, Query, description = "The pagination params"),
		("ordering" = Option<QueryOrder<MediaOrderBy>>, Query, description = "The ordering params"),
	),
	responses(
		(status = 200, description = "Successfully fetched series media.", body = PageableMedia),
		(status = 401, description = "Unauthorized."),
		(status = 404, description = "Series not found."),
		(status = 500, description = "Internal server error."),
	)
)]
/// Returns the media in a given series.
async fn get_series_media(
	pagination_query: Query<PaginationQuery>,
	ordering: Query<QueryOrder<MediaOrderBy>>,
	Extension(req): Extension<RequestContext>,
	Path(id): Path<String>,
	State(ctx): State<AppState>,
) -> APIResult<Json<Pageable<Vec<Media>>>> {
	let db = &ctx.db;

	let user = req.user();
	let user_id = user.id.clone();
	let age_restrictions = user.age_restriction.as_ref().map(|ar| {
		(
			apply_series_age_restriction(ar.age, ar.restrict_on_unset),
			apply_media_age_restriction(ar.age, ar.restrict_on_unset),
		)
	});

	let series_where_params = chain_optional_iter(
		[series::id::equals(id.clone())]
			.into_iter()
			.chain(apply_series_library_not_hidden_for_user_filter(user))
			.collect::<Vec<WhereParam>>(),
		[age_restrictions.as_ref().map(|(sr, _)| sr.clone())],
	);
	let media_where_params = chain_optional_iter(
		[media::series_id::equals(Some(id.clone()))],
		[age_restrictions.as_ref().map(|(_, mr)| mr.clone())],
	);

	let pagination = pagination_query.0.get();
	let pagination_cloned = pagination.clone();
	let is_unpaged = pagination.is_unpaged();

	trace!(?ordering, ?pagination, "get_series_media");

	let order_by_param = ordering.0.into_prisma();

	let _can_access_series = db
		.series()
		.find_first(series_where_params)
		.exec()
		.await?
		.ok_or(APIError::NotFound(String::from("Series not found")))?;

	let (media, count) = db
		._transaction()
		.run(|client| async move {
			let mut query = client
				.media()
				.find_many(media_where_params.clone())
				.with(media::active_user_reading_sessions::fetch(vec![
					active_reading_session::user_id::equals(user_id.clone()),
				]))
				.with(media::finished_user_reading_sessions::fetch(vec![
					finished_reading_session::user_id::equals(user_id),
				]))
				.order_by(order_by_param);

			if !is_unpaged {
				match pagination_cloned {
					Pagination::Page(page_query) => {
						let (skip, take) = page_query.get_skip_take();
						query = query.skip(skip).take(take);
					},
					Pagination::Cursor(cursor_query) => {
						if let Some(cursor) = cursor_query.cursor {
							query = query.cursor(media::id::equals(cursor)).skip(1);
						}
						if let Some(limit) = cursor_query.limit {
							query = query.take(limit);
						}
					},
					_ => unreachable!(),
				}
			}

			let media = query
				.exec()
				.await?
				.into_iter()
				.map(|m| m.into())
				.collect::<Vec<Media>>();

			if is_unpaged {
				return Ok((media, None));
			}

			// FIXME: PCR doesn't support relation counts yet!
			let test_support_for_count =
				client.media().count(media_where_params).exec().await?;
			tracing::debug!(?test_support_for_count, "Test support for relation counts");

			client
				.media_in_series_count(id)
				.await
				.map(|count| (media, Some(count)))
		})
		.await?;

	if let Some(count) = count {
		return Ok(Json(Pageable::from((media, count, pagination))));
	}

	Ok(Json(Pageable::from(media)))
}

#[utoipa::path(
	get,
	path = "/api/v1/series/{id}/media/next",
	tag = "series",
	params(
		("id" = String, Path, description = "The ID of the series to fetch the up-next media for"),
	),
	responses(
		(status = 200, description = "Successfully fetched media up-next in series", body = Option<Media>),
		(status = 401, description = "Unauthorized."),
		(status = 404, description = "Series not found."),
		(status = 500, description = "Internal server error."),
	)
)]
/// Get the next media in a series, based on the read progress for the requesting user.
/// Stump will return the first book in the series without progress, or return the first
/// with partial progress. E.g. if a user has read pages 32/32 of book 3, then book 4 is
/// next. If a user has read pages 31/32 of book 4, then book 4 is still next.
async fn get_next_in_series(
	Path(id): Path<String>,
	State(ctx): State<AppState>,
	Extension(req): Extension<RequestContext>,
) -> APIResult<Json<Option<Media>>> {
	let db = &ctx.db;
	let user = req.user();
	let user_id = user.id.clone();
	let series_age_restrictions = user
		.age_restriction
		.as_ref()
		.map(|ar| apply_series_age_restriction(ar.age, ar.restrict_on_unset));
	let media_age_restrictions = user
		.age_restriction
		.as_ref()
		.map(|ar| apply_media_age_restriction(ar.age, ar.restrict_on_unset));
	let where_params = chain_optional_iter(
		[series::id::equals(id.clone())]
			.into_iter()
			.chain(apply_series_library_not_hidden_for_user_filter(user))
			.collect::<Vec<WhereParam>>(),
		[series_age_restrictions],
	);
	let media_where_params = chain_optional_iter([], [media_age_restrictions]);

	let result = db
		.series()
		.find_first(where_params)
		.with(
			series::media::fetch(media_where_params)
				.with(media::active_user_reading_sessions::fetch(vec![
					active_reading_session::user_id::equals(user_id.clone()),
				]))
				.with(media::finished_user_reading_sessions::fetch(vec![
					finished_reading_session::user_id::equals(user_id),
				]))
				.order_by(media::name::order(SortOrder::Asc)),
		)
		.exec()
		.await?;

	if let Some(series) = result {
		let media = series.media().map_err(|e| {
			error!(error = ?e, "Failed to load media for series");
			e
		})?;

		let next_book = media
			.iter()
			.find(|m| {
				match m
					.active_user_reading_sessions()
					.ok()
					.and_then(|sessions| sessions.first())
				{
					// If there is a percentage, and it is less than 1.0, then it is next!
					Some(session) if session.epubcfi.is_some() => session
						.percentage_completed
						.is_some_and(|value| value < 1.0),
					// If there is a page, and it is less than the total pages, then it is next!
					Some(session) if session.page.is_some() => {
						session.page.unwrap_or(1) < m.pages
					},
					// No session means it is up next!
					_ => true,
				}
			})
			.or_else(|| media.first());

		Ok(Json(next_book.map(|data| Media::from(data.to_owned()))))
	} else {
		Err(APIError::NotFound(format!("Series with id {id} no found.")))
	}
}

#[derive(Deserialize, Serialize, ToSchema, specta::Type)]
pub struct SeriesIsComplete {
	is_complete: bool,
	completed_at: Option<String>,
}

#[utoipa::path(
	get,
	path = "/api/v1/series/{id}/complete",
	tag = "series",
	params(
		("id" = String, Path, description = "The ID of the series to check"),
	),
	responses(
		(status = 200, description = "Successfully fetched series completion status.", body = SeriesIsComplete),
		(status = 401, description = "Unauthorized"),
		(status = 500, description = "Internal server error"),
	)
)]
async fn get_series_is_complete(
	Path(id): Path<String>,
	State(ctx): State<AppState>,
	Extension(req): Extension<RequestContext>,
) -> APIResult<Json<SeriesIsComplete>> {
	let client = &ctx.db;

	let user = req.user();
	let user_id = user.id.clone();
	let age_restrictions = user.age_restriction.as_ref().map(|ar| {
		(
			apply_series_age_restriction(ar.age, ar.restrict_on_unset),
			apply_media_age_restriction(ar.age, ar.restrict_on_unset),
		)
	});

	let series_where_params = chain_optional_iter(
		[series::id::equals(id.clone())]
			.into_iter()
			.chain(apply_series_library_not_hidden_for_user_filter(user))
			.collect::<Vec<WhereParam>>(),
		[age_restrictions.as_ref().map(|(sr, _)| sr.clone())],
	);
	let media_where_params = chain_optional_iter(
		[media::series::is(series_where_params)],
		[age_restrictions.as_ref().map(|(_, mr)| mr.clone())],
	);

	let media_count = client.media().count(media_where_params).exec().await?;

	let finished_sessions = client
		.finished_reading_session()
		.find_many(vec![
			finished_reading_session::user_id::equals(user_id),
			finished_reading_session::media::is(vec![media::series_id::equals(Some(id))]),
		])
		.order_by(finished_reading_session::completed_at::order(
			SortOrder::Desc,
		))
		.select(finished_reading_session_series_complete::select())
		.exec()
		.await?;

	let completed_at = finished_sessions
		.first()
		.map(|s| s.completed_at.to_rfc3339());
	// TODO(prisma): grouping/distinct not supported
	let unique_sessions = finished_sessions
		.into_iter()
		.map(|s| s.media_id)
		.collect::<HashSet<_>>();
	// Note: I am performing >= in the event that a user lost access to book(s) in the series
	// and the count is less than the total media count.
	let is_complete = unique_sessions.len() >= media_count as usize;

	Ok(Json(SeriesIsComplete {
		is_complete,
		completed_at,
	}))
}

// TODO: implement
async fn put_series_is_complete() -> APIResult<Json<SeriesIsComplete>> {
	Err(APIError::NotImplemented)
}

#[utoipa::path(
	post,
	path = "/api/v1/series/{id}/analyze",
	tag = "series",
	params(
		("id" = String, Path, description = "The ID of the series to analyze")
	),
	responses(
		(status = 200, description = "Successfully started series media analysis"),
		(status = 401, description = "Unauthorized"),
		(status = 403, description = "Forbidden"),
		(status = 404, description = "Series not found"),
		(status = 500, description = "Internal server error"),
	)
)]
async fn start_media_analysis(
	Path(id): Path<String>,
	State(ctx): State<AppState>,
	Extension(req): Extension<RequestContext>,
) -> APIResult<()> {
	req.enforce_permissions(&[UserPermission::ManageLibrary])?;

	// Start analysis job
	ctx.enqueue_job(AnalyzeMediaJob::analyze_series(id))
		.map_err(|e| {
			let err = "Failed to enqueue analyze series media job";
			error!(?e, err);
			APIError::InternalServerError(err.to_string())
		})?;

	APIResult::Ok(())
}<|MERGE_RESOLUTION|>--- conflicted
+++ resolved
@@ -19,16 +19,8 @@
 			LibraryConfig, Media, MediaOrderBy, Series, SeriesOrderBy, UserPermission,
 		},
 		query::{
-<<<<<<< HEAD
 			pagination::{PageQuery, Pageable, Pagination, PaginationQuery},
 			QueryOrder,
-=======
-			ordering::QueryOrder,
-			pagination::{
-				PageQuery, Pageable, PageableMedia, PageableSeries, Pagination,
-				PaginationQuery,
-			},
->>>>>>> d4d16fbf
 		},
 		PrismaCountTrait, SeriesDAO, DAO,
 	},
@@ -55,14 +47,7 @@
 use crate::{
 	config::state::AppState,
 	errors::{APIError, APIResult},
-<<<<<<< HEAD
 	filter::{chain_optional_iter, FilterQuery, SeriesFilter, SeriesQueryRelation},
-=======
-	filter::{
-		chain_optional_iter, FilterableQuery, FilterableSeriesQuery, SeriesFilter,
-		SeriesQueryRelation,
-	},
->>>>>>> d4d16fbf
 	middleware::auth::{auth_middleware, RequestContext},
 	routers::api::{
 		filters::{
