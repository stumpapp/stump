use std::collections::HashSet;

use axum::{
	extract::{DefaultBodyLimit, Multipart, Path, State},
	middleware,
	routing::{get, post},
	Extension, Json, Router,
};
use axum_extra::extract::Query;
use prisma_client_rust::{and, operator, or, Direction};
use serde::{Deserialize, Serialize};
use serde_qs::axum::QsQuery;
use stump_core::{
	config::StumpConfig,
	db::{
		entity::{
			macros::{
				finished_reading_session_series_complete, series_or_library_thumbnail,
			},
			LibraryOptions, Media, Series, User, UserPermission,
		},
		query::{
			ordering::QueryOrder,
			pagination::{PageQuery, Pageable, Pagination, PaginationQuery},
		},
		PrismaCountTrait, SeriesDAO, DAO,
	},
	filesystem::{
		analyze_media_job::AnalyzeMediaJob,
		get_thumbnail,
		image::{
			generate_book_thumbnail, place_thumbnail, remove_thumbnails,
			GenerateThumbnailOptions, ImageFormat, ImageProcessorOptions,
		},
		scanner::SeriesScanJob,
		ContentType,
	},
	prisma::{
		active_reading_session, finished_reading_session, library,
		media::{self, OrderByParam as MediaOrderByParam},
		media_metadata,
		series::{self, OrderByParam, WhereParam},
		series_metadata,
	},
};
use tokio::fs;
use tracing::{error, trace};
use utoipa::ToSchema;

use crate::{
	config::state::AppState,
	errors::{APIError, APIResult},
	filter::{
		chain_optional_iter, decode_path_filter, FilterableQuery, SeriesBaseFilter,
		SeriesFilter, SeriesQueryRelation, SeriesRelationFilter,
	},
	middleware::auth::{auth_middleware, RequestContext},
	routers::api::v1::library::library_not_hidden_from_user_filter,
	utils::{http::ImageResponse, validate_image_upload},
};

use super::{
	library::apply_library_base_filters,
	media::{apply_media_age_restriction, apply_media_base_filters, get_media_thumbnail},
	metadata::apply_series_metadata_filters,
};

// TODO: support downloading entire series as a zip file

pub(crate) fn mount(app_state: AppState) -> Router<AppState> {
	Router::new()
		.route("/series", get(get_series))
		.route(
			"/series/recently-added",
			get(get_recently_added_series_handler),
		)
		.nest(
			"/series/:id",
			Router::new()
				.route("/", get(get_series_by_id))
				.route("/scan", post(scan_series))
				.route("/media", get(get_series_media))
				.route("/analyze", post(start_media_analysis))
				.route("/media/next", get(get_next_in_series))
				.route(
					"/thumbnail",
					get(get_series_thumbnail_handler)
						.patch(patch_series_thumbnail)
						.post(replace_series_thumbnail)
						// TODO: configurable max file size
						.layer(DefaultBodyLimit::max(20 * 1024 * 1024)), // 20MB
				)
				.route(
					"/complete",
					get(get_series_is_complete).put(put_series_is_complete),
				),
		)
		.layer(middleware::from_fn_with_state(app_state, auth_middleware))
}

pub(crate) fn apply_series_base_filters(filters: SeriesBaseFilter) -> Vec<WhereParam> {
	chain_optional_iter(
		[],
		[
			(!filters.id.is_empty()).then(|| series::id::in_vec(filters.id)),
			(!filters.name.is_empty()).then(|| series::name::in_vec(filters.name)),
			(!filters.path.is_empty()).then(|| {
				let decoded_paths = decode_path_filter(filters.path);
				series::path::in_vec(decoded_paths)
			}),
			filters.search.map(|s| {
				or![
					series::name::contains(s.clone()),
					series::description::contains(s.clone()),
					series::metadata::is(vec![or![
						series_metadata::title::contains(s.clone()),
						series_metadata::summary::contains(s),
					]])
				]
			}),
			filters
				.metadata
				.map(apply_series_metadata_filters)
				.map(series::metadata::is),
		],
	)
}

pub(crate) fn apply_series_relation_filters(
	filters: SeriesRelationFilter,
) -> Vec<WhereParam> {
	chain_optional_iter(
		[],
		[
			filters
				.library
				.map(apply_library_base_filters)
				.map(series::library::is),
			filters
				.media
				.map(apply_media_base_filters)
				.map(series::media::some),
		],
	)
}

pub(crate) fn apply_series_filters(filters: SeriesFilter) -> Vec<WhereParam> {
	apply_series_base_filters(filters.base_filter)
		.into_iter()
		.chain(apply_series_relation_filters(filters.relation_filter))
		.collect()
}

pub(crate) fn apply_series_library_not_hidden_for_user_filter(
	user: &User,
) -> Vec<WhereParam> {
	vec![series::library::is(vec![
		library_not_hidden_from_user_filter(user),
	])]
}

// TODO: this is wrong
pub(crate) fn apply_series_age_restriction(
	min_age: i32,
	restrict_on_unset: bool,
) -> WhereParam {
	let direct_restriction = series::metadata::is(if restrict_on_unset {
		vec![
			series_metadata::age_rating::not(None),
			series_metadata::age_rating::lte(min_age),
		]
	} else {
		vec![or![
			series_metadata::age_rating::equals(None),
			series_metadata::age_rating::lte(min_age)
		]]
	});

	let media_restriction =
		series::media::some(vec![media::metadata::is(if restrict_on_unset {
			vec![
				media_metadata::age_rating::not(None),
				media_metadata::age_rating::lte(min_age),
			]
		} else {
			vec![or![
				media_metadata::age_rating::equals(None),
				media_metadata::age_rating::lte(min_age)
			]]
		})]);

	or![direct_restriction, media_restriction]
}

// FIXME: hidden libraries introduced a bug here, need to fix!

// fn apply_series_filters_for_user(filters: SeriesFilter, user: &User) -> Vec<WhereParam> {
// 	apply_series_filters(filters)
// 		.into_iter()
// 		.chain(apply_series_library_not_hidden_for_user_filter(user))
// 		.collect()
// }

pub fn apply_series_restrictions_for_user(user: &User) -> Vec<WhereParam> {
	let age_restrictions = user
		.age_restriction
		.as_ref()
		.map(|ar| apply_series_age_restriction(ar.age, ar.restrict_on_unset));

	chain_optional_iter(
		[series::library::is(vec![
			library_not_hidden_from_user_filter(user),
		])],
		[age_restrictions],
	)
}

pub(crate) fn apply_series_filters_for_user(
	filters: SeriesFilter,
	user: &User,
) -> Vec<WhereParam> {
	let age_restrictions = user
		.age_restriction
		.as_ref()
		.map(|ar| apply_series_age_restriction(ar.age, ar.restrict_on_unset));

	let base_filters = operator::and(
		apply_series_filters(filters)
			.into_iter()
			.chain(age_restrictions.map(|ar| vec![ar]).unwrap_or_default())
			.collect::<Vec<WhereParam>>(),
	);

	// TODO: This is not ideal, I am adding an _additional_ relation filter for
	// the library exclusion, when I need to merge any requested filters with this one,
	// instead. This was a regression from the exclusion feature I need to tackle
	vec![and![
		base_filters,
		series::library::is(vec![library_not_hidden_from_user_filter(user)])
	]]
}

#[utoipa::path(
	get,
	path = "/api/v1/series",
	tag = "series",
	params(
		("filter_query" = Option<FilterableSeriesQuery>, Query, description = "The filter options"),
		("pagination_query" = Option<PaginationQuery>, Query, description = "The pagination options"),
		("relation_query" = Option<SeriesQueryRelation>, Query, description = "The relations to include"),
	),
	responses(
		(status = 200, description = "Successfully fetched series.", body = PageableSeries),
		(status = 401, description = "Unauthorized."),
		(status = 500, description = "Internal server error."),
	)
)]
/// Get all series accessible by user.
async fn get_series(
	filter_query: QsQuery<FilterableQuery<SeriesFilter>>,
	pagination_query: Query<PaginationQuery>,
	relation_query: Query<SeriesQueryRelation>,
	State(ctx): State<AppState>,
	Extension(req): Extension<RequestContext>,
) -> APIResult<Json<Pageable<Vec<Series>>>> {
	let FilterableQuery { ordering, filters } = filter_query.0.get();
	let pagination = pagination_query.0.get();
	let pagination_cloned = pagination.clone();

	trace!(?filters, ?ordering, ?pagination, "get_series");

	let db = &ctx.db;
	let user = req.user();
	let user_id = user.id.clone();

	let is_unpaged = pagination.is_unpaged();
	let order_by: OrderByParam = ordering.try_into()?;

	let load_media = relation_query.load_media.unwrap_or(false);
	let count_media = relation_query.count_media.unwrap_or(false);

	let where_conditions = apply_series_filters_for_user(filters, user);

	// series, total series count
	let (series, series_count) = db
		._transaction()
		.run(|client| async move {
			let mut query = db.series().find_many(where_conditions.clone());
			if load_media {
				query = query.with(
					series::media::fetch(vec![])
						.with(media::active_user_reading_sessions::fetch(vec![
							active_reading_session::user_id::equals(user_id.clone()),
						]))
						.with(media::finished_user_reading_sessions::fetch(vec![
							finished_reading_session::user_id::equals(user_id),
						])),
				);
			}

			if !is_unpaged {
				match pagination_cloned {
					Pagination::Page(page_query) => {
						let (skip, take) = page_query.get_skip_take();
						query = query.skip(skip).take(take);
					},
					Pagination::Cursor(cursor_query) => {
						if let Some(cursor) = cursor_query.cursor {
							query = query.cursor(series::id::equals(cursor)).skip(1)
						}
						if let Some(limit) = cursor_query.limit {
							query = query.take(limit)
						}
					},
					_ => unreachable!(),
				}
			}

			let series = query.order_by(order_by).exec().await?;
			// If we don't load the media relations, then the media_count field of Series
			// will not be automatically populated. So, if the request has the count_media
			// flag set, an additional query is needed to get the media counts.
			let series: Vec<Series> = if count_media && !load_media {
				let series_ids = series.iter().map(|s| s.id.clone()).collect::<Vec<_>>();
				let media_counts = client.series_media_count(series_ids).await?;
				series
					.into_iter()
					.map(|s| {
						let series_media_count = media_counts.get(&s.id).copied();
						if let Some(count) = series_media_count {
							Series::from((s, count))
						} else {
							Series::from(s)
						}
					})
					.collect()
			} else {
				series.into_iter().map(Series::from).collect()
			};

			if is_unpaged {
				return Ok((series, None));
			}

			client
				.series()
				.count(where_conditions.clone())
				.exec()
				.await
				.map(|count| (series, Some(count)))
		})
		.await?;

	if let Some(count) = series_count {
		return Ok(Json(Pageable::from((series, count, pagination))));
	}

	Ok(Json(Pageable::from(series)))
}

#[utoipa::path(
	get,
	path = "/api/v1/series/:id",
	tag = "series",
	params(
		("id" = String, Path, description = "The ID of the series to fetch"),
		("relation_query" = Option<SeriesQueryRelation>, Query, description = "The relations to include"),
	),
	responses(
		(status = 200, description = "Successfully fetched series.", body = Series),
		(status = 401, description = "Unauthorized."),
		(status = 404, description = "Series not found."),
		(status = 500, description = "Internal server error."),
	)
)]
/// Get a series by ID. Optional query param `load_media` that will load the media
/// relation (i.e. the media entities will be loaded and sent with the response)
async fn get_series_by_id(
	query: Query<SeriesQueryRelation>,
	Path(id): Path<String>,
	State(ctx): State<AppState>,
	Extension(req): Extension<RequestContext>,
) -> APIResult<Json<Series>> {
	let db = &ctx.db;

	let user = req.user();
	let user_id = user.id.clone();
	let age_restrictions = user
		.age_restriction
		.as_ref()
		.map(|ar| apply_series_age_restriction(ar.age, ar.restrict_on_unset));
	let where_params = [series::id::equals(id.clone())]
		.into_iter()
		.chain(apply_series_library_not_hidden_for_user_filter(user))
		.chain(age_restrictions.map(|ar| vec![ar]).unwrap_or_default())
		.collect::<Vec<WhereParam>>();

	let load_media = query.load_media.unwrap_or(false);
	let load_library = query.load_library.unwrap_or(false);
	let mut query = db.series().find_first(where_params);

	if load_media {
		query = query.with(
			series::media::fetch(vec![])
				.with(media::active_user_reading_sessions::fetch(vec![
					active_reading_session::user_id::equals(user_id.clone()),
				]))
				.with(media::finished_user_reading_sessions::fetch(vec![
					finished_reading_session::user_id::equals(user_id),
				]))
				.order_by(media::name::order(Direction::Asc)),
		);
	}

	if load_library {
		query = query.with(series::library::fetch());
	}

	let series = query
		.exec()
		.await?
		.ok_or(APIError::NotFound(String::from("Series not found")))?;

	if !load_media {
		// FIXME: PCR doesn't support relation counts yet!
		// let media_count = db
		// 	.media()
		// 	.count(vec![media::series_id::equals(Some(id.clone()))])
		// 	.exec()
		// 	.await?;
		let series_media_count = db.media_in_series_count(id).await?;

		return Ok(Json((series, series_media_count).into()));
	}

	Ok(Json(series.into()))
}

#[utoipa::path(
	post,
	path = "/api/v1/series/:id/scan",
	tag = "series",
	responses(
		(status = 200, description = "Successfully queued series scan"),
		(status = 401, description = "Unauthorized"),
		(status = 404, description = "Series not found"),
		(status = 500, description = "Internal server error")
	)
)]
/// Queue a job to scan the series by ID
async fn scan_series(
	Path(id): Path<String>,
	State(ctx): State<AppState>,
	Extension(req): Extension<RequestContext>,
) -> Result<(), APIError> {
	let db = &ctx.db;
	req.enforce_permissions(&[UserPermission::ScanLibrary])?;

	let series = db
		.series()
		.find_unique(series::id::equals(id.clone()))
		.exec()
		.await?
		.ok_or(APIError::NotFound("Series not found".to_string()))?;

	ctx.enqueue_job(SeriesScanJob::new(series.id, series.path))
		.map_err(|e| {
			error!(?e, "Failed to enqueue series scan job");
			APIError::InternalServerError("Failed to enqueue series scan job".to_string())
		})?;

	Ok(())
}

// FIXME: This hand written SQL needs to factor in age restrictions!
#[utoipa::path(
	get,
	path = "/api/v1/series/recently-added",
	tag = "series",
	params(
		("pagination" = PageQuery, Query, description = "The pagination params"),
	),
	responses(
		(status = 200, description = "Successfully fetched recently added series.", body = PageableSeries),
		(status = 400, description = "Bad request. Unpaged request not supported for this endpoint."),
		(status = 401, description = "Unauthorized."),
		(status = 500, description = "Internal server error."),
	)
)]
async fn get_recently_added_series_handler(
	State(ctx): State<AppState>,
	pagination: Query<PageQuery>,
	Extension(req): Extension<RequestContext>,
) -> APIResult<Json<Pageable<Vec<Series>>>> {
	if pagination.page.is_none() {
		return Err(APIError::BadRequest(
			"Unpaged request not supported for this endpoint".to_string(),
		));
	}

	let user = req.user();
	let user_id = user.id.clone();
	// let age_restrictions = user
	// 	.age_restriction
	// 	.as_ref()
	// 	.map(|ar| apply_series_age_restriction(ar.age, ar.restrict_on_unset));

	let page_params = pagination.0.page_params();
	let series_dao = SeriesDAO::new(ctx.db.clone());

	let recently_added_series = series_dao
		.get_recently_added_series(&user_id, page_params)
		.await?;

	Ok(Json(recently_added_series))
}

<<<<<<< HEAD
pub(crate) async fn get_series_thumbnail(
	series: &series::Data,
	first_book: &media::Data,
	image_format: Option<ImageFormat>,
	config: &StumpConfig,
) -> APIResult<(ContentType, Vec<u8>)> {
	let series_id = series.id.clone();

	let generated_thumb = get_thumbnail(
		config.get_thumbnails_dir(),
		&series_id,
		image_format.clone(),
	)
	.await?;

	if let Some((content_type, bytes)) = generated_thumb {
		Ok((content_type, bytes))
	} else {
		tracing::trace!(
			"No generated thumbnail found, attempting to find from first book"
		);
		get_media_thumbnail(first_book, image_format, config).await
=======
pub(crate) fn get_series_thumbnail(
	id: &str,
	first_book: Option<series_or_library_thumbnail::media::Data>,
	image_format: Option<ImageFormat>,
	config: &StumpConfig,
) -> APIResult<(ContentType, Vec<u8>)> {
	let thumbnails_dir = config.get_thumbnails_dir();

	if let Some(format) = image_format.clone() {
		let extension = format.extension();
		let path = thumbnails_dir.join(format!("{}.{}", id, extension));

		if path.exists() {
			tracing::trace!(?path, id, "Found generated series thumbnail");
			return Ok((ContentType::from(format), read_entire_file(path)?));
		}
	}

	if let Some(path) = get_unknown_thumnail(id, thumbnails_dir) {
		tracing::debug!(path = ?path, id, "Found series thumbnail that does not align with config");
		let FileParts { extension, .. } = path.file_parts();
		return Ok((
			ContentType::from_extension(extension.as_str()),
			read_entire_file(path)?,
		));
	}

	if let Some(first_book) = first_book {
		get_media_thumbnail(&first_book.id, &first_book.path, image_format, config)
	} else {
		Err(APIError::NotFound(
			"Series does not have a thumbnail".to_string(),
		))
>>>>>>> 74e867aa
	}
}

/// Returns the thumbnail image for a series
#[utoipa::path(
	get,
	path = "/api/v1/series/:id/thumbnail",
	tag = "series",
	params(
		("id" = String, Path, description = "The ID of the series to fetch the thumbnail for"),
	),
	responses(
		(status = 200, description = "Successfully fetched series thumbnail."),
		(status = 401, description = "Unauthorized."),
		(status = 404, description = "Series not found."),
		(status = 500, description = "Internal server error."),
	)
)]
#[tracing::instrument(err, skip(ctx))]
async fn get_series_thumbnail_handler(
	Path(id): Path<String>,
	State(ctx): State<AppState>,
	Extension(req): Extension<RequestContext>,
) -> APIResult<ImageResponse> {
	let db = &ctx.db;

	let user = req.user();
	let age_restriction = user.age_restriction.as_ref();
	let series_age_restriction = age_restriction
		.map(|ar| apply_series_age_restriction(ar.age, ar.restrict_on_unset));
	let series_filters = chain_optional_iter(
		[series::id::equals(id.clone())]
			.into_iter()
			.chain(apply_series_library_not_hidden_for_user_filter(user))
			.collect::<Vec<WhereParam>>(),
		[series_age_restriction],
	);
	let book_filters = chain_optional_iter(
		[],
		[age_restriction
			.map(|ar| apply_media_age_restriction(ar.age, ar.restrict_on_unset))],
	);

	let series = db
		.series()
		.find_first(series_filters)
		.order_by(series::name::order(Direction::Asc))
		.select(series_or_library_thumbnail::select(book_filters))
		.exec()
		.await?
		.ok_or(APIError::NotFound("Series not found".to_string()))?;
	let first_book = series.media.into_iter().next();

	let library_options = series
		.library
		.map(|l| l.library_options)
		.map(LibraryOptions::from);
	let image_format = library_options.and_then(|o| o.thumbnail_config.map(|c| c.format));

<<<<<<< HEAD
	get_series_thumbnail(&series, first_book, image_format, &ctx.config)
		.await
=======
	get_series_thumbnail(&id, first_book, image_format, &ctx.config)
>>>>>>> 74e867aa
		.map(ImageResponse::from)
}

#[derive(Deserialize, ToSchema, specta::Type)]
pub struct PatchSeriesThumbnail {
	/// The ID of the media inside the series to fetch
	media_id: String,
	/// The page of the media to use for the thumbnail
	page: i32,
	#[specta(optional)]
	/// A flag indicating whether the page is zero based
	is_zero_based: Option<bool>,
}

#[utoipa::path(
    patch,
    path = "/api/v1/series/:id/thumbnail",
    tag = "series",
    params(
        ("id" = String, Path, description = "The ID of the series")
    ),
    responses(
        (status = 200, description = "Successfully updated series thumbnail"),
        (status = 401, description = "Unauthorized"),
        (status = 403, description = "Forbidden"),
        (status = 404, description = "Series not found"),
        (status = 500, description = "Internal server error"),
    )
)]
async fn patch_series_thumbnail(
	Path(id): Path<String>,
	State(ctx): State<AppState>,
	Extension(req): Extension<RequestContext>,
	Json(body): Json<PatchSeriesThumbnail>,
) -> APIResult<ImageResponse> {
	let user = req.user_and_enforce_permissions(&[UserPermission::ManageLibrary])?;
	let series_age_restrictions = user
		.age_restriction
		.as_ref()
		.map(|ar| apply_series_age_restriction(ar.age, ar.restrict_on_unset));
	let media_age_restrictions = user
		.age_restriction
		.as_ref()
		.map(|ar| apply_media_age_restriction(ar.age, ar.restrict_on_unset));
	let series_where_params = chain_optional_iter(
		[series::id::equals(id.clone())]
			.into_iter()
			.chain(apply_series_library_not_hidden_for_user_filter(&user))
			.collect::<Vec<WhereParam>>(),
		[series_age_restrictions],
	);
	let media_where_params = chain_optional_iter(
		[
			media::id::equals(body.media_id),
			media::series_id::equals(Some(id.clone())),
			media::series::is(series_where_params),
		],
		[media_age_restrictions],
	);

	let client = &ctx.db;

	let target_page = body
		.is_zero_based
		.map(|is_zero_based| {
			if is_zero_based {
				body.page + 1
			} else {
				body.page
			}
		})
		.unwrap_or(body.page);

	let media = client
		.media()
		.find_first(media_where_params)
		.with(
			media::series::fetch()
				.with(series::library::fetch().with(library::library_options::fetch())),
		)
		.exec()
		.await?
		.ok_or(APIError::NotFound(String::from("Media not found")))?;

	if media.extension == "epub" {
		return Err(APIError::NotSupported);
	}

	let library = media
		.series()?
		.ok_or(APIError::NotFound(String::from("Series relation missing")))?
		.library()?
		.ok_or(APIError::NotFound(String::from("Library relation missing")))?;
	let image_options = library
		.library_options()?
		.thumbnail_config
		.to_owned()
		.map(ImageProcessorOptions::try_from)
		.transpose()?
		.unwrap_or_else(|| {
			tracing::warn!(
				"Failed to parse existing thumbnail config! Using a default config"
			);
			ImageProcessorOptions::default()
		})
		.with_page(target_page);

	let format = image_options.format.clone();
	let (_, path_buf, _) = generate_book_thumbnail(
		&media,
		GenerateThumbnailOptions {
			image_options,
			core_config: ctx.config.as_ref().clone(),
			force_regen: true,
		},
	)
	.await?;

	Ok(ImageResponse::from((
		ContentType::from(format),
		fs::read(path_buf).await?,
	)))
}

#[utoipa::path(
	post,
	path = "/api/v1/series/:id/thumbnail",
	tag = "series",
	params(
		("id" = String, Path, description = "The ID of the series")
	),
	responses(
		(status = 200, description = "Successfully updated series thumbnail"),
		(status = 401, description = "Unauthorized"),
		(status = 403, description = "Forbidden"),
		(status = 404, description = "Series not found"),
		(status = 500, description = "Internal server error"),
	)
)]
async fn replace_series_thumbnail(
	Path(id): Path<String>,
	State(ctx): State<AppState>,
	Extension(req): Extension<RequestContext>,
	mut upload: Multipart,
) -> APIResult<ImageResponse> {
	let user = req.user_and_enforce_permissions(&[
		UserPermission::UploadFile,
		UserPermission::ManageLibrary,
	])?;
	let age_restrictions = user
		.age_restriction
		.as_ref()
		.map(|ar| apply_series_age_restriction(ar.age, ar.restrict_on_unset));
	let where_params = chain_optional_iter(
		[series::id::equals(id.clone())]
			.into_iter()
			.chain(apply_series_library_not_hidden_for_user_filter(&user))
			.collect::<Vec<WhereParam>>(),
		[age_restrictions],
	);
	let client = &ctx.db;

	let series = client
		.series()
		.find_first(where_params)
		.exec()
		.await?
		.ok_or(APIError::NotFound(String::from("Series not found")))?;

	let (content_type, bytes) = validate_image_upload(&mut upload).await?;
	let ext = content_type.extension();
	let series_id = series.id;

	// Note: I chose to *safely* attempt the removal as to not block the upload, however after some
	// user testing I'd like to see if this becomes a problem. We'll see!
	match remove_thumbnails(&[series_id.clone()], ctx.config.get_thumbnails_dir()) {
		Ok(count) => tracing::info!("Removed {} thumbnails!", count),
		Err(e) => tracing::error!(
			?e,
			"Failed to remove existing series thumbnail before replacing!"
		),
	}

	let path_buf = place_thumbnail(&series_id, ext, &bytes, &ctx.config).await?;

	Ok(ImageResponse::from((
		content_type,
		fs::read(path_buf).await?,
	)))
}

// FIXME: age restrictions mess up the counts since PCR doesn't support relation counts yet!
// TODO: media filtering...
#[utoipa::path(
	get,
	path = "/api/v1/series/:id/media",
	tag = "series",
	params(
		("id" = String, Path, description = "The ID of the series to fetch the media for"),
		("pagination" = Option<PaginationQuery>, Query, description = "The pagination params"),
		("ordering" = Option<QueryOrder>, Query, description = "The ordering params"),
	),
	responses(
		(status = 200, description = "Successfully fetched series media.", body = PageableMedia),
		(status = 401, description = "Unauthorized."),
		(status = 404, description = "Series not found."),
		(status = 500, description = "Internal server error."),
	)
)]
/// Returns the media in a given series.
async fn get_series_media(
	pagination_query: Query<PaginationQuery>,
	ordering: Query<QueryOrder>,
	Extension(req): Extension<RequestContext>,
	Path(id): Path<String>,
	State(ctx): State<AppState>,
) -> APIResult<Json<Pageable<Vec<Media>>>> {
	let db = &ctx.db;

	let user = req.user();
	let user_id = user.id.clone();
	let age_restrictions = user.age_restriction.as_ref().map(|ar| {
		(
			apply_series_age_restriction(ar.age, ar.restrict_on_unset),
			apply_media_age_restriction(ar.age, ar.restrict_on_unset),
		)
	});

	let series_where_params = chain_optional_iter(
		[series::id::equals(id.clone())]
			.into_iter()
			.chain(apply_series_library_not_hidden_for_user_filter(user))
			.collect::<Vec<WhereParam>>(),
		[age_restrictions.as_ref().map(|(sr, _)| sr.clone())],
	);
	let media_where_params = chain_optional_iter(
		[media::series_id::equals(Some(id.clone()))],
		[age_restrictions.as_ref().map(|(_, mr)| mr.clone())],
	);

	let pagination = pagination_query.0.get();
	let pagination_cloned = pagination.clone();
	let is_unpaged = pagination.is_unpaged();

	trace!(?ordering, ?pagination, "get_series_media");

	let order_by_param: MediaOrderByParam = ordering.0.try_into()?;

	let _can_access_series = db
		.series()
		.find_first(series_where_params)
		.exec()
		.await?
		.ok_or(APIError::NotFound(String::from("Series not found")))?;

	let (media, count) = db
		._transaction()
		.run(|client| async move {
			let mut query = client
				.media()
				.find_many(media_where_params.clone())
				.with(media::active_user_reading_sessions::fetch(vec![
					active_reading_session::user_id::equals(user_id.clone()),
				]))
				.with(media::finished_user_reading_sessions::fetch(vec![
					finished_reading_session::user_id::equals(user_id),
				]))
				.order_by(order_by_param);

			if !is_unpaged {
				match pagination_cloned {
					Pagination::Page(page_query) => {
						let (skip, take) = page_query.get_skip_take();
						query = query.skip(skip).take(take);
					},
					Pagination::Cursor(cursor_query) => {
						if let Some(cursor) = cursor_query.cursor {
							query = query.cursor(media::id::equals(cursor)).skip(1)
						}
						if let Some(limit) = cursor_query.limit {
							query = query.take(limit)
						}
					},
					_ => unreachable!(),
				}
			}

			let media = query
				.exec()
				.await?
				.into_iter()
				.map(|m| m.into())
				.collect::<Vec<Media>>();

			if is_unpaged {
				return Ok((media, None));
			}

			// FIXME: PCR doesn't support relation counts yet!
			let test_support_for_count =
				client.media().count(media_where_params).exec().await?;
			tracing::debug!(?test_support_for_count, "Test support for relation counts");

			client
				.media_in_series_count(id)
				.await
				.map(|count| (media, Some(count)))
		})
		.await?;

	if let Some(count) = count {
		return Ok(Json(Pageable::from((media, count, pagination))));
	}

	Ok(Json(Pageable::from(media)))
}

#[utoipa::path(
	get,
	path = "/api/v1/series/:id/media/next",
	tag = "series",
	params(
		("id" = String, Path, description = "The ID of the series to fetch the up-next media for"),
	),
	responses(
		(status = 200, description = "Successfully fetched media up-next in series", body = Option<Media>),
		(status = 401, description = "Unauthorized."),
		(status = 404, description = "Series not found."),
		(status = 500, description = "Internal server error."),
	)
)]
/// Get the next media in a series, based on the read progress for the requesting user.
/// Stump will return the first book in the series without progress, or return the first
/// with partial progress. E.g. if a user has read pages 32/32 of book 3, then book 4 is
/// next. If a user has read pages 31/32 of book 4, then book 4 is still next.
async fn get_next_in_series(
	Path(id): Path<String>,
	State(ctx): State<AppState>,
	Extension(req): Extension<RequestContext>,
) -> APIResult<Json<Option<Media>>> {
	let db = &ctx.db;
	let user = req.user();
	let user_id = user.id.clone();
	let series_age_restrictions = user
		.age_restriction
		.as_ref()
		.map(|ar| apply_series_age_restriction(ar.age, ar.restrict_on_unset));
	let media_age_restrictions = user
		.age_restriction
		.as_ref()
		.map(|ar| apply_media_age_restriction(ar.age, ar.restrict_on_unset));
	let where_params = chain_optional_iter(
		[series::id::equals(id.clone())]
			.into_iter()
			.chain(apply_series_library_not_hidden_for_user_filter(user))
			.collect::<Vec<WhereParam>>(),
		[series_age_restrictions],
	);
	let media_where_params = chain_optional_iter([], [media_age_restrictions]);

	let result = db
		.series()
		.find_first(where_params)
		.with(
			series::media::fetch(media_where_params)
				.with(media::active_user_reading_sessions::fetch(vec![
					active_reading_session::user_id::equals(user_id.clone()),
				]))
				.with(media::finished_user_reading_sessions::fetch(vec![
					finished_reading_session::user_id::equals(user_id),
				]))
				.order_by(media::name::order(Direction::Asc)),
		)
		.exec()
		.await?;

	if let Some(series) = result {
		let media = series.media().map_err(|e| {
			error!(error = ?e, "Failed to load media for series");
			e
		})?;

		let next_book = media
			.iter()
			.find(|m| {
				match m
					.active_user_reading_sessions()
					.ok()
					.and_then(|sessions| sessions.first())
				{
					// If there is a percentage, and it is less than 1.0, then it is next!
					Some(session) if session.epubcfi.is_some() => session
						.percentage_completed
						.map(|value| value < 1.0)
						.unwrap_or(false),
					// If there is a page, and it is less than the total pages, then it is next!
					Some(session) if session.page.is_some() => {
						session.page.unwrap_or(1) < m.pages
					},
					// No session means it is up next!
					_ => true,
				}
			})
			.or_else(|| media.first());

		Ok(Json(next_book.map(|data| Media::from(data.to_owned()))))
	} else {
		Err(APIError::NotFound(format!(
			"Series with id {} no found.",
			id
		)))
	}
}

#[derive(Deserialize, Serialize, ToSchema, specta::Type)]
pub struct SeriesIsComplete {
	is_complete: bool,
	completed_at: Option<String>,
}

#[utoipa::path(
	get,
	path = "/api/v1/series/:id/complete",
	tag = "series",
	params(
		("id" = String, Path, description = "The ID of the series to check"),
	),
	responses(
		(status = 200, description = "Successfully fetched series completion status.", body = SeriesIsComplete),
		(status = 401, description = "Unauthorized"),
		(status = 500, description = "Internal server error"),
	)
)]
async fn get_series_is_complete(
	Path(id): Path<String>,
	State(ctx): State<AppState>,
	Extension(req): Extension<RequestContext>,
) -> APIResult<Json<SeriesIsComplete>> {
	let client = &ctx.db;

	let user = req.user();
	let user_id = user.id.clone();
	let age_restrictions = user.age_restriction.as_ref().map(|ar| {
		(
			apply_series_age_restriction(ar.age, ar.restrict_on_unset),
			apply_media_age_restriction(ar.age, ar.restrict_on_unset),
		)
	});

	let series_where_params = chain_optional_iter(
		[series::id::equals(id.clone())]
			.into_iter()
			.chain(apply_series_library_not_hidden_for_user_filter(user))
			.collect::<Vec<WhereParam>>(),
		[age_restrictions.as_ref().map(|(sr, _)| sr.clone())],
	);
	let media_where_params = chain_optional_iter(
		[media::series::is(series_where_params)],
		[age_restrictions.as_ref().map(|(_, mr)| mr.clone())],
	);

	let media_count = client.media().count(media_where_params).exec().await?;

	let finished_sessions = client
		.finished_reading_session()
		.find_many(vec![
			finished_reading_session::user_id::equals(user_id),
			finished_reading_session::media::is(vec![media::series_id::equals(Some(id))]),
		])
		.order_by(finished_reading_session::completed_at::order(
			Direction::Desc,
		))
		.select(finished_reading_session_series_complete::select())
		.exec()
		.await?;

	let completed_at = finished_sessions
		.first()
		.map(|s| s.completed_at.to_rfc3339());
	// TODO(prisma): grouping/distinct not supported
	let unique_sessions = finished_sessions
		.into_iter()
		.map(|s| s.media_id)
		.collect::<HashSet<_>>();
	// Note: I am performing >= in the event that a user lost access to book(s) in the series
	// and the count is less than the total media count.
	let is_complete = unique_sessions.len() >= media_count as usize;

	Ok(Json(SeriesIsComplete {
		is_complete,
		completed_at,
	}))
}

// TODO: implement
async fn put_series_is_complete() -> APIResult<Json<SeriesIsComplete>> {
	Err(APIError::NotImplemented)
}

#[utoipa::path(
	post,
	path = "/api/v1/series/:id/analyze",
	tag = "series",
	params(
		("id" = String, Path, description = "The ID of the series to analyze")
	),
	responses(
		(status = 200, description = "Successfully started series media analysis"),
		(status = 401, description = "Unauthorized"),
		(status = 403, description = "Forbidden"),
		(status = 404, description = "Series not found"),
		(status = 500, description = "Internal server error"),
	)
)]
async fn start_media_analysis(
	Path(id): Path<String>,
	State(ctx): State<AppState>,
	Extension(req): Extension<RequestContext>,
) -> APIResult<()> {
	req.enforce_permissions(&[UserPermission::ManageLibrary])?;

	// Start analysis job
	ctx.enqueue_job(AnalyzeMediaJob::analyze_series(id))
		.map_err(|e| {
			let err = "Failed to enqueue analyze series media job";
			error!(?e, err);
			APIError::InternalServerError(err.to_string())
		})?;

	APIResult::Ok(())
}<|MERGE_RESOLUTION|>--- conflicted
+++ resolved
@@ -515,64 +515,23 @@
 	Ok(Json(recently_added_series))
 }
 
-<<<<<<< HEAD
 pub(crate) async fn get_series_thumbnail(
-	series: &series::Data,
-	first_book: &media::Data,
-	image_format: Option<ImageFormat>,
-	config: &StumpConfig,
-) -> APIResult<(ContentType, Vec<u8>)> {
-	let series_id = series.id.clone();
-
-	let generated_thumb = get_thumbnail(
-		config.get_thumbnails_dir(),
-		&series_id,
-		image_format.clone(),
-	)
-	.await?;
-
-	if let Some((content_type, bytes)) = generated_thumb {
-		Ok((content_type, bytes))
-	} else {
-		tracing::trace!(
-			"No generated thumbnail found, attempting to find from first book"
-		);
-		get_media_thumbnail(first_book, image_format, config).await
-=======
-pub(crate) fn get_series_thumbnail(
 	id: &str,
 	first_book: Option<series_or_library_thumbnail::media::Data>,
 	image_format: Option<ImageFormat>,
 	config: &StumpConfig,
 ) -> APIResult<(ContentType, Vec<u8>)> {
-	let thumbnails_dir = config.get_thumbnails_dir();
-
-	if let Some(format) = image_format.clone() {
-		let extension = format.extension();
-		let path = thumbnails_dir.join(format!("{}.{}", id, extension));
-
-		if path.exists() {
-			tracing::trace!(?path, id, "Found generated series thumbnail");
-			return Ok((ContentType::from(format), read_entire_file(path)?));
-		}
-	}
-
-	if let Some(path) = get_unknown_thumnail(id, thumbnails_dir) {
-		tracing::debug!(path = ?path, id, "Found series thumbnail that does not align with config");
-		let FileParts { extension, .. } = path.file_parts();
-		return Ok((
-			ContentType::from_extension(extension.as_str()),
-			read_entire_file(path)?,
-		));
-	}
-
-	if let Some(first_book) = first_book {
-		get_media_thumbnail(&first_book.id, &first_book.path, image_format, config)
+	let generated_thumb =
+		get_thumbnail(config.get_thumbnails_dir(), id, image_format.clone()).await?;
+
+	if let Some((content_type, bytes)) = generated_thumb {
+		Ok((content_type, bytes))
+	} else if let Some(first_book) = first_book {
+		get_media_thumbnail(&first_book.id, &first_book.path, image_format, config).await
 	} else {
 		Err(APIError::NotFound(
 			"Series does not have a thumbnail".to_string(),
 		))
->>>>>>> 74e867aa
 	}
 }
 
@@ -632,12 +591,8 @@
 		.map(LibraryOptions::from);
 	let image_format = library_options.and_then(|o| o.thumbnail_config.map(|c| c.format));
 
-<<<<<<< HEAD
-	get_series_thumbnail(&series, first_book, image_format, &ctx.config)
+	get_series_thumbnail(&id, first_book, image_format, &ctx.config)
 		.await
-=======
-	get_series_thumbnail(&id, first_book, image_format, &ctx.config)
->>>>>>> 74e867aa
 		.map(ImageResponse::from)
 }
 
