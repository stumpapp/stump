use axum::{
	extract::{Path, Query, State},
	middleware::from_extractor_with_state,
	routing::get,
	Router,
};
use prisma_client_rust::{chrono, Direction};
use stump_core::{
	db::{entity::UserPermission, query::pagination::PageQuery},
	filesystem::{
		image::{GenericImageProcessor, ImageProcessor, ImageProcessorOptions},
		media::get_page,
		ContentType,
	},
	opds::v1_2::{
		entry::OpdsEntry,
		feed::OpdsFeed,
		link::{OpdsLink, OpdsLinkRel, OpdsLinkType},
	},
	prisma::{active_reading_session, library, media, series, user},
};
use tower_sessions::Session;
use tracing::{debug, trace};

use crate::{
	config::state::AppState,
	errors::{APIError, APIResult},
	filter::chain_optional_iter,
	middleware::auth::Auth,
	routers::api::v1::media::get_media_thumbnail_by_id,
	utils::{
		enforce_session_permissions, get_session_user,
		http::{ImageResponse, NamedFile, Xml},
	},
};

use crate::routers::api::v1::{
	media::{apply_in_progress_filter_for_user, apply_media_age_restriction},
	series::apply_series_age_restriction,
};

pub(crate) fn mount(app_state: AppState) -> Router<AppState> {
	Router::new()
		.nest(
			"/v1.2",
			Router::new()
				.route("/catalog", get(catalog))
				.route("/keep-reading", get(keep_reading))
				.nest(
					"/libraries",
					Router::new()
						.route("/", get(get_libraries))
						.route("/:id", get(get_library_by_id)),
				)
				.nest(
					"/series",
					Router::new()
						.route("/", get(get_series))
						.route("/latest", get(get_latest_series))
						.route("/:id", get(get_series_by_id)),
				)
				.nest(
					"/books/:id",
					Router::new()
						.route("/thumbnail", get(get_book_thumbnail))
						.route("/pages/:page", get(get_book_page))
						.route("/file/:filename", get(download_book)),
				),
		)
		.layer(from_extractor_with_state::<Auth, AppState>(app_state))
}

fn pagination_bounds(page: i64, page_size: i64) -> (i64, i64) {
	let skip = page * page_size;
	(skip, page_size)
}

async fn catalog() -> APIResult<Xml> {
	let entries = vec![
		OpdsEntry::new(
			"keepReading".to_string(),
			chrono::Utc::now().into(),
			"Keep reading".to_string(),
			Some(String::from("Continue reading your in progress books")),
			None,
			Some(vec![OpdsLink {
				link_type: OpdsLinkType::Navigation,
				rel: OpdsLinkRel::Subsection,
				href: String::from("/opds/v1.2/keep-reading"),
			}]),
			None,
		),
		OpdsEntry::new(
			"allSeries".to_string(),
			chrono::Utc::now().into(),
			"All series".to_string(),
			Some(String::from("Browse by series")),
			None,
			Some(vec![OpdsLink {
				link_type: OpdsLinkType::Navigation,
				rel: OpdsLinkRel::Subsection,
				href: String::from("/opds/v1.2/series"),
			}]),
			None,
		),
		OpdsEntry::new(
			"latestSeries".to_string(),
			chrono::Utc::now().into(),
			"Latest series".to_string(),
			Some(String::from("Browse latest series")),
			None,
			Some(vec![OpdsLink {
				link_type: OpdsLinkType::Navigation,
				rel: OpdsLinkRel::Subsection,
				href: String::from("/opds/v1.2/series/latest"),
			}]),
			None,
		),
		OpdsEntry::new(
			"allLibraries".to_string(),
			chrono::Utc::now().into(),
			"All libraries".to_string(),
			Some(String::from("Browse by library")),
			None,
			Some(vec![OpdsLink {
				link_type: OpdsLinkType::Navigation,
				rel: OpdsLinkRel::Subsection,
				href: String::from("/opds/v1.2/libraries"),
			}]),
			None,
		),
		// OpdsEntry::new(
		// 	"allCollections".to_string(),
		// 	chrono::Utc::now().into(),
		// 	"All collections".to_string(),
		// 	Some(String::from("Browse by collection")),
		// 	None,
		// 	Some(vec![OpdsLink {
		// 		link_type: OpdsLinkType::Navigation,
		// 		rel: OpdsLinkRel::Subsection,
		// 		href: String::from("/opds/v1.2/collections"),
		// 	}]),
		// 	None,
		// ),
		// OpdsEntry::new(
		// 	"allReadLists".to_string(),
		// 	chrono::Utc::now().into(),
		// 	"All read lists".to_string(),
		// 	Some(String::from("Browse by read list")),
		// 	None,
		// 	Some(vec![OpdsLink {
		// 		link_type: OpdsLinkType::Navigation,
		// 		rel: OpdsLinkRel::Subsection,
		// 		href: String::from("/opds/v1.2/readlists"),
		// 	}]),
		// 	None,
		// ),
		// TODO: more?
		// TODO: get user stored searches, so they don't have to redo them over and over?
		// e.g. /opds/v1.2/series?search={searchTerms}, /opds/v1.2/libraries?search={searchTerms}, etc.
	];

	let links = vec![
		OpdsLink {
			link_type: OpdsLinkType::Navigation,
			rel: OpdsLinkRel::ItSelf,
			href: String::from("/opds/v1.2/catalog"),
		},
		OpdsLink {
			link_type: OpdsLinkType::Navigation,
			rel: OpdsLinkRel::Start,
			href: String::from("/opds/v1.2/catalog"),
		},
		// OpdsLink {
		// 	link_type: OpdsLinkType::Search,
		// 	rel: OpdsLinkRel::Search,
		// 	href: String::from("/opds/v1.2/search"),
		// },
	];

	let feed = OpdsFeed::new(
		"root".to_string(),
		"Stump OPDS catalog".to_string(),
		Some(links),
		entries,
	);

	Ok(Xml(feed.build()?))
}

async fn keep_reading(State(ctx): State<AppState>, session: Session) -> APIResult<Xml> {
	let db = &ctx.db;

	let user_id = get_session_user(&session)?.id;
	let in_progress_filter = vec![apply_in_progress_filter_for_user(user_id)];

	let media = db
		.media()
		.find_many(vec![media::active_user_reading_sessions::some(
			in_progress_filter.clone(),
		)])
		.with(media::active_user_reading_sessions::fetch(
			in_progress_filter,
		))
		.order_by(media::name::order(Direction::Asc))
		.exec()
		.await?;

	let books_in_progress = media.into_iter().filter(|m| {
		match m
			.active_user_reading_sessions()
			.ok()
			.and_then(|sessions| sessions.first())
		{
			Some(session) if session.epubcfi.is_some() => session
				.percentage_completed
				.map(|value| value < 1.0)
				.unwrap_or(false),
			Some(session) if session.page.is_some() => {
				session.page.unwrap_or(1) < m.pages
			},
			_ => false,
		}
	});

	let entries = books_in_progress.into_iter().map(OpdsEntry::from).collect();

	let feed = OpdsFeed::new(
		"keepReading".to_string(),
		"Keep Reading".to_string(),
		Some(vec![
			OpdsLink {
				link_type: OpdsLinkType::Navigation,
				rel: OpdsLinkRel::ItSelf,
				href: String::from("/opds/v1.2/keep-reading"),
			},
			OpdsLink {
				link_type: OpdsLinkType::Navigation,
				rel: OpdsLinkRel::Start,
				href: String::from("/opds/v1.2/catalog"),
			},
		]),
		entries,
	);

	Ok(Xml(feed.build()?))
}

// TODO: age restrictions
async fn get_libraries(State(ctx): State<AppState>) -> APIResult<Xml> {
	let db = &ctx.db;

	let libraries = db.library().find_many(vec![]).exec().await?;
	let entries = libraries.into_iter().map(OpdsEntry::from).collect();

	let feed = OpdsFeed::new(
		"allLibraries".to_string(),
		"All libraries".to_string(),
		Some(vec![
			OpdsLink {
				link_type: OpdsLinkType::Navigation,
				rel: OpdsLinkRel::ItSelf,
				href: String::from("/opds/v1.2/libraries"),
			},
			OpdsLink {
				link_type: OpdsLinkType::Navigation,
				rel: OpdsLinkRel::Start,
				href: String::from("/opds/v1.2/catalog"),
			},
		]),
		entries,
	);

	Ok(Xml(feed.build()?))
}

async fn get_library_by_id(
	State(ctx): State<AppState>,
	Path(id): Path<String>,
	pagination: Query<PageQuery>,
	session: Session,
) -> APIResult<Xml> {
	let db = &ctx.db;

	let library_id = id.clone();
	let page = pagination.page.unwrap_or(0);
	let (skip, take) = pagination_bounds(page.into(), 20);

	let user = get_session_user(&session)?;
	let age_restrictions = user
		.age_restriction
		.as_ref()
		.map(|ar| apply_series_age_restriction(ar.age, ar.restrict_on_unset));

	debug!(skip, take, page, library_id, "opds get_library_by_id");

	let tx_result = db
		._transaction()
		.run(|client| async move {
			let library = client
				.library()
				.find_unique(library::id::equals(id.clone()))
				.with(
					library::series::fetch(chain_optional_iter(
						[],
						[age_restrictions.clone()],
					))
					.skip(skip)
					.take(take),
				)
				.exec()
				.await?;

			client
				.series()
				.count(chain_optional_iter(
					[series::library_id::equals(Some(id.clone()))],
					[age_restrictions],
				))
				.exec()
				.await
				.map(|count| (library, Some(count)))
		})
		.await?;
	trace!(result = ?tx_result, "opds get_library_by_id transaction");

	if let (Some(library), Some(library_series_count)) = tx_result {
		let library_series = library.series().unwrap_or(&Vec::new()).to_owned();
		debug!(
			page,
			series_in_page = library_series.len(),
			library_series_count,
			"Fetched library with series"
		);
		Ok(Xml(OpdsFeed::paginated(
			library.id.as_str(),
			library.name.as_str(),
			format!("libraries/{}", &library.id).as_str(),
			library_series,
			page.into(),
			library_series_count,
		)
		.build()?))
	} else {
		Err(APIError::NotFound(format!(
			"Library {} not found",
			library_id
		)))
	}
}

/// A handler for GET /opds/v1.2/series, accepts a `page` URL param. Note: OPDS
/// pagination is zero-indexed.
async fn get_series(
	State(ctx): State<AppState>,
	pagination: Query<PageQuery>,
	session: Session,
) -> APIResult<Xml> {
	let db = &ctx.db;

	let page = pagination.page.unwrap_or(0);
	let (skip, take) = pagination_bounds(page.into(), 20);

	let user = get_session_user(&session)?;
	let age_restrictions = user
		.age_restriction
		.as_ref()
		.map(|ar| apply_series_age_restriction(ar.age, ar.restrict_on_unset));

	let (series, count) = db
		._transaction()
		.run(|client| async move {
			let series = client
				.series()
				.find_many(chain_optional_iter([], [age_restrictions.clone()]))
				.skip(skip)
				.take(take)
				.exec()
				.await?;

			client
				.series()
				.count(chain_optional_iter([], [age_restrictions]))
				.exec()
				.await
				.map(|count| (series, count))
		})
		.await?;

	Ok(Xml(OpdsFeed::paginated(
		"allSeries",
		"All Series",
		"series",
		series,
		page.into(),
		count,
	)
	.build()?))
}

async fn get_latest_series(
	State(ctx): State<AppState>,
	pagination: Query<PageQuery>,
	session: Session,
) -> APIResult<Xml> {
	let db = &ctx.db;

	let page = pagination.page.unwrap_or(0);
	let (skip, take) = pagination_bounds(page.into(), 20);

	let user = get_session_user(&session)?;
	let age_restrictions = user
		.age_restriction
		.as_ref()
		.map(|ar| apply_series_age_restriction(ar.age, ar.restrict_on_unset));

	let (series, count) = db
		._transaction()
		.run(|client| async move {
			let series = client
				.series()
				.find_many(chain_optional_iter([], [age_restrictions.clone()]))
				.order_by(series::updated_at::order(Direction::Desc))
				.skip(skip)
				.take(take)
				.exec()
				.await?;

			client
				.series()
				.count(chain_optional_iter([], [age_restrictions]))
				.exec()
				.await
				.map(|count| (series, count))
		})
		.await?;

	Ok(Xml(OpdsFeed::paginated(
		"latestSeries",
		"Latest Series",
		"series/latest",
		series,
		page.into(),
		count,
	)
	.build()?))
}

async fn get_series_by_id(
	Path(id): Path<String>,
	State(ctx): State<AppState>,
	pagination: Query<PageQuery>,
	session: Session,
) -> APIResult<Xml> {
	let db = &ctx.db;

	let series_id = id.clone();
	let page = pagination.page.unwrap_or(0);
	let (skip, take) = pagination_bounds(page.into(), 20);
	let user = get_session_user(&session)?;
	let age_restrictions = user
		.age_restriction
		.as_ref()
		.map(|ar| apply_series_age_restriction(ar.age, ar.restrict_on_unset));

	let tx_result = db
		._transaction()
		.run(|client| async move {
			let series = db
				.series()
				.find_first(chain_optional_iter(
					[series::id::equals(id.clone())],
					[age_restrictions.clone()],
				))
				.with(
					series::media::fetch(vec![])
						.skip(skip)
						.take(take)
						.order_by(media::name::order(Direction::Asc)),
				)
				.exec()
				.await?;

			client
				.media()
				.count(vec![
					media::series_id::equals(Some(id.clone())),
					media::series::is(chain_optional_iter(
						[series::id::equals(id.clone())],
						[age_restrictions],
					)),
				])
				.exec()
				.await
				.map(|count| (series, Some(count)))
		})
		.await?;

	if let (Some(series), Some(series_book_count)) = tx_result {
		Ok(Xml(OpdsFeed::paginated(
			series.id.as_str(),
			series.name.as_str(),
			format!("series/{}", &series.id).as_str(),
			series.media().unwrap_or(&Vec::new()).to_owned(),
			page.into(),
			series_book_count,
		)
		.build()?))
	} else {
		Err(APIError::NotFound(format!(
			"Series {} not found",
			series_id
		)))
	}
}

// TODO: support something like `STRICT_OPDS` to enforce OPDS compliance conditionally
fn handle_opds_image_response(
	content_type: ContentType,
	image_buffer: Vec<u8>,
) -> APIResult<ImageResponse> {
	if content_type.is_opds_legacy_image() {
		Ok(ImageResponse::new(content_type, image_buffer))
<<<<<<< HEAD
	} else if content_type.is_decodable_image() {
		tracing::debug!("Converting image to JPEG for legacy OPDS compatibility");
=======
	} else {
		tracing::warn!(
			?content_type,
			"Unsupported image for OPDS detected, converting to JPEG"
		);
>>>>>>> 77b4635c
		let jpeg_buffer = GenericImageProcessor::generate(
			&image_buffer,
			ImageProcessorOptions::jpeg(),
		)?;
		Ok(ImageResponse::new(ContentType::JPEG, jpeg_buffer))
	} else {
		tracing::warn!(
			?content_type,
			"Encountered image which does not conform to legacy OPDS image requirements"
		);
		Ok(ImageResponse::new(content_type, image_buffer))
	}
}

/// A handler for GET /opds/v1.2/books/{id}/thumbnail, returns the thumbnail
async fn get_book_thumbnail(
	Path(id): Path<String>,
	State(ctx): State<AppState>,
	session: Session,
) -> APIResult<ImageResponse> {
	let (content_type, image_buffer) =
		get_media_thumbnail_by_id(id, &ctx.db, &session, &ctx.config).await?;

	handle_opds_image_response(content_type, image_buffer)
}

/// A handler for GET /opds/v1.2/books/{id}/page/{page}, returns the page
async fn get_book_page(
	Path((id, page)): Path<(String, i32)>,
	State(ctx): State<AppState>,
	pagination: Query<PageQuery>,
	session: Session,
) -> APIResult<ImageResponse> {
	let client = &ctx.db;

	let user = get_session_user(&session)?;
	let user_id = user.id;
	let age_restrictions = user
		.age_restriction
		.as_ref()
		.map(|ar| apply_media_age_restriction(ar.age, ar.restrict_on_unset));

	// OPDS defaults to zero-indexed pages, I don't even think it allows the
	// zero_based query param to be set.
	let zero_based = pagination.zero_based.unwrap_or(true);
	let mut correct_page = page;
	if zero_based {
		correct_page = page + 1;
	}

	let book = client
		.media()
		.find_first(chain_optional_iter(
			[media::id::equals(id.clone())],
			[age_restrictions],
		))
		.exec()
		.await?
		.ok_or(APIError::NotFound(String::from("Book not found")))?;
	let is_completed = book.pages == correct_page;

	if is_completed {
		let deleted_session = client
			.active_reading_session()
			.delete(active_reading_session::user_id_media_id(
				user_id.clone(),
				id.clone(),
			))
			.exec()
			.await
			.ok();
		tracing::trace!(?deleted_session, "Deleted active reading session");

		let finished_session = client
			.finished_reading_session()
			.create(
				deleted_session.map(|s| s.started_at).unwrap_or_default(),
				media::id::equals(id.clone()),
				user::id::equals(user_id.clone()),
				vec![],
			)
			.exec()
			.await?;
		tracing::trace!(?finished_session, "Created finished reading session");
	} else {
		client
			.active_reading_session()
			.upsert(
				active_reading_session::user_id_media_id(user_id.clone(), id.clone()),
				(
					media::id::equals(id.clone()),
					user::id::equals(user_id.clone()),
					vec![active_reading_session::page::set(Some(correct_page))],
				),
				vec![active_reading_session::page::set(Some(correct_page))],
			)
			.exec()
			.await?;
	}

	let (content_type, image_buffer) =
		get_page(book.path.as_str(), correct_page, &ctx.config)?;
	handle_opds_image_response(content_type, image_buffer)
}

/// A handler for GET /opds/v1.2/books/{id}/file/{filename}, returns the book
async fn download_book(
	Path((id, filename)): Path<(String, String)>,
	State(ctx): State<AppState>,
	session: Session,
) -> APIResult<NamedFile> {
	let db = &ctx.db;
	let user = enforce_session_permissions(&session, &[UserPermission::DownloadFile])?;
	let age_restrictions = user
		.age_restriction
		.as_ref()
		.map(|ar| apply_media_age_restriction(ar.age, ar.restrict_on_unset));

	trace!(?id, ?filename, "download_book");

	let book = db
		.media()
		.find_first(chain_optional_iter(
			[media::id::equals(id.clone())],
			[age_restrictions],
		))
		.exec()
		.await?
		.ok_or(APIError::NotFound(String::from("Book not found")))?;

	Ok(NamedFile::open(book.path.clone()).await?)
}<|MERGE_RESOLUTION|>--- conflicted
+++ resolved
@@ -521,16 +521,8 @@
 ) -> APIResult<ImageResponse> {
 	if content_type.is_opds_legacy_image() {
 		Ok(ImageResponse::new(content_type, image_buffer))
-<<<<<<< HEAD
 	} else if content_type.is_decodable_image() {
 		tracing::debug!("Converting image to JPEG for legacy OPDS compatibility");
-=======
-	} else {
-		tracing::warn!(
-			?content_type,
-			"Unsupported image for OPDS detected, converting to JPEG"
-		);
->>>>>>> 77b4635c
 		let jpeg_buffer = GenericImageProcessor::generate(
 			&image_buffer,
 			ImageProcessorOptions::jpeg(),
