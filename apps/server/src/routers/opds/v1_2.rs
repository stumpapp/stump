use axum::{
	extract::{Path, Query, State},
	middleware,
	routing::get,
	Extension, Router,
};
<<<<<<< HEAD
use prisma_client_rust::chrono;
=======
use prisma_client_rust::or;
use prisma_client_rust::{chrono, Direction};
use serde::{Deserialize, Serialize};
>>>>>>> cf17ff67
use stump_core::{
	db::{entity::UserPermission, query::pagination::PageQuery},
	filesystem::{
		get_page_async,
		image::{GenericImageProcessor, ImageProcessor, ImageProcessorOptions},
		ContentType,
	},
	opds::v1_2::{
		entry::{IntoOPDSEntry, OPDSEntryBuilder, OpdsEntry},
		feed::{
			OPDSFeedBuilder, OPDSFeedBuilderPageParams, OPDSFeedBuilderParams, OpdsFeed,
		},
		link::{OpdsLink, OpdsLinkRel, OpdsLinkType},
		opensearch::OpdsOpenSearch,
	},
<<<<<<< HEAD
	prisma::{active_reading_session, library, media, series, user, SortOrder},
=======
	prisma::{active_reading_session, library, media, series, series_metadata, user},
>>>>>>> cf17ff67
};
use tracing::{debug, trace};

use crate::{
	config::state::AppState,
	errors::{APIError, APIResult},
	filter::chain_optional_iter,
	middleware::auth::{api_key_middleware, auth_middleware, RequestContext},
	routers::api::{
		filters::{
			apply_in_progress_filter_for_user, apply_media_age_restriction,
			apply_media_library_not_hidden_for_user_filter, apply_series_age_restriction,
			library_not_hidden_from_user_filter,
		},
		v1::media::thumbnails::get_media_thumbnail_by_id,
	},
	utils::http::{ImageResponse, NamedFile, Xml},
};

pub(crate) fn mount(app_state: AppState) -> Router<AppState> {
	let primary_router = Router::new()
		.route("/catalog", get(catalog))
		.route("/search", get(search_description))
		.route("/keep-reading", get(keep_reading))
		.nest(
			"/libraries",
			Router::new()
				.route("/", get(get_libraries))
				.route("/:id", get(get_library_by_id)),
		)
		.nest(
			"/series",
			Router::new()
				.route("/", get(get_series))
				.route("/latest", get(get_latest_series))
				.route("/:id", get(get_series_by_id)),
		)
		.nest(
			"/books/:id",
			Router::new()
				.route("/thumbnail", get(get_book_thumbnail))
				.route("/pages/:page", get(get_book_page))
				.route("/file/:filename", get(download_book)),
		);

	Router::new()
		.nest(
			"/v1.2",
			primary_router.clone().layer(middleware::from_fn_with_state(
				app_state.clone(),
				auth_middleware,
			)),
		)
		.nest(
			"/:api_key/v1.2",
			primary_router.layer(middleware::from_fn_with_state(
				app_state,
				api_key_middleware,
			)),
		)
}

#[derive(Debug, Serialize, Deserialize)]
struct OPDSURLParams<D> {
	#[serde(flatten)]
	params: D,
	#[serde(default)]
	api_key: Option<String>,
}

#[derive(Debug, Serialize, Deserialize)]
struct OPDSIDURLParams {
	id: String,
}

fn number_or_string_deserializer<'de, D>(deserializer: D) -> Result<i32, D::Error>
where
	D: serde::Deserializer<'de>,
{
	let value = String::deserialize(deserializer)?;
	value.parse::<i32>().map_err(serde::de::Error::custom)
}

#[derive(Debug, Serialize, Deserialize)]
struct OPDSPageURLParams {
	id: String,
	#[serde(deserialize_with = "number_or_string_deserializer")]
	page: i32,
}

#[derive(Debug, Serialize, Deserialize)]
struct OPDSFilenameURLParams {
	id: String,
	filename: String,
}

#[derive(Debug, Default, Serialize, Deserialize)]
struct OPDSSearchQuery {
	#[serde(default)]
	search: Option<String>,
}

fn pagination_bounds(page: i64, page_size: i64) -> (i64, i64) {
	let skip = page * page_size;
	(skip, page_size)
}

fn catalog_url(req_ctx: &RequestContext, path: &str) -> String {
	if let Some(api_key) = req_ctx.api_key() {
		format!("/opds/{}/v1.2/{}", api_key, path)
	} else {
		format!("/opds/v1.2/{}", path)
	}
}

fn service_url(req_ctx: &RequestContext) -> String {
	if let Some(api_key) = req_ctx.api_key() {
		format!("/opds/{}/v1.2", api_key)
	} else {
		"/opds/v1.2".to_string()
	}
}

async fn catalog(Extension(req): Extension<RequestContext>) -> APIResult<Xml> {
	let entries = vec![
		OpdsEntry::new(
			"keepReading".to_string(),
			chrono::Utc::now().into(),
			"Keep reading".to_string(),
			Some(String::from("Continue reading your in progress books")),
			None,
			Some(vec![OpdsLink {
				link_type: OpdsLinkType::Navigation,
				rel: OpdsLinkRel::Subsection,
				href: catalog_url(&req, "keep-reading"),
			}]),
			None,
		),
		OpdsEntry::new(
			"allSeries".to_string(),
			chrono::Utc::now().into(),
			"All series".to_string(),
			Some(String::from("Browse by series")),
			None,
			Some(vec![OpdsLink {
				link_type: OpdsLinkType::Navigation,
				rel: OpdsLinkRel::Subsection,
				href: catalog_url(&req, "series"),
			}]),
			None,
		),
		OpdsEntry::new(
			"latestSeries".to_string(),
			chrono::Utc::now().into(),
			"Latest series".to_string(),
			Some(String::from("Browse latest series")),
			None,
			Some(vec![OpdsLink {
				link_type: OpdsLinkType::Navigation,
				rel: OpdsLinkRel::Subsection,
				href: catalog_url(&req, "series/latest"),
			}]),
			None,
		),
		OpdsEntry::new(
			"allLibraries".to_string(),
			chrono::Utc::now().into(),
			"All libraries".to_string(),
			Some(String::from("Browse by library")),
			None,
			Some(vec![OpdsLink {
				link_type: OpdsLinkType::Navigation,
				rel: OpdsLinkRel::Subsection,
				href: catalog_url(&req, "libraries"),
			}]),
			None,
		),
		// TODO: more?
		// TODO: get user stored searches, so they don't have to redo them over and over?
		// e.g. /opds/v1.2/series?search={searchTerms}, /opds/v1.2/libraries?search={searchTerms}, etc.
	];

	let links = vec![
		OpdsLink {
			link_type: OpdsLinkType::Navigation,
			rel: OpdsLinkRel::ItSelf,
			href: catalog_url(&req, "catalog"),
		},
		OpdsLink {
			link_type: OpdsLinkType::Navigation,
			rel: OpdsLinkRel::Start,
			href: catalog_url(&req, "catalog"),
		},
		OpdsLink {
			link_type: OpdsLinkType::Search,
			rel: OpdsLinkRel::Search,
			href: catalog_url(&req, "search"),
		},
	];

	let feed = OpdsFeed::new(
		"root".to_string(),
		"Stump OPDS catalog".to_string(),
		Some(links),
		entries,
	);

	Ok(Xml(feed.build()?))
}

async fn search_description(Extension(req): Extension<RequestContext>) -> APIResult<Xml> {
	Ok(OpdsOpenSearch::new(Some(service_url(&req)))
		.build()
		.map(Xml)?)
}

async fn keep_reading(
	State(ctx): State<AppState>,
	Extension(req): Extension<RequestContext>,
) -> APIResult<Xml> {
	let db = &ctx.db;

	let user_id = req.id();
	let in_progress_filter = vec![apply_in_progress_filter_for_user(user_id)];

	let media = db
		.media()
		.find_many(vec![media::active_user_reading_sessions::some(
			in_progress_filter.clone(),
		)])
		.with(media::active_user_reading_sessions::fetch(
			in_progress_filter,
		))
		.order_by(media::name::order(SortOrder::Asc))
		.exec()
		.await?;

	let books_in_progress = media.into_iter().filter(|m| {
		match m
			.active_user_reading_sessions()
			.ok()
			.and_then(|sessions| sessions.first())
		{
			Some(session) if session.epubcfi.is_some() => session
				.percentage_completed
				.is_some_and(|value| value < 1.0),
			Some(session) if session.page.is_some() => {
				session.page.unwrap_or(1) < m.pages
			},
			_ => false,
		}
	});

	let entries = books_in_progress
		.into_iter()
		.map(|m| OPDSEntryBuilder::<media::Data>::new(m, req.api_key()).into_opds_entry())
		.collect::<Vec<OpdsEntry>>();

	let feed = OpdsFeed::new(
		"keepReading".to_string(),
		"Keep Reading".to_string(),
		Some(vec![
			OpdsLink {
				link_type: OpdsLinkType::Navigation,
				rel: OpdsLinkRel::ItSelf,
				href: catalog_url(&req, "keep-reading"),
			},
			OpdsLink {
				link_type: OpdsLinkType::Navigation,
				rel: OpdsLinkRel::Start,
				href: catalog_url(&req, "catalog"),
			},
		]),
		entries,
	);

	Ok(Xml(feed.build()?))
}

/// A handler for GET /opds/v1.2/libraries, accepts a `search` URL param
async fn get_libraries(
	State(ctx): State<AppState>,
	Query(OPDSSearchQuery { search }): Query<OPDSSearchQuery>,
	Extension(req): Extension<RequestContext>,
) -> APIResult<Xml> {
	let db = &ctx.db;

	let user = req.user();
	let libraries = db
		.library()
		.find_many(chain_optional_iter(
			[library_not_hidden_from_user_filter(user)],
			[search.as_ref().map(|q| library::name::contains(q.clone()))],
		))
		.order_by(library::name::order(Direction::Asc))
		.exec()
		.await?;
	let entries = libraries
		.into_iter()
		.map(|l| {
			OPDSEntryBuilder::<library::Data>::new(l, req.api_key()).into_opds_entry()
		})
		.collect::<Vec<OpdsEntry>>();

	let feed = OpdsFeed::new(
		"allLibraries".to_string(),
		"All libraries".to_string(),
		Some(vec![
			OpdsLink {
				link_type: OpdsLinkType::Navigation,
				rel: OpdsLinkRel::ItSelf,
				href: catalog_url(&req, "libraries"),
			},
			OpdsLink {
				link_type: OpdsLinkType::Navigation,
				rel: OpdsLinkRel::Start,
				href: catalog_url(&req, "catalog"),
			},
		]),
		entries,
	);

	Ok(Xml(feed.build()?))
}

async fn get_library_by_id(
	State(ctx): State<AppState>,
	Path(OPDSURLParams {
		params: OPDSIDURLParams { id },
		..
	}): Path<OPDSURLParams<OPDSIDURLParams>>,
	pagination: Query<PageQuery>,
	Extension(req): Extension<RequestContext>,
) -> APIResult<Xml> {
	let db = &ctx.db;

	let library_id = id.clone();
	let page = pagination.page.unwrap_or(0);
	let (skip, take) = pagination_bounds(page.into(), 20);

	let user = req.user();
	let age_restrictions = user
		.age_restriction
		.as_ref()
		.map(|ar| apply_series_age_restriction(ar.age, ar.restrict_on_unset));

	debug!(skip, take, page, library_id, "opds get_library_by_id");

	let tx_result = db
		._transaction()
		.run(|client| async move {
			let library = client
				.library()
				.find_unique(library::id::equals(id.clone()))
				.with(
					library::series::fetch(chain_optional_iter(
						[],
						[age_restrictions.clone()],
					))
					.skip(skip)
					.take(take),
				)
				.exec()
				.await?;

			client
				.series()
				.count(chain_optional_iter(
					[series::library_id::equals(Some(id.clone()))],
					[age_restrictions],
				))
				.exec()
				.await
				.map(|count| (library, Some(count)))
		})
		.await?;
	trace!(result = ?tx_result, "opds get_library_by_id transaction");

	if let (Some(library), Some(library_series_count)) = tx_result {
		let library_series = library.series().unwrap_or(&Vec::new()).to_owned();
		debug!(
			page,
			series_in_page = library_series.len(),
			library_series_count,
			"Fetched library with series"
		);

		let entries = library_series
			.into_iter()
			.map(|s| {
				OPDSEntryBuilder::<series::Data>::new(s, req.api_key()).into_opds_entry()
			})
			.collect::<Vec<OpdsEntry>>();

		let feed =
			OPDSFeedBuilder::new(req.api_key()).paginated(OPDSFeedBuilderParams {
				id: library.id.clone(),
				title: library.name.clone(),
				entries,
				href_postfix: format!("libraries/{}", &library.id),
				page_params: Some(OPDSFeedBuilderPageParams {
					page: page.into(),
					count: library_series_count,
				}),
				search: None,
			})?;
		Ok(Xml(feed.build()?))
	} else {
		Err(APIError::NotFound(format!(
			"Library {library_id} not found"
		)))
	}
}

// FIXME: Based on testing with Panels, it seems like pagination isn't an expected default when
// a search is present? This feels both odd but understandable to support an "at a glance" view,
// but I feel like it should still support pagination...

/// A handler for GET /opds/v1.2/series, accepts a `page` URL param. Note: OPDS
/// pagination is zero-indexed.
async fn get_series(
	State(ctx): State<AppState>,
	Query(pagination): Query<PageQuery>,
	Query(OPDSSearchQuery { search }): Query<OPDSSearchQuery>,
	Extension(req): Extension<RequestContext>,
) -> APIResult<Xml> {
	let db = &ctx.db;

	let page = pagination.page.unwrap_or(0);
	let (skip, take) = pagination_bounds(page.into(), 20);

	let user = req.user();
	let age_restrictions = user
		.age_restriction
		.as_ref()
		.map(|ar| apply_series_age_restriction(ar.age, ar.restrict_on_unset));

	let search_clone = search.clone();
	let (series, count) = db
		._transaction()
		.run(|client| async move {
			let series = client
				.series()
				.find_many(chain_optional_iter(
					[],
					[
						age_restrictions.clone(),
						search_clone.map(|q| {
							or![
								series::name::contains(q.clone()),
								series::metadata::is(vec![
									series_metadata::title::contains(q),
								])
							]
						}),
					],
				))
				.skip(skip)
				.take(take)
				.order_by(series::name::order(Direction::Asc))
				.exec()
				.await?;

			client
				.series()
				.count(chain_optional_iter([], [age_restrictions]))
				.exec()
				.await
				.map(|count| (series, count))
		})
		.await?;

	let entries = series
		.into_iter()
		.map(|s| {
			OPDSEntryBuilder::<series::Data>::new(s, req.api_key()).into_opds_entry()
		})
		.collect::<Vec<OpdsEntry>>();

	let feed = OPDSFeedBuilder::new(req.api_key()).paginated(OPDSFeedBuilderParams {
		id: "allSeries".to_string(),
		title: "All Series".to_string(),
		entries,
		href_postfix: "series".to_string(),
		page_params: Some(OPDSFeedBuilderPageParams {
			page: page.into(),
			count,
		}),
		search,
	})?;

	Ok(Xml(feed.build()?))
}

async fn get_latest_series(
	State(ctx): State<AppState>,
	pagination: Query<PageQuery>,
	Extension(req): Extension<RequestContext>,
) -> APIResult<Xml> {
	let db = &ctx.db;

	let page = pagination.page.unwrap_or(0);
	let (skip, take) = pagination_bounds(page.into(), 20);

	let user = req.user();
	let age_restrictions = user
		.age_restriction
		.as_ref()
		.map(|ar| apply_series_age_restriction(ar.age, ar.restrict_on_unset));

	let (series, count) = db
		._transaction()
		.run(|client| async move {
			let series = client
				.series()
				.find_many(chain_optional_iter([], [age_restrictions.clone()]))
				.order_by(series::updated_at::order(SortOrder::Desc))
				.skip(skip)
				.take(take)
				.exec()
				.await?;

			client
				.series()
				.count(chain_optional_iter([], [age_restrictions]))
				.exec()
				.await
				.map(|count| (series, count))
		})
		.await?;

	let entries = series
		.into_iter()
		.map(|s| {
			OPDSEntryBuilder::<series::Data>::new(s, req.api_key()).into_opds_entry()
		})
		.collect::<Vec<OpdsEntry>>();

	let feed = OPDSFeedBuilder::new(req.api_key()).paginated(OPDSFeedBuilderParams {
		id: "latestSeries".to_string(),
		title: "Latest Series".to_string(),
		entries,
		href_postfix: "series/latest".to_string(),
		page_params: Some(OPDSFeedBuilderPageParams {
			page: page.into(),
			count,
		}),
		search: None,
	})?;

	Ok(Xml(feed.build()?))
}

async fn get_series_by_id(
	Path(OPDSURLParams {
		params: OPDSIDURLParams { id },
		..
	}): Path<OPDSURLParams<OPDSIDURLParams>>,
	State(ctx): State<AppState>,
	pagination: Query<PageQuery>,
	Extension(req): Extension<RequestContext>,
) -> APIResult<Xml> {
	let db = &ctx.db;

	let series_id = id.clone();
	let page = pagination.page.unwrap_or(0);
	let (skip, take) = pagination_bounds(page.into(), 20);
	let user = req.user();
	let age_restrictions = user
		.age_restriction
		.as_ref()
		.map(|ar| apply_series_age_restriction(ar.age, ar.restrict_on_unset));

	let tx_result = db
		._transaction()
		.run(|client| async move {
			let series = db
				.series()
				.find_first(chain_optional_iter(
					[series::id::equals(id.clone())],
					[age_restrictions.clone()],
				))
				.with(
					series::media::fetch(vec![])
						.skip(skip)
						.take(take)
						.order_by(media::name::order(SortOrder::Asc)),
				)
				.exec()
				.await?;

			client
				.media()
				.count(vec![
					media::series_id::equals(Some(id.clone())),
					media::series::is(chain_optional_iter(
						[series::id::equals(id.clone())],
						[age_restrictions],
					)),
				])
				.exec()
				.await
				.map(|count| (series, Some(count)))
		})
		.await?;

	if let (Some(series), Some(series_book_count)) = tx_result {
		let series_media = series.media().unwrap_or(&Vec::new()).to_owned();
		let entries = series_media
			.into_iter()
			.map(|m| {
				OPDSEntryBuilder::<media::Data>::new(m, req.api_key()).into_opds_entry()
			})
			.collect();

		let feed =
			OPDSFeedBuilder::new(req.api_key()).paginated(OPDSFeedBuilderParams {
				id: series.id.clone(),
				title: series.name.clone(),
				entries,
				href_postfix: format!("series/{}", &series.id),
				page_params: Some(OPDSFeedBuilderPageParams {
					page: page.into(),
					count: series_book_count,
				}),
				search: None,
			})?;
		Ok(Xml(feed.build()?))
	} else {
		Err(APIError::NotFound(format!("Series {series_id} not found")))
	}
}

// TODO: support something like `STRICT_OPDS` to enforce OPDS compliance conditionally
fn handle_opds_image_response(
	content_type: ContentType,
	image_buffer: Vec<u8>,
) -> APIResult<ImageResponse> {
	if content_type.is_opds_legacy_image() {
		Ok(ImageResponse::new(content_type, image_buffer))
	} else if content_type.is_decodable_image() {
		tracing::debug!("Converting image to JPEG for legacy OPDS compatibility");
		let jpeg_buffer = GenericImageProcessor::generate(
			&image_buffer,
			ImageProcessorOptions::jpeg(),
		)?;
		Ok(ImageResponse::new(ContentType::JPEG, jpeg_buffer))
	} else {
		tracing::warn!(
			?content_type,
			"Encountered image which does not conform to legacy OPDS image requirements"
		);
		Ok(ImageResponse::new(content_type, image_buffer))
	}
}

/// A handler for GET /opds/v1.2/books/{id}/thumbnail, returns the thumbnail
async fn get_book_thumbnail(
	Path(OPDSURLParams {
		params: OPDSIDURLParams { id },
		..
	}): Path<OPDSURLParams<OPDSIDURLParams>>,
	State(ctx): State<AppState>,
	Extension(req): Extension<RequestContext>,
) -> APIResult<ImageResponse> {
	let (content_type, image_buffer) =
		get_media_thumbnail_by_id(id, &ctx.db, req.user(), &ctx.config).await?;

	handle_opds_image_response(content_type, image_buffer)
}

/// A handler for GET /opds/v1.2/books/{id}/page/{page}, returns the page
async fn get_book_page(
	Path(OPDSURLParams {
		params: OPDSPageURLParams { id, page },
		..
	}): Path<OPDSURLParams<OPDSPageURLParams>>,
	State(ctx): State<AppState>,
	pagination: Query<PageQuery>,
	Extension(req): Extension<RequestContext>,
) -> APIResult<ImageResponse> {
	let client = &ctx.db;

	let user = req.user();
	let age_restrictions = user
		.age_restriction
		.as_ref()
		.map(|ar| apply_media_age_restriction(ar.age, ar.restrict_on_unset));

	// OPDS defaults to zero-indexed pages, I don't even think it allows the
	// zero_based query param to be set.
	let zero_based = pagination.zero_based.unwrap_or(true);
	let mut correct_page = page;
	if zero_based {
		correct_page = page + 1;
	}

	let book = client
		.media()
		.find_first(chain_optional_iter(
			[media::id::equals(id.clone())]
				.into_iter()
				.chain(apply_media_library_not_hidden_for_user_filter(user))
				.collect::<Vec<_>>(),
			[age_restrictions],
		))
		.exec()
		.await?
		.ok_or(APIError::NotFound(String::from("Book not found")))?;
	let is_completed = book.pages == correct_page;

	if is_completed {
		let deleted_session = client
			.active_reading_session()
			.delete(active_reading_session::user_id_media_id(
				user.id.clone(),
				id.clone(),
			))
			.exec()
			.await
			.ok();
		tracing::trace!(?deleted_session, "Deleted active reading session");

		let finished_session = client
			.finished_reading_session()
			.create(
				deleted_session.map(|s| s.started_at).unwrap_or_default(),
				media::id::equals(id.clone()),
				user::id::equals(user.id.clone()),
				vec![],
			)
			.exec()
			.await?;
		tracing::trace!(?finished_session, "Created finished reading session");
	} else {
		client
			.active_reading_session()
			.upsert(
				active_reading_session::user_id_media_id(user.id.clone(), id.clone()),
				active_reading_session::create(
					media::id::equals(id.clone()),
					user::id::equals(user.id.clone()),
					vec![active_reading_session::page::set(Some(correct_page))],
				),
				vec![active_reading_session::page::set(Some(correct_page))],
			)
			.exec()
			.await?;
	}

	let (content_type, image_buffer) =
		get_page_async(book.path.as_str(), correct_page, &ctx.config).await?;
	handle_opds_image_response(content_type, image_buffer)
}

/// A handler for GET /opds/v1.2/books/{id}/file/{filename}, returns the book
async fn download_book(
	Path(OPDSURLParams {
		params: OPDSFilenameURLParams { id, filename },
		..
	}): Path<OPDSURLParams<OPDSFilenameURLParams>>,
	State(ctx): State<AppState>,
	Extension(req): Extension<RequestContext>,
) -> APIResult<NamedFile> {
	let db = &ctx.db;

	let user = req.user_and_enforce_permissions(&[UserPermission::DownloadFile])?;
	let age_restrictions = user
		.age_restriction
		.as_ref()
		.map(|ar| apply_media_age_restriction(ar.age, ar.restrict_on_unset));

	trace!(?id, ?filename, "download_book");

	let book = db
		.media()
		.find_first(chain_optional_iter(
			[media::id::equals(id.clone())],
			[age_restrictions],
		))
		.exec()
		.await?
		.ok_or(APIError::NotFound(String::from("Book not found")))?;

	Ok(NamedFile::open(book.path.clone()).await?)
}<|MERGE_RESOLUTION|>--- conflicted
+++ resolved
@@ -4,13 +4,9 @@
 	routing::get,
 	Extension, Router,
 };
-<<<<<<< HEAD
-use prisma_client_rust::chrono;
-=======
 use prisma_client_rust::or;
 use prisma_client_rust::{chrono, Direction};
 use serde::{Deserialize, Serialize};
->>>>>>> cf17ff67
 use stump_core::{
 	db::{entity::UserPermission, query::pagination::PageQuery},
 	filesystem::{
@@ -26,11 +22,9 @@
 		link::{OpdsLink, OpdsLinkRel, OpdsLinkType},
 		opensearch::OpdsOpenSearch,
 	},
-<<<<<<< HEAD
-	prisma::{active_reading_session, library, media, series, user, SortOrder},
-=======
-	prisma::{active_reading_session, library, media, series, series_metadata, user},
->>>>>>> cf17ff67
+	prisma::{
+		active_reading_session, library, media, series, series_metadata, user, SortOrder,
+	},
 };
 use tracing::{debug, trace};
 
