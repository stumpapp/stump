--- conflicted
+++ resolved
@@ -109,15 +109,9 @@
 							Router::new()
 								.route("/", get(get_book_by_id))
 								.route("/thumbnail", get(get_book_thumbnail))
-<<<<<<< HEAD
 								.route("/pages/{page}", get(get_book_page))
-								// TODO(OPDS-V2): Support book progression (readium/cantook?)
-								// .route("/progression", get(get_book_progression).put(update_book_progression))
-=======
-								.route("/pages/:page", get(get_book_page))
 								// TODO: PUT progression
 								.route("/progression", get(get_book_progression))
->>>>>>> f17e2453
 								.route("/file", get(download_book)),
 						),
 				),
