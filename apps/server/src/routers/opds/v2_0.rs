use std::path::PathBuf;

use axum::{
	extract::{Path, Query, State},
	http::{header, HeaderValue},
	middleware,
	response::IntoResponse,
	routing::get,
	Extension, Json, Router,
};
<<<<<<< HEAD
use prisma_client_rust::{and, operator};
=======
use prisma_client_rust::{and, operator, or, Direction};
use serde::{Deserialize, Serialize};
>>>>>>> a2968754
use stump_core::{
	db::{
		entity::{
			macros::{
				active_reading_session_book_id, library_name, media_path_select,
				series_name,
			},
			utils::{
				apply_media_age_restriction,
				apply_media_library_not_hidden_for_user_filter,
			},
			User, UserPermission,
		},
		query::pagination::PageQuery,
	},
	filesystem::get_page_async,
	opds::v2_0::{
		authentication::{
			OPDSAuthenticationDocument, OPDSAuthenticationDocumentBuilder,
			OPDSSupportedAuthFlow, OPDS_AUTHENTICATION_DOCUMENT_TYPE,
		},
		books_as_publications,
		feed::{OPDSFeed, OPDSFeedBuilder},
		group::OPDSFeedGroupBuilder,
		link::{
			OPDSBaseLinkBuilder, OPDSLink, OPDSLinkFinalizer, OPDSLinkRel, OPDSLinkType,
			OPDSNavigationLink, OPDSNavigationLinkBuilder,
		},
		metadata::{OPDSMetadata, OPDSMetadataBuilder, OPDSPaginationMetadataBuilder},
		progression::OPDSProgression,
		publication::OPDSPublication,
		reading_session_opds_progression,
	},
<<<<<<< HEAD
	prisma::{active_reading_session, library, media, series, SortOrder},
=======
	prisma::{
		active_reading_session, library, media, media_metadata, series, series_metadata,
	},
>>>>>>> a2968754
	Ctx,
};

use crate::{
	config::state::AppState,
	errors::{APIError, APIResult},
	filter::chain_optional_iter,
	middleware::{
		auth::{auth_middleware, RequestContext},
		host::HostExtractor,
	},
	routers::{
		api::filters::{
			apply_in_progress_filter_for_user, apply_media_restrictions_for_user,
			apply_series_restrictions_for_user, library_not_hidden_from_user_filter,
		},
		relative_favicon_path,
	},
	utils::http::{ImageResponse, NamedFile},
};

const DEFAULT_LIMIT: i64 = 10;

pub(crate) fn mount(app_state: AppState) -> Router<AppState> {
	Router::new()
		.nest(
			"/v2.0",
			Router::new()
				.route("/auth", get(auth))
				.route("/catalog", get(catalog))
				.route("/search", get(search))
				.nest(
					"/libraries",
					Router::new().route("/", get(browse_libraries)).nest(
						"/:id",
						Router::new().route("/", get(browse_library_by_id)).nest(
							"/books",
							Router::new()
								.route("/", get(browse_library_books))
								.route("/latest", get(latest_library_books)),
						),
					),
				)
				.nest(
					"/series",
					Router::new()
						.route("/", get(browse_series))
						.nest("/:id", Router::new().route("/", get(browse_series_by_id))),
				)
				// TODO(OPDS-V2): Support smart list feeds
				// .nest("/smart-lists", Router::new())
				.nest(
					"/books",
					Router::new()
						.route("/browse", get(browse_books))
						.route("/latest", get(latest_books))
						.route("/keep-reading", get(keep_reading))
						.nest(
							"/:id",
							Router::new()
								.route("/", get(get_book_by_id))
								.route("/thumbnail", get(get_book_thumbnail))
								.route("/pages/:page", get(get_book_page))
								// TODO: PUT progression
								.route("/progression", get(get_book_progression))
								.route("/file", get(download_book)),
						),
				),
		)
		.layer(middleware::from_fn_with_state(app_state, auth_middleware))
}

/// A wrapper struct for an OPDS authentication document, which is used to set the
/// appropriate content type header. The Json extractor would otherwise set it incorrectly
struct OPDSAuthDocWrapper(OPDSAuthenticationDocument);

impl IntoResponse for OPDSAuthDocWrapper {
	fn into_response(self) -> axum::http::Response<axum::body::Body> {
		let mut base_resp = Json(self.0).into_response();
		let Ok(header_value) = HeaderValue::from_str(OPDS_AUTHENTICATION_DOCUMENT_TYPE)
		else {
			tracing::error!(
				"Failed to convert OPDS_AUTHENTICATION_DOCUMENT_TYPE to HeaderValue"
			);
			return base_resp;
		};
		base_resp
			.headers_mut()
			.insert(header::CONTENT_TYPE, header_value);
		base_resp
	}
}

#[derive(Debug, Default, Serialize, Deserialize)]
struct OPDSSearchQuery {
	#[serde(default)]
	query: Option<String>,
}

#[tracing::instrument]
async fn auth(HostExtractor(host): HostExtractor) -> APIResult<OPDSAuthDocWrapper> {
	Ok(OPDSAuthDocWrapper(
		OPDSAuthenticationDocumentBuilder::default()
			.description(OPDSSupportedAuthFlow::Basic.description().to_string())
			.links(vec![
				OPDSLink::help(),
				OPDSLink::logo(format!("{}{}", host.url(), relative_favicon_path())),
			])
			.build()?,
	))
}

#[tracing::instrument(err, skip(ctx))]
async fn catalog(
	State(ctx): State<AppState>,
	HostExtractor(host): HostExtractor,
	Extension(req): Extension<RequestContext>,
) -> APIResult<Json<OPDSFeed>> {
	let client = &ctx.db;

	let user = req.user();
	let link_finalizer = OPDSLinkFinalizer::from(host);

	let library_conditions = vec![library_not_hidden_from_user_filter(user)];
	let libraries = client
		.library()
		.find_many(library_conditions.clone())
		.take(DEFAULT_LIMIT)
		.exec()
		.await?;
	let library_count = client.library().count(library_conditions).exec().await?;
	let library_group = OPDSFeedGroupBuilder::default()
		.metadata(
			OPDSMetadataBuilder::default()
				.title("Libraries".to_string())
				.pagination(Some(
					OPDSPaginationMetadataBuilder::default()
						.number_of_items(library_count)
						.items_per_page(DEFAULT_LIMIT)
						.current_page(1)
						.build()?,
				))
				.build()?,
		)
		.links(link_finalizer.finalize_all(vec![OPDSLink::Link(
				OPDSBaseLinkBuilder::default()
					.href("/opds/v2.0/libraries".to_string())
					.rel(OPDSLinkRel::SelfLink.item())
					.build()?,
			)]))
		.navigation(
			libraries
				.into_iter()
				.map(OPDSNavigationLink::from)
				.map(|link| link.finalize(&link_finalizer))
				.collect::<Vec<OPDSNavigationLink>>(),
		)
		.build()?;

	let latest_books_conditions = apply_media_restrictions_for_user(user);
	let latest_books = client
		.media()
		.find_many(latest_books_conditions.clone())
<<<<<<< HEAD
		.take(DEFAULT_LIMIT)
		.order_by(media::created_at::order(SortOrder::Desc))
=======
		.order_by(media::created_at::order(Direction::Desc))
		.take(DEFAULT_LIMIT)
>>>>>>> a2968754
		.include(books_as_publications::include())
		.exec()
		.await?;
	let latest_books_count = client.media().count(latest_books_conditions).exec().await?;
	let publications =
		OPDSPublication::vec_from_books(&ctx.db, link_finalizer.clone(), latest_books)
			.await?;
	let latest_books_group = OPDSFeedGroupBuilder::default()
		.metadata(
			OPDSMetadataBuilder::default()
				.title("Latest Books".to_string())
				.pagination(Some(
					OPDSPaginationMetadataBuilder::default()
						.number_of_items(latest_books_count)
						.items_per_page(DEFAULT_LIMIT)
						.current_page(1)
						.build()?,
				))
				.build()?,
		)
		.links(link_finalizer.finalize_all(vec![OPDSLink::Link(
			OPDSBaseLinkBuilder::default()
				.href("/opds/v2.0/books/latest".to_string())
				.rel(OPDSLinkRel::SelfLink.item())
				.build()?,
		)]))
		.publications(publications)
		.build()?;

	// TODO: refactor this once ordering by relations is supported
	let continue_reading_book_ids = client
		.active_reading_session()
		.find_many(vec![
			apply_in_progress_filter_for_user(user.id.clone()),
			active_reading_session::media::is(apply_media_restrictions_for_user(user)),
		])
		.order_by(active_reading_session::updated_at::order(SortOrder::Desc))
		.select(active_reading_session_book_id::select())
		.exec()
		.await?
		.into_iter()
		.map(|record| record.media_id)
		.collect::<Vec<String>>();
	let total_cotinue_reading = continue_reading_book_ids.len();
	let id_page = continue_reading_book_ids
		.iter()
		.take(DEFAULT_LIMIT as usize)
		.cloned()
		.collect::<Vec<String>>();
	let continue_reading_conditions = vec![media::id::in_vec(id_page)];
	let continue_reading = client
		.media()
		.find_many(continue_reading_conditions.clone())
		.order_by(media::updated_at::order(SortOrder::Desc))
		.take(DEFAULT_LIMIT)
		.include(books_as_publications::include())
		.exec()
		.await?;

	let publications = OPDSPublication::vec_from_books(
		&ctx.db,
		link_finalizer.clone(),
		continue_reading,
	)
	.await?;
	let keep_reading_group = OPDSFeedGroupBuilder::default()
		.metadata(
			OPDSMetadataBuilder::default()
				.title("Keep Reading".to_string())
				.pagination(Some(
					OPDSPaginationMetadataBuilder::default()
						.number_of_items(total_cotinue_reading as i64)
						.items_per_page(DEFAULT_LIMIT)
						.current_page(1)
						.build()?,
				))
				.build()?,
		)
		.links(link_finalizer.finalize_all(vec![OPDSLink::Link(
			OPDSBaseLinkBuilder::default()
				.href("/opds/v2.0/books/keep-reading".to_string())
				.rel(OPDSLinkRel::SelfLink.item())
				.build()?,
		)]))
		.publications(publications)
		.build()?;

	Ok(Json(
		OPDSFeedBuilder::default()
			.metadata(
				OPDSMetadataBuilder::default()
					.title("Stump OPDS V2 Catalog".to_string())
					.modified(OPDSMetadata::generate_modified())
					.build()?,
			)
			.links(link_finalizer.finalize_all(vec![
				OPDSBaseLinkBuilder::default()
					.href("/opds/v2.0/catalog".to_string())
					.rel(OPDSLinkRel::SelfLink.item())
					.build()?.as_link(),
				OPDSBaseLinkBuilder::default()
					.href("/opds/v2.0/catalog".to_string())
					.rel(OPDSLinkRel::Start.item())
					.build()?.as_link(),
				OPDSBaseLinkBuilder::default()
					.href("/opds/v2.0/search{?query}".to_string())
					.rel(OPDSLinkRel::Search.item())
					._type(OPDSLinkType::OpdsJson)
					.templated(true)
					.build()?.as_link(),
			]))
			.navigation(vec![OPDSNavigationLinkBuilder::default()
				.title("Libraries".to_string())
				.base_link(
					OPDSBaseLinkBuilder::default()
						.href(link_finalizer.format_link("/opds/v2.0/libraries"))
						.rel(OPDSLinkRel::Subsection.item())
						.build()?,
				)
				.build()?])
			.groups(vec![library_group, latest_books_group, keep_reading_group])
			.build()?,
	))
}

#[tracing::instrument(err, skip(ctx))]
async fn search(
	State(ctx): State<AppState>,
	HostExtractor(host): HostExtractor,
	Query(OPDSSearchQuery { query }): Query<OPDSSearchQuery>,
	Extension(req): Extension<RequestContext>,
) -> APIResult<Json<OPDSFeed>> {
	let client = &ctx.db;

	let user = req.user();
	let link_finalizer = OPDSLinkFinalizer::from(host);
	let query = query.ok_or(APIError::BadRequest(
		"Query parameter is required".to_string(),
	))?;

	let library_conditions = vec![
		library::name::contains(query.clone()),
		library_not_hidden_from_user_filter(user),
	];
	let libraries = client
		.library()
		.find_many(library_conditions.clone())
		.take(DEFAULT_LIMIT)
		.exec()
		.await?;
	let library_count = client.library().count(library_conditions).exec().await?;
	let library_group = OPDSFeedGroupBuilder::default()
		.metadata(
			OPDSMetadataBuilder::default()
				.title("Libraries".to_string())
				.pagination(Some(
					OPDSPaginationMetadataBuilder::default()
						.number_of_items(library_count)
						.items_per_page(DEFAULT_LIMIT)
						.current_page(1)
						.build()?,
				))
				.build()?,
		)
		.links(link_finalizer.finalize_all(vec![OPDSLink::Link(
				OPDSBaseLinkBuilder::default()
					.href(format!("/opds/v2.0/libraries/search?query={}", query.clone()))
					.rel(OPDSLinkRel::SelfLink.item())
					.build()?,
			)]))
		.navigation(
			libraries
				.into_iter()
				.map(OPDSNavigationLink::from)
				.map(|link| link.finalize(&link_finalizer))
				.collect::<Vec<OPDSNavigationLink>>(),
		)
		.build()?;

	let series_conditions = vec![
		or![
			series::name::contains(query.clone()),
			series::metadata::is(vec![series_metadata::title::contains(query.clone())]),
		],
		operator::and(apply_series_restrictions_for_user(user)),
	];
	let series = client
		.series()
		.find_many(series_conditions.clone())
		.take(DEFAULT_LIMIT)
		.exec()
		.await?;
	let series_count = client.series().count(series_conditions).exec().await?;

	let series_group = OPDSFeedGroupBuilder::default()
		.metadata(
			OPDSMetadataBuilder::default()
				.title("Series".to_string())
				.pagination(Some(
					OPDSPaginationMetadataBuilder::default()
						.number_of_items(series_count)
						.items_per_page(DEFAULT_LIMIT)
						.current_page(1)
						.build()?,
				))
				.build()?,
		)
		.links(link_finalizer.finalize_all(vec![OPDSLink::Link(
				OPDSBaseLinkBuilder::default()
					.href(format!("/opds/v2.0/series/search?query={}", query.clone()))
					.rel(OPDSLinkRel::SelfLink.item())
					.build()?,
			)]))
		.navigation(
			series
				.into_iter()
				.map(OPDSNavigationLink::from)
				.map(|link| link.finalize(&link_finalizer))
				.collect::<Vec<OPDSNavigationLink>>(),
		)
		.build()?;

	let book_conditions = vec![
		or![
			media::name::contains(query.clone()),
			media::metadata::is(vec![media_metadata::title::contains(query.clone())]),
		],
		operator::and(apply_media_restrictions_for_user(user)),
	];
	let books = client
		.media()
		.find_many(book_conditions.clone())
		.order_by(media::name::order(Direction::Asc))
		.take(DEFAULT_LIMIT)
		.include(books_as_publications::include())
		.exec()
		.await?;
	let books_count = client.media().count(book_conditions).exec().await?;
	let publications =
		OPDSPublication::vec_from_books(&ctx.db, link_finalizer.clone(), books).await?;
	let books_group = OPDSFeedGroupBuilder::default()
		.metadata(
			OPDSMetadataBuilder::default()
				.title("Books".to_string())
				.pagination(Some(
					OPDSPaginationMetadataBuilder::default()
						.number_of_items(books_count)
						.items_per_page(DEFAULT_LIMIT)
						.current_page(1)
						.build()?,
				))
				.build()?,
		)
		.links(link_finalizer.finalize_all(vec![OPDSLink::Link(
				OPDSBaseLinkBuilder::default()
					.href(format!("/opds/v2.0/books/search?query={}", query.clone()))
					.rel(OPDSLinkRel::SelfLink.item())
					.build()?,
			)]))
		.publications(publications)
		.build()?;

	Ok(Json(
		OPDSFeedBuilder::default()
			.metadata(
				OPDSMetadataBuilder::default()
					.title(format!("Search - {}", query.clone()))
					.modified(OPDSMetadata::generate_modified())
					.build()?,
			)
			.links(link_finalizer.finalize_all(vec![
					OPDSBaseLinkBuilder::default()
						.href(format!("/opds/v2.0/search?query={}", query.clone()))
						.rel(OPDSLinkRel::SelfLink.item())
						.build()?.as_link(),
					OPDSBaseLinkBuilder::default()
						.href("/opds/v2.0/catalog".to_string())
						.rel(OPDSLinkRel::Start.item())
						.build()?.as_link(),
				]))
			.groups(vec![library_group, series_group, books_group])
			.build()?,
	))
}

/// A route handler which returns a feed of libraries for a user. The feed includes groups for
/// series and books in each library.
#[tracing::instrument(skip(ctx))]
async fn browse_libraries(
	State(ctx): State<AppState>,
	HostExtractor(host): HostExtractor,
	pagination: Query<PageQuery>,
	Extension(req): Extension<RequestContext>,
) -> APIResult<Json<OPDSFeed>> {
	let client = &ctx.db;
	let link_finalizer = OPDSLinkFinalizer::from(host);

	let user = req.user();

	let (skip, take) = pagination.get_skip_take();
	let library_conditions = vec![library_not_hidden_from_user_filter(user)];
	let libraries = client
		.library()
		.find_many(library_conditions.clone())
		.order_by(library::name::order(Direction::Asc))
		.take(take)
		.skip(skip)
<<<<<<< HEAD
		.order_by(library::name::order(SortOrder::Asc))
=======
>>>>>>> a2968754
		.exec()
		.await?;
	let library_count = client.library().count(library_conditions).exec().await?;

	let series_conditions = apply_series_restrictions_for_user(user);
	let series = client
		.series()
		.find_many(series_conditions.clone())
<<<<<<< HEAD
		.take(DEFAULT_LIMIT)
		.order_by(series::name::order(SortOrder::Asc))
=======
		.order_by(series::name::order(Direction::Asc))
		.take(DEFAULT_LIMIT)
>>>>>>> a2968754
		.exec()
		.await?;
	let series_count = client.series().count(series_conditions).exec().await?;
	let series_group = OPDSFeedGroupBuilder::default()
		.metadata(
			OPDSMetadataBuilder::default()
				.title("Series".to_string())
				.pagination(Some(
					OPDSPaginationMetadataBuilder::default()
						.number_of_items(series_count)
						.items_per_page(DEFAULT_LIMIT)
						.current_page(1)
						.build()?,
				))
				.build()?,
		)
		.links(link_finalizer.finalize_all(vec![OPDSLink::Link(
			OPDSBaseLinkBuilder::default()
				.href("/opds/v2.0/series".to_string())
				.rel(OPDSLinkRel::SelfLink.item())
				.build()?,
		)]))
		.navigation(
			series
				.into_iter()
				.map(OPDSNavigationLink::from)
				.map(|link| link.finalize(&link_finalizer))
				.collect::<Vec<OPDSNavigationLink>>(),
		)
		.build()?;

	Ok(Json(
		OPDSFeedBuilder::default()
			.metadata(
				OPDSMetadataBuilder::default()
					.title("Browse Libraries".to_string())
					.pagination(Some(
						OPDSPaginationMetadataBuilder::default()
							.number_of_items(library_count)
							.items_per_page(take)
							.current_page(1)
							.build()?,
					))
					.build()?,
			)
			.links(link_finalizer.finalize_all(vec![OPDSLink::Link(
				OPDSBaseLinkBuilder::default()
					.href("/opds/v2.0/libraries/browse".to_string())
					.rel(OPDSLinkRel::SelfLink.item())
					.build()?,
			)]))
			.navigation(
				libraries
					.into_iter()
					.map(OPDSNavigationLink::from)
					.map(|link| link.finalize(&link_finalizer))
					.collect::<Vec<OPDSNavigationLink>>(),
			)
			.groups(vec![series_group])
			.build()?,
	))
}

#[tracing::instrument(skip(ctx))]
async fn browse_library_by_id(
	State(ctx): State<AppState>,
	HostExtractor(host): HostExtractor,
	Path(id): Path<String>,
	Extension(req): Extension<RequestContext>,
) -> APIResult<Json<OPDSFeed>> {
	let client = &ctx.db;
	let link_finalizer = OPDSLinkFinalizer::from(host);

	let user = req.user();

	let library_conditions = vec![
		library_not_hidden_from_user_filter(user),
		library::id::equals(id.clone()),
	];
	let library = client
		.library()
		.find_first(library_conditions.clone())
		.select(library_name::select())
		.exec()
		.await?
		.ok_or(APIError::NotFound(String::from("Library not found")))?;

	let library_books_conditions = vec![
		operator::and(apply_media_restrictions_for_user(user)),
		media::series::is(vec![series::library_id::equals(Some(id.clone()))]),
	];
	let library_books = client
		.media()
		.find_many(library_books_conditions.clone())
<<<<<<< HEAD
		.take(DEFAULT_LIMIT)
		.order_by(media::created_at::order(SortOrder::Desc))
=======
		.order_by(media::created_at::order(Direction::Desc))
		.take(DEFAULT_LIMIT)
>>>>>>> a2968754
		.include(books_as_publications::include())
		.exec()
		.await?;
	let library_books_count = client
		.media()
		.count(library_books_conditions.clone())
		.exec()
		.await?;
	let books_group = OPDSFeedGroupBuilder::default()
		.metadata(
			OPDSMetadataBuilder::default()
				.title("Library Books - All".to_string())
				.pagination(Some(
					OPDSPaginationMetadataBuilder::default()
						.number_of_items(library_books_count)
						.items_per_page(DEFAULT_LIMIT)
						.current_page(1)
						.build()?,
				))
				.build()?,
		)
		.links(link_finalizer.finalize_all(vec![OPDSLink::Link(
			OPDSBaseLinkBuilder::default()
				.href(format!("/opds/v2.0/libraries/{id}/books"))
				.rel(OPDSLinkRel::SelfLink.item())
				.build()?,
		)]))
		.publications(
			OPDSPublication::vec_from_books(
				&ctx.db,
				link_finalizer.clone(),
				library_books,
			)
			.await?,
		)
		.build()?;

	let latest_library_books = client
		.media()
		.find_many(library_books_conditions.clone())
<<<<<<< HEAD
		.take(DEFAULT_LIMIT)
		.order_by(media::created_at::order(SortOrder::Desc))
=======
		.order_by(media::created_at::order(Direction::Desc))
		.take(DEFAULT_LIMIT)
>>>>>>> a2968754
		.include(books_as_publications::include())
		.exec()
		.await?;
	let latest_books_group = OPDSFeedGroupBuilder::default()
		.metadata(
			OPDSMetadataBuilder::default()
				.title("Library Books - Latest".to_string())
				.pagination(Some(
					OPDSPaginationMetadataBuilder::default()
						.number_of_items(library_books_count)
						.items_per_page(DEFAULT_LIMIT)
						.current_page(1)
						.build()?,
				))
				.build()?,
		)
		.links(link_finalizer.finalize_all(vec![OPDSLink::Link(
			OPDSBaseLinkBuilder::default()
				.href(format!("/opds/v2.0/libraries/{id}/books/latest"))
				.rel(OPDSLinkRel::SelfLink.item())
				.build()?,
		)]))
		.publications(
			OPDSPublication::vec_from_books(
				&ctx.db,
				link_finalizer.clone(),
				latest_library_books,
			)
			.await?,
		)
		.build()?;

	let library_series_conditions = vec![
		operator::and(apply_series_restrictions_for_user(user)),
		series::library_id::equals(Some(id.clone())),
	];
	let library_series = client
		.series()
		.find_many(library_series_conditions.clone())
<<<<<<< HEAD
		.take(DEFAULT_LIMIT)
		.order_by(series::name::order(SortOrder::Asc))
=======
		.order_by(series::name::order(Direction::Asc))
		.take(DEFAULT_LIMIT)
>>>>>>> a2968754
		.exec()
		.await?;
	let library_series_count = client
		.series()
		.count(library_series_conditions)
		.exec()
		.await?;
	let series_group = OPDSFeedGroupBuilder::default()
		.metadata(
			OPDSMetadataBuilder::default()
				.title("Library Series".to_string())
				.pagination(Some(
					OPDSPaginationMetadataBuilder::default()
						.number_of_items(library_series_count)
						.items_per_page(DEFAULT_LIMIT)
						.current_page(1)
						.build()?,
				))
				.build()?,
		)
		// .links(vec![OPDSLink::Link(
		// 	OPDSBaseLinkBuilder::default()
		// 		.href(format!("/opds/v2.0/libraries/{id}/series"))
		// 		.rel(OPDSLinkRel::SelfLink.item()) // TODO(OPDS-V2): Not self
		// 		.build()?,
		// )])
		.navigation(
			library_series
				.into_iter()
				.map(OPDSNavigationLink::from)
				.map(|link| link.finalize(&link_finalizer))
				.collect::<Vec<OPDSNavigationLink>>(),
		)
		.build()?;

	Ok(Json(
		OPDSFeedBuilder::default()
			.metadata(OPDSMetadataBuilder::default().title(library.name).build()?)
			.links(link_finalizer.finalize_all(vec![OPDSLink::Link(
				OPDSBaseLinkBuilder::default()
					.href(format!("/opds/v2.0/libraries/{id}"))
					.rel(OPDSLinkRel::SelfLink.item())
					.build()?,
			)]))
			.groups(vec![books_group, latest_books_group, series_group])
			.build()?,
	))
}

/// A helper function to fetch books and generate an OPDS feed for a user. This is not a route
#[allow(clippy::too_many_arguments)]
async fn fetch_books_and_generate_feed(
	ctx: &Ctx,
	link_finalizer: OPDSLinkFinalizer,
	for_user: &User,
	where_params: Vec<media::WhereParam>,
	order: media::OrderByWithRelationParam,
	pagination: PageQuery,
	title: &str,
	base_url: &str,
) -> APIResult<Json<OPDSFeed>> {
	let client = &ctx.db;

	let (skip, take) = pagination.get_skip_take();

	let restrictions = apply_media_restrictions_for_user(for_user);

	let where_params = if where_params.is_empty() {
		restrictions
	} else {
		let restrictions = operator::and(restrictions);
		vec![and![restrictions, operator::and(where_params)]]
	};

	let books = client
		.media()
		.find_many(where_params.clone())
		.order_by(order)
		.take(take)
		.skip(skip)
		.include(books_as_publications::include())
		.exec()
		.await?;
	let books_count = client.media().count(where_params).exec().await?;
	let publications =
		OPDSPublication::vec_from_books(client, link_finalizer.clone(), books).await?;

	let next_page = pagination.get_next_page();
	let previous_link = if let Some(page) = pagination.page {
		Some(
			link_finalizer.finalize(OPDSLink::Link(
				OPDSBaseLinkBuilder::default()
					.href(format!("{base_url}?page={page}"))
					.rel(OPDSLinkRel::Previous.item())
					.build()?,
			)),
		)
	} else {
		None
	};

	let links = link_finalizer.finalize_all(chain_optional_iter(
		[
			OPDSLink::Link(
				OPDSBaseLinkBuilder::default()
					.href(base_url.to_string())
					.rel(OPDSLinkRel::SelfLink.item())
					.build()?,
			),
			OPDSLink::Link(
				OPDSBaseLinkBuilder::default()
					.href("/opds/v2.0/books/catalog".to_string())
					.rel(OPDSLinkRel::Start.item())
					.build()?,
			),
			OPDSLink::Link(
				OPDSBaseLinkBuilder::default()
					.href(format!("{base_url}?page={next_page}"))
					.rel(OPDSLinkRel::Next.item())
					.build()?,
			),
		],
		[previous_link],
	));

	Ok(Json(
		OPDSFeedBuilder::default()
			.metadata(
				OPDSMetadataBuilder::default()
					.title(title.to_string())
					.pagination(Some(
						OPDSPaginationMetadataBuilder::default()
							.number_of_items(books_count)
							.items_per_page(take)
							.current_page(pagination.page.map_or(1, i64::from))
							.build()?,
					))
					.build()?,
			)
			.links(links)
			.publications(publications)
			.build()?,
	))
}

/// A route handler which returns a feed of books for a library.
#[tracing::instrument(skip(ctx))]
async fn browse_library_books(
	State(ctx): State<AppState>,
	HostExtractor(host): HostExtractor,
	Path(id): Path<String>,
	pagination: Query<PageQuery>,
	Extension(req): Extension<RequestContext>,
) -> APIResult<Json<OPDSFeed>> {
	let user = req.user();

	fetch_books_and_generate_feed(
		&ctx,
		OPDSLinkFinalizer::from(host),
		user,
		vec![media::series::is(vec![series::library_id::equals(Some(
			id.clone(),
		))])],
		media::name::order(SortOrder::Asc),
		pagination.0,
		"Library Books - All",
		format!("/opds/v2.0/libraries/{id}/books").as_str(),
	)
	.await
}

#[tracing::instrument(skip(ctx))]
async fn latest_library_books(
	State(ctx): State<AppState>,
	HostExtractor(host): HostExtractor,
	Path(id): Path<String>,
	pagination: Query<PageQuery>,
	Extension(req): Extension<RequestContext>,
) -> APIResult<Json<OPDSFeed>> {
	let user = req.user();

	fetch_books_and_generate_feed(
		&ctx,
		OPDSLinkFinalizer::from(host),
		user,
		vec![media::series::is(vec![series::library_id::equals(Some(
			id.clone(),
		))])],
		media::created_at::order(SortOrder::Desc),
		pagination.0,
		"Library Books - Latest",
		format!("/opds/v2.0/libraries/{id}/books/latest").as_str(),
	)
	.await
}

#[tracing::instrument(skip(ctx))]
async fn browse_series(
	State(ctx): State<AppState>,
	HostExtractor(host): HostExtractor,
	pagination: Query<PageQuery>,
	Extension(req): Extension<RequestContext>,
) -> APIResult<Json<OPDSFeed>> {
	let client = &ctx.db;
	let user = req.user();

	let (skip, take) = pagination.get_skip_take();
	let series_conditions = apply_series_restrictions_for_user(user);
	let series = client
		.series()
		.find_many(series_conditions.clone())
		.order_by(series::name::order(Direction::Asc))
		.take(take)
		.skip(skip)
<<<<<<< HEAD
		.order_by(series::name::order(SortOrder::Asc))
=======
>>>>>>> a2968754
		.exec()
		.await?;
	let series_count = client.series().count(series_conditions).exec().await?;

	let current_page = i64::from(pagination.zero_indexed_page() + 1);
	let link_finalizer = OPDSLinkFinalizer::from(host);

	Ok(Json(
		OPDSFeedBuilder::default()
			.metadata(
				OPDSMetadataBuilder::default()
					.title("Browse Series".to_string())
					.pagination(Some(
						OPDSPaginationMetadataBuilder::default()
							.number_of_items(series_count)
							.items_per_page(take)
							.current_page(current_page)
							.build()?,
					))
					.build()?,
			)
			.links(link_finalizer.finalize_all(vec![
				OPDSLink::Link(
					OPDSBaseLinkBuilder::default()
						.href("/opds/v2.0/series".to_string())
						.rel(OPDSLinkRel::SelfLink.item())
						.build()?,
				),
				OPDSLink::Link(
					OPDSBaseLinkBuilder::default()
						.href("/opds/v2.0/catalog".to_string())
						.rel(OPDSLinkRel::Start.item())
						.build()?,
				),
			]))
			.navigation(
				series
					.into_iter()
					.map(OPDSNavigationLink::from)
					.map(|link| link.finalize(&link_finalizer))
					.collect::<Vec<OPDSNavigationLink>>(),
			)
			.build()?,
	))
}

#[tracing::instrument(skip(ctx))]
async fn browse_series_by_id(
	State(ctx): State<AppState>,
	HostExtractor(host): HostExtractor,
	pagination: Query<PageQuery>,
	Path(id): Path<String>,
	Extension(req): Extension<RequestContext>,
) -> APIResult<Json<OPDSFeed>> {
	let user = req.user();

	let series_name::Data { name, metadata } = ctx
		.db
		.series()
		.find_first(
			apply_series_restrictions_for_user(user)
				.into_iter()
				.chain([series::id::equals(id.clone())])
				.collect(),
		)
		.select(series_name::select())
		.exec()
		.await?
		.ok_or(APIError::NotFound(String::from("Series not found")))?;

	let title = metadata
		.and_then(|m| m.title)
		.or(Some(name))
		.unwrap_or_else(|| format!("Series {}", id));

	fetch_books_and_generate_feed(
		&ctx,
		OPDSLinkFinalizer::from(host),
		user,
		vec![media::series_id::equals(Some(id.clone()))],
		media::name::order(SortOrder::Asc),
		pagination.0,
		&title,
		&format!("/opds/v2.0/series/{id}"),
	)
	.await
}

/// A route handler which returns a feed of books for a user.
#[tracing::instrument(skip(ctx))]
async fn browse_books(
	State(ctx): State<AppState>,
	HostExtractor(host): HostExtractor,
	pagination: Query<PageQuery>,
	Extension(req): Extension<RequestContext>,
) -> APIResult<Json<OPDSFeed>> {
	let user = req.user();

	fetch_books_and_generate_feed(
		&ctx,
		OPDSLinkFinalizer::from(host),
		user,
		vec![],
		media::name::order(SortOrder::Asc),
		pagination.0,
		"Browse All Books",
		"/opds/v2.0/books/browse",
	)
	.await
}

/// A route handler which returns the latest books for a user as an OPDS feed.
#[tracing::instrument(skip(ctx))]
async fn latest_books(
	State(ctx): State<AppState>,
	HostExtractor(host): HostExtractor,
	pagination: Query<PageQuery>,
	Extension(req): Extension<RequestContext>,
) -> APIResult<Json<OPDSFeed>> {
	let user = req.user();

	fetch_books_and_generate_feed(
		&ctx,
		OPDSLinkFinalizer::from(host),
		user,
		vec![],
		media::created_at::order(SortOrder::Desc),
		pagination.0,
		"Latest Books",
		"/opds/v2.0/books/latest",
	)
	.await
}

/// A route handler which returns the books a user is currently reading. A user is currently reading
/// a book if there exists an active reading session for the user.
///
/// Completed books are not included in this feed.
#[tracing::instrument(skip(ctx))]
async fn keep_reading(
	State(ctx): State<AppState>,
	HostExtractor(host): HostExtractor,
	pagination: Query<PageQuery>,
	Extension(req): Extension<RequestContext>,
) -> APIResult<Json<OPDSFeed>> {
	let user = req.user();

	fetch_books_and_generate_feed(
		&ctx,
		OPDSLinkFinalizer::from(host),
		user,
		vec![media::active_user_reading_sessions::some(vec![
			apply_in_progress_filter_for_user(user.id.clone()),
		])],
		media::created_at::order(SortOrder::Desc),
		pagination.0,
		"Currently Reading",
		"/opds/v2.0/books/keep-reading",
	)
	.await
}

/// A helper function to fetch a book page for a user. This is not a route handler.
async fn fetch_book_page_for_user(
	ctx: &Ctx,
	user: &User,
	book_id: String,
	page: i32,
) -> APIResult<ImageResponse> {
	let client = &ctx.db;

	let age_restrictions = user
		.age_restriction
		.as_ref()
		.map(|ar| apply_media_age_restriction(ar.age, ar.restrict_on_unset));
	// Combined conditions which assert:
	// - The book is the one we're looking for
	// - The book is not hidden from the user via the library
	// - The book is not restricted by age
	let where_params = chain_optional_iter(
		[media::id::equals(book_id)]
			.into_iter()
			.chain(apply_media_library_not_hidden_for_user_filter(user))
			.collect::<Vec<media::WhereParam>>(),
		[age_restrictions],
	);

	let book = client
		.media()
		.find_first(where_params)
		// Only select the path, since we're going to read the file directly and do
		// absolutely nothing else with the media record
		.select(media_path_select::select())
		.exec()
		.await?
		.ok_or(APIError::NotFound(String::from("Book not found")))?;

	let (content_type, image_buffer) =
		get_page_async(PathBuf::from(book.path), page, &ctx.config).await?;
	Ok(ImageResponse::new(content_type, image_buffer))
}

#[tracing::instrument(skip(ctx))]
async fn get_book_by_id(
	Path(id): Path<String>,
	HostExtractor(host): HostExtractor,
	State(ctx): State<AppState>,
	Extension(req): Extension<RequestContext>,
) -> APIResult<Json<OPDSPublication>> {
	tracing::debug!("Fetching book by ID");
	let client = &ctx.db;

	let user = req.user();
	let age_restrictions = user
		.age_restriction
		.as_ref()
		.map(|ar| apply_media_age_restriction(ar.age, ar.restrict_on_unset));
	let where_params = chain_optional_iter(
		[media::id::equals(id)]
			.into_iter()
			.chain(apply_media_library_not_hidden_for_user_filter(user))
			.collect::<Vec<media::WhereParam>>(),
		[age_restrictions],
	);

	let book = client
		.media()
		.find_first(where_params)
		.include(books_as_publications::include())
		.exec()
		.await?
		.ok_or(APIError::NotFound(String::from("Book not found")))?;

	Ok(Json(
		OPDSPublication::from_book(&ctx.db, OPDSLinkFinalizer::from(host), book).await?,
	))
}

/// A route handler which returns a book thumbnail for a user as a valid image response.
#[tracing::instrument(skip(ctx))]
async fn get_book_thumbnail(
	Path(id): Path<String>,
	State(ctx): State<AppState>,
	Extension(req): Extension<RequestContext>,
) -> APIResult<ImageResponse> {
	fetch_book_page_for_user(&ctx, req.user(), id, 1).await
}

/// A route handler which returns a single page of a book for a user as a valid image
/// response.
#[tracing::instrument(skip(ctx))]
async fn get_book_page(
	Path((id, page)): Path<(String, i32)>,
	State(ctx): State<AppState>,
	Extension(req): Extension<RequestContext>,
) -> APIResult<ImageResponse> {
	fetch_book_page_for_user(&ctx, req.user(), id, page).await
}

// .route("/chapter/:chapter", get(get_epub_chapter))
// .route("/:root/:resource", get(get_epub_meta)),
// async fn get_book_resource() {}

/// A route handler which returns the progression of a book for a user.
#[tracing::instrument(skip(ctx))]
async fn get_book_progression(
	Path(id): Path<String>,
	State(ctx): State<AppState>,
	HostExtractor(host): HostExtractor,
	Extension(req): Extension<RequestContext>,
) -> APIResult<Json<OPDSProgression>> {
	let client = &ctx.db;

	let link_finalizer = OPDSLinkFinalizer::from(host);

	let user = req.user();
	let Some(reading_session) = client
		.active_reading_session()
		.find_first(vec![
			active_reading_session::media_id::equals(id),
			apply_in_progress_filter_for_user(user.id.clone()),
		])
		.select(reading_session_opds_progression::select())
		.exec()
		.await?
	else {
		return Ok(Json(OPDSProgression::default()));
	};

	Ok(Json(OPDSProgression::new(reading_session, link_finalizer)?))
}

/// A route handler which downloads a book for a user.
#[tracing::instrument(skip(ctx))]
async fn download_book(
	Path(id): Path<String>,
	State(ctx): State<AppState>,
	Extension(req): Extension<RequestContext>,
) -> APIResult<NamedFile> {
	let db = &ctx.db;

	let user = req.user_and_enforce_permissions(&[UserPermission::DownloadFile])?;
	let age_restrictions = user
		.age_restriction
		.as_ref()
		.map(|ar| apply_media_age_restriction(ar.age, ar.restrict_on_unset));
	let where_params = chain_optional_iter(
		[media::id::equals(id)]
			.into_iter()
			.chain(apply_media_library_not_hidden_for_user_filter(&user))
			.collect::<Vec<media::WhereParam>>(),
		[age_restrictions],
	);

	let book = db
		.media()
		.find_first(where_params)
		.select(media_path_select::select())
		.exec()
		.await?
		.ok_or(APIError::NotFound(String::from("Book not found")))?;

	Ok(NamedFile::open(book.path.clone()).await?)
}<|MERGE_RESOLUTION|>--- conflicted
+++ resolved
@@ -8,12 +8,8 @@
 	routing::get,
 	Extension, Json, Router,
 };
-<<<<<<< HEAD
-use prisma_client_rust::{and, operator};
-=======
-use prisma_client_rust::{and, operator, or, Direction};
+use prisma_client_rust::{and, operator, or};
 use serde::{Deserialize, Serialize};
->>>>>>> a2968754
 use stump_core::{
 	db::{
 		entity::{
@@ -47,13 +43,10 @@
 		publication::OPDSPublication,
 		reading_session_opds_progression,
 	},
-<<<<<<< HEAD
-	prisma::{active_reading_session, library, media, series, SortOrder},
-=======
 	prisma::{
 		active_reading_session, library, media, media_metadata, series, series_metadata,
+		SortOrder,
 	},
->>>>>>> a2968754
 	Ctx,
 };
 
@@ -217,13 +210,8 @@
 	let latest_books = client
 		.media()
 		.find_many(latest_books_conditions.clone())
-<<<<<<< HEAD
+		.order_by(media::created_at::order(SortOrder::Desc))
 		.take(DEFAULT_LIMIT)
-		.order_by(media::created_at::order(SortOrder::Desc))
-=======
-		.order_by(media::created_at::order(Direction::Desc))
-		.take(DEFAULT_LIMIT)
->>>>>>> a2968754
 		.include(books_as_publications::include())
 		.exec()
 		.await?;
@@ -528,13 +516,9 @@
 	let libraries = client
 		.library()
 		.find_many(library_conditions.clone())
-		.order_by(library::name::order(Direction::Asc))
+		.order_by(library::name::order(SortOrder::Asc))
 		.take(take)
 		.skip(skip)
-<<<<<<< HEAD
-		.order_by(library::name::order(SortOrder::Asc))
-=======
->>>>>>> a2968754
 		.exec()
 		.await?;
 	let library_count = client.library().count(library_conditions).exec().await?;
@@ -543,13 +527,8 @@
 	let series = client
 		.series()
 		.find_many(series_conditions.clone())
-<<<<<<< HEAD
+		.order_by(series::name::order(SortOrder::Asc))
 		.take(DEFAULT_LIMIT)
-		.order_by(series::name::order(SortOrder::Asc))
-=======
-		.order_by(series::name::order(Direction::Asc))
-		.take(DEFAULT_LIMIT)
->>>>>>> a2968754
 		.exec()
 		.await?;
 	let series_count = client.series().count(series_conditions).exec().await?;
@@ -644,13 +623,8 @@
 	let library_books = client
 		.media()
 		.find_many(library_books_conditions.clone())
-<<<<<<< HEAD
+		.order_by(media::created_at::order(SortOrder::Desc))
 		.take(DEFAULT_LIMIT)
-		.order_by(media::created_at::order(SortOrder::Desc))
-=======
-		.order_by(media::created_at::order(Direction::Desc))
-		.take(DEFAULT_LIMIT)
->>>>>>> a2968754
 		.include(books_as_publications::include())
 		.exec()
 		.await?;
@@ -691,13 +665,8 @@
 	let latest_library_books = client
 		.media()
 		.find_many(library_books_conditions.clone())
-<<<<<<< HEAD
+		.order_by(media::created_at::order(SortOrder::Desc))
 		.take(DEFAULT_LIMIT)
-		.order_by(media::created_at::order(SortOrder::Desc))
-=======
-		.order_by(media::created_at::order(Direction::Desc))
-		.take(DEFAULT_LIMIT)
->>>>>>> a2968754
 		.include(books_as_publications::include())
 		.exec()
 		.await?;
@@ -737,13 +706,8 @@
 	let library_series = client
 		.series()
 		.find_many(library_series_conditions.clone())
-<<<<<<< HEAD
+		.order_by(series::name::order(SortOrder::Asc))
 		.take(DEFAULT_LIMIT)
-		.order_by(series::name::order(SortOrder::Asc))
-=======
-		.order_by(series::name::order(Direction::Asc))
-		.take(DEFAULT_LIMIT)
->>>>>>> a2968754
 		.exec()
 		.await?;
 	let library_series_count = client
@@ -955,13 +919,9 @@
 	let series = client
 		.series()
 		.find_many(series_conditions.clone())
-		.order_by(series::name::order(Direction::Asc))
+		.order_by(series::name::order(SortOrder::Asc))
 		.take(take)
 		.skip(skip)
-<<<<<<< HEAD
-		.order_by(series::name::order(SortOrder::Asc))
-=======
->>>>>>> a2968754
 		.exec()
 		.await?;
 	let series_count = client.series().count(series_conditions).exec().await?;
