--- conflicted
+++ resolved
@@ -42,15 +42,9 @@
 tracing-appender = "0.2.3"
 unrar = { version = "0.5.6" }
 urlencoding = { workspace = true }
-<<<<<<< HEAD
 utoipa = { version = "4.2.3" }
-uuid = "1.8.0"
-walkdir = "2.4.0"
-=======
-utoipa = { version = "3.5.0" }
 uuid = "1.10.0"
 walkdir = "2.5.0"
->>>>>>> 7f734316
 webp = "0.3.0"
 xml-rs = "0.8.21" # XML reader/writer
 # Note: We need to keep this downgraded for the time being. See https://github.com/stumpapp/stump/issues/427#issuecomment-2332857700
