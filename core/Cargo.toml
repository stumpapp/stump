[package]
name = "stump_core"
version = { workspace = true }
edition = "2021"

[dependencies]
tokio = { workspace = true }
serde = { workspace = true }
prisma-client-rust = { workspace = true }
specta = { workspace = true }

### Async Utils ###
rayon = "1.8.0"
futures = { workspace = true }
futures-concurrency = "7.4.3"
async-trait = { workspace = true }
async-channel = "2.1.0"

### Filesystem Utils ###
walkdir = "2.4.0"
globset = "0.4.14"
dirs = "5.0.1"
toml = "0.8.8"
trash = "3.1.2"
infer = "0.15.0"
image = "0.24.7"
webp = "0.2.6"
zip = "0.6.6"
epub = "1.2.4"
# unrar = { git = "https://github.com/stumpapp/unrar.rs", branch = "feature/typestate" }
unrar = { version = "0.5.2" }
# pdf = "0.8.1"
pdf = { git = "https://github.com/pdf-rs/pdf", rev = "3bc9e636d31b1846e51b58c7429914e640866f53" } # TODO: revert back to crates.io once fix(es) release
pdfium-render = "0.8.16"
data-encoding = "2.5.0"
ring = "0.17.7"

### Errors and Logging ###
thiserror = { workspace = true }
tracing = { workspace = true }
tracing-subscriber = { version = "0.3.18", features = ["env-filter"] }
tracing-appender = "0.2.3"

### Misc Utils ###
urlencoding = { workspace = true }
cuid = "1.3.2"
xml-rs = "0.8.19" # XML reader/writer
serde-xml-rs = "0.6.0" # Support for XML serialization/deserialization
serde_json = { workspace = true }
itertools = "0.12.0"
utoipa = { version = "3.5.0" }
uuid = "1.6.1"
regex = "1.10.2"
alphanumeric-sort = "1.5.3"

[dev-dependencies]
tempfile = { workspace = true }
criterion = { version = "0.5.1", features = ["html_reports", "async_tokio"] }

[build-dependencies]
chrono = "0.4.31"

<<<<<<< HEAD
[[bench]]
name    = "bench_main"
harness = false
=======
[target.'cfg(target_os = "linux")'.dependencies]
libc = "0.2.152"
>>>>>>> 7b6c7292
<|MERGE_RESOLUTION|>--- conflicted
+++ resolved
@@ -60,11 +60,9 @@
 [build-dependencies]
 chrono = "0.4.31"
 
-<<<<<<< HEAD
+[target.'cfg(target_os = "linux")'.dependencies]
+libc = "0.2.152"
+
 [[bench]]
 name    = "bench_main"
 harness = false
-=======
-[target.'cfg(target_os = "linux")'.dependencies]
-libc = "0.2.152"
->>>>>>> 7b6c7292
