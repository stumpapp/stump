[package]
name = "stump_core"
version = { workspace = true }
edition = "2021"

[dependencies]
alphanumeric-sort = "1.5.3"
async-channel = "2.1.0"
async-trait = { workspace = true }
cuid = "1.3.2"
data-encoding = "2.5.0"
dirs = "5.0.1"
email = { path = "../crates/email" }
epub = { git = "https://github.com/stumpapp/epub-rs", rev = "38e091abe96875952556ab7dec195022d0230e14" }
futures = { workspace = true }
globset = "0.4.14"
image = "0.24.7"
infer = "0.15.0"
itertools = "0.12.0"
prisma-client-rust = { workspace = true }
rand = { workspace = true }
serde = { workspace = true }
serde-xml-rs = "0.6.0" # Support for XML serialization/deserialization
serde_json = { workspace = true }
simple_crypt = { workspace = true }
specta = { workspace = true }
tokio = { workspace = true }
toml = "0.8.8"
trash = "3.1.2"
# pdf = "0.8.1"
pdf = { git = "https://github.com/pdf-rs/pdf", rev = "3bc9e636d31b1846e51b58c7429914e640866f53" } # TODO: revert back to crates.io once fix(es) release
pdfium-render = "0.8.16"
<<<<<<< HEAD
rayon = "1.8.0"
regex = "1.10.2"
ring = "0.17.7"
=======
data-encoding = "2.5.0"
ring = "0.17.8"

### Errors and Logging ###
>>>>>>> 4beb7b39
thiserror = { workspace = true }
tracing = { workspace = true }
tracing-subscriber = { version = "0.3.18", features = ["env-filter"] }
tracing-appender = "0.2.3"
unrar = { version = "0.5.2" }
urlencoding = { workspace = true }
<<<<<<< HEAD
utoipa = { version = "3.5.0" }
uuid = "1.6.1"
walkdir = "2.4.0"
webp = "0.2.6"
xml-rs = "0.8.19" # XML reader/writer
zip = "0.6.6"
=======
cuid = "1.3.2"
xml-rs = "0.8.20" # XML reader/writer
serde-xml-rs = "0.6.0" # Support for XML serialization/deserialization
serde_json = { workspace = true }
itertools = "0.12.1"
utoipa = { version = "3.5.0" }
uuid = "1.8.0"
regex = "1.10.4"
alphanumeric-sort = "1.5.3"
>>>>>>> 4beb7b39

[dev-dependencies]
tempfile = { workspace = true }
criterion = { version = "0.5.1", features = ["html_reports", "async_tokio"] }

[build-dependencies]
chrono = "0.4.37"

[target.'cfg(target_os = "linux")'.dependencies]
libc = "0.2.152"

[[bench]]
name    = "bench_main"
harness = false<|MERGE_RESOLUTION|>--- conflicted
+++ resolved
@@ -16,7 +16,7 @@
 globset = "0.4.14"
 image = "0.24.7"
 infer = "0.15.0"
-itertools = "0.12.0"
+itertools = "0.12.1"
 prisma-client-rust = { workspace = true }
 rand = { workspace = true }
 serde = { workspace = true }
@@ -30,40 +30,21 @@
 # pdf = "0.8.1"
 pdf = { git = "https://github.com/pdf-rs/pdf", rev = "3bc9e636d31b1846e51b58c7429914e640866f53" } # TODO: revert back to crates.io once fix(es) release
 pdfium-render = "0.8.16"
-<<<<<<< HEAD
 rayon = "1.8.0"
-regex = "1.10.2"
-ring = "0.17.7"
-=======
-data-encoding = "2.5.0"
+regex = "1.10.4"
 ring = "0.17.8"
-
-### Errors and Logging ###
->>>>>>> 4beb7b39
 thiserror = { workspace = true }
 tracing = { workspace = true }
 tracing-subscriber = { version = "0.3.18", features = ["env-filter"] }
 tracing-appender = "0.2.3"
 unrar = { version = "0.5.2" }
 urlencoding = { workspace = true }
-<<<<<<< HEAD
 utoipa = { version = "3.5.0" }
-uuid = "1.6.1"
+uuid = "1.8.0"
 walkdir = "2.4.0"
 webp = "0.2.6"
-xml-rs = "0.8.19" # XML reader/writer
+xml-rs = "0.8.20" # XML reader/writer
 zip = "0.6.6"
-=======
-cuid = "1.3.2"
-xml-rs = "0.8.20" # XML reader/writer
-serde-xml-rs = "0.6.0" # Support for XML serialization/deserialization
-serde_json = { workspace = true }
-itertools = "0.12.1"
-utoipa = { version = "3.5.0" }
-uuid = "1.8.0"
-regex = "1.10.4"
-alphanumeric-sort = "1.5.3"
->>>>>>> 4beb7b39
 
 [dev-dependencies]
 tempfile = { workspace = true }
