[package]
name = "stump_core"
version = { workspace = true }
edition = "2021"

[dependencies]
tokio = { workspace = true }
serde = { workspace = true }
prisma-client-rust = { workspace = true }
specta = { workspace = true }

rayon = "1.5.3"
futures = "0.3.21"
async-trait = "0.1.53"

### MISC UTILS ###
urlencoding = { workspace = true }
cuid = "1.2.0"
xml-rs = "0.8.4" # used for creating XML docs
serde-xml-rs = "0.5.1" # used for serializing/deserializing xml
serde_json = "1.0.96"
itertools = "0.10.5"
optional_struct = "0.2.0"
utoipa = { version = "3.0.3" }
uuid = "1.4.0"
<<<<<<< HEAD
regex = "1.9.5"
=======
alphanumeric-sort = "1.5.1"
>>>>>>> 4f10443d

### FILESYSTEM UTILS ###
walkdir = "2.3.2"
globset = "0.4.9"
dirs = "4.0.0"
trash = "2.0"
infer = "0.7.0"
image = "0.24.2"
webp = "0.2.2"
zip = "0.5.13"
epub = "1.2.4"
unrar = { git = "https://github.com/stumpapp/unrar.rs", branch = "feature/typestate" }
# unrar = { version = "0.5.1" }
data-encoding = "2.3.2"
ring = "0.16.20"

## ERROR HANDLING + LOGGING ###
thiserror = { workspace = true }
toml = "0.5.9"
tracing = { workspace = true }
tracing-subscriber = { version = "0.3.15", features = ["env-filter"] }
tracing-appender = "0.2.2"<|MERGE_RESOLUTION|>--- conflicted
+++ resolved
@@ -23,11 +23,8 @@
 optional_struct = "0.2.0"
 utoipa = { version = "3.0.3" }
 uuid = "1.4.0"
-<<<<<<< HEAD
 regex = "1.9.5"
-=======
 alphanumeric-sort = "1.5.1"
->>>>>>> 4f10443d
 
 ### FILESYSTEM UTILS ###
 walkdir = "2.3.2"
