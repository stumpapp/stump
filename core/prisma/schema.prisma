--- conflicted
+++ resolved
@@ -110,7 +110,6 @@
 }
 
 model LibraryOptions {
-<<<<<<< HEAD
   id                              String  @id @default(uuid())
   convert_rar_to_zip              Boolean @default(false)
   hard_delete_conversions         Boolean @default(false)
@@ -118,15 +117,9 @@
   default_reading_mode            String  @default("paged") // paged or continuous:(horizontal|vertical)
   default_reading_image_scale_fit String  @default("height") // height, width, none (original)
   library_pattern                 String  @default("SERIES_BASED") // SERIES_BASED or COLLECTION_BASED
-  thumbnail_config                Bytes? // { size_factor: "...", format: "...", quality: ... }
-=======
-  id                      String  @id @default(uuid())
-  convert_rar_to_zip      Boolean @default(false)
-  hard_delete_conversions Boolean @default(false)
-  library_pattern         String  @default("SERIES_BASED") // SERIES_BASED or COLLECTION_BASED
-  thumbnail_config        Bytes? // { size_factor: "...", format: "...", quality: ... }
-  ignore_rules            Bytes? // ["glob1", "glob2", ...]
->>>>>>> ee78d6bc
+
+  thumbnail_config Bytes? // { size_factor: "...", format: "...", quality: ... }
+  ignore_rules     Bytes? // ["glob1", "glob2", ...]
 
   library_id String?
   library    Library?
