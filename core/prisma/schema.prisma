--- conflicted
+++ resolved
@@ -219,13 +219,6 @@
 
   page_count Int?
 
-<<<<<<< HEAD
-=======
-  /////////////////////////////////////////////
-  ///////////////// RELATIONS /////////////////
-  /////////////////////////////////////////////
-
->>>>>>> dbeab790
   media    Media?  @relation(fields: [media_id], references: [id], onDelete: Cascade)
   media_id String? @unique
 
@@ -590,17 +583,6 @@
 }
 
 model UserPreferences {
-<<<<<<< HEAD
-  id                     String @id @default(cuid())
-  library_layout_mode    String @default("GRID")
-  series_layout_mode     String @default("GRID")
-  collection_layout_mode String @default("GRID")
-
-  locale               String  @default("en") // This is really language...
-  app_theme            String  @default("LIGHT") // LIGHT or DARK
-  show_query_indicator Boolean @default(false)
-
-=======
   id                      String  @id @default(cuid())
   // Whether the user wants to see the series in a library as a grid or list
   library_layout_mode     String  @default("GRID")
@@ -617,12 +599,6 @@
   // Whether to show the user's activity in Discord when using the Desktop App
   enable_discord_presence Boolean @default(false)
 
-  /////////////////////////////////////////////
-  ///////////////// RELATIONS /////////////////
-  /////////////////////////////////////////////
-
-  // The user which these preferences belong to
->>>>>>> dbeab790
   user    User?
   user_id String? @unique
 
@@ -642,14 +618,9 @@
   @@map("job_schedule_configs")
 }
 
-<<<<<<< HEAD
 // TODO: notifier support
 // An external invitation sent to a provided email for the user to join the server
 model ServerInvitation {
-=======
-// TODO: RENAME TO ServerConfig
-model ServerPreferences {
->>>>>>> dbeab790
   id String @id @default(cuid())
 
   secret              String // The secret token used to verify the invitation
