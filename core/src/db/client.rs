use prisma_client_rust::raw;
use std::path::Path;
use tracing::trace;

use crate::{config::StumpConfig, prisma};

#[derive(Debug, Clone, serde::Serialize, serde::Deserialize)]
struct JournalModeQueryResult {
	journal_mode: String,
}

/// Creates the PrismaClient. Will call `create_data_dir` as well
pub async fn create_client(config: &StumpConfig) -> prisma::PrismaClient {
	let config_dir = config
		.get_config_dir()
		.to_str()
		.expect("Error parsing config directory")
		.to_string();

	let client = if let Some(path) = config.db_path.clone() {
		create_client_with_url(&format!("file:{}/stump.db", &path)).await
	} else if config.profile == "release" {
		trace!(
			"Creating Prisma client with url: file:{}/stump.db",
			&config_dir
		);
		prisma::new_client_with_url(&format!("file:{}/stump.db", &config_dir))
			.await
			.expect("Failed to create Prisma client")
	} else {
		trace!(
			"Creating Prisma client with url: file:{}/prisma/dev.db",
			&env!("CARGO_MANIFEST_DIR")
		);
		create_client_with_url(&format!(
			"file:{}/prisma/dev.db",
			&env!("CARGO_MANIFEST_DIR")
		))
		.await
	};

<<<<<<< HEAD
	if config.enable_wal {
		let _affected_rows = client
			._execute_raw(raw!("PRAGMA journal_mode=WAL;"))
			.exec()
			.await
			.unwrap_or_else(|error| {
				tracing::error!(?error, "Failed to enable WAL mode");
				0
			});
=======
	let enable_wal_var = std::env::var("ENABLE_WAL").ok();
	let enable_wal = std::env::var("ENABLE_WAL")
		.unwrap_or_else(|_| "true".to_string())
		.parse()
		.unwrap_or_else(|error| {
			tracing::error!(?error, enable_wal_var, "Failed to parse ENABLE_WAL");
			true
		});
	let journal_value = if enable_wal { "WAL" } else { "DELETE" };

	let result = client
		._query_raw::<JournalModeQueryResult>(raw!(&format!(
			"PRAGMA journal_mode={journal_value};"
		)))
		.exec()
		.await
		.unwrap_or_else(|error| {
			tracing::error!(?error, "Failed to set journal mode");
			vec![]
		});

	if let Some(journal_mode) = result.first() {
		tracing::debug!(?journal_mode, "Journal mode set");
>>>>>>> e676cb63
	}

	client
}

pub async fn create_client_with_url(url: &str) -> prisma::PrismaClient {
	prisma::new_client_with_url(url)
		.await
		.expect("Failed to create Prisma client")
}

pub async fn create_test_client() -> prisma::PrismaClient {
	let test_dir = Path::new(env!("CARGO_MANIFEST_DIR")).join("integration-tests");

	create_client_with_url(&format!("file:{}/test.db", test_dir.to_str().unwrap())).await
}<|MERGE_RESOLUTION|>--- conflicted
+++ resolved
@@ -39,7 +39,6 @@
 		.await
 	};
 
-<<<<<<< HEAD
 	if config.enable_wal {
 		let _affected_rows = client
 			._execute_raw(raw!("PRAGMA journal_mode=WAL;"))
@@ -49,31 +48,6 @@
 				tracing::error!(?error, "Failed to enable WAL mode");
 				0
 			});
-=======
-	let enable_wal_var = std::env::var("ENABLE_WAL").ok();
-	let enable_wal = std::env::var("ENABLE_WAL")
-		.unwrap_or_else(|_| "true".to_string())
-		.parse()
-		.unwrap_or_else(|error| {
-			tracing::error!(?error, enable_wal_var, "Failed to parse ENABLE_WAL");
-			true
-		});
-	let journal_value = if enable_wal { "WAL" } else { "DELETE" };
-
-	let result = client
-		._query_raw::<JournalModeQueryResult>(raw!(&format!(
-			"PRAGMA journal_mode={journal_value};"
-		)))
-		.exec()
-		.await
-		.unwrap_or_else(|error| {
-			tracing::error!(?error, "Failed to set journal mode");
-			vec![]
-		});
-
-	if let Some(journal_mode) = result.first() {
-		tracing::debug!(?journal_mode, "Journal mode set");
->>>>>>> e676cb63
 	}
 
 	client
