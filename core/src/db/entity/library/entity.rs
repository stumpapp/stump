use std::{fmt, str::FromStr};

use serde::{Deserialize, Serialize};
use specta::Type;
use utoipa::ToSchema;

use crate::{
<<<<<<< HEAD
	db::entity::{
		common::{ReadingDirection, ReadingImageScaleFit, ReadingMode},
		Cursor, Series, Tag,
	},
	filesystem::image::ImageProcessorOptions,
=======
	db::entity::{Cursor, Series, Tag},
>>>>>>> ee78d6bc
	prisma::{self, library},
};

use super::LibraryOptions;

//////////////////////////////////////////////
//////////////// PRISMA MACROS ///////////////
//////////////////////////////////////////////

library::include!(library_series_ids_media_ids_include {
	series: include {
		media: select { id }
	}
});

library::include!(library_thumbnails_deletion_include {
	series: include {
		media: select { id }
	}
});

///////////////////////////////////////////////
//////////////////// MODELS ///////////////////
///////////////////////////////////////////////

#[derive(Debug, Clone, Deserialize, Serialize, Type, ToSchema)]
pub struct Library {
	pub id: String,
	/// The name of the library. ex: "Marvel Comics"
	pub name: String,
	/// The description of the library. ex: "The best library ever"
	pub description: Option<String>,
	/// The emoji associated with the library. ex: "📚"
	pub emoji: Option<String>,
	/// The path to the library. ex: "/home/user/Library"
	pub path: String,
	/// The status of the library since last scan or access. ex: "READY" or "MISSING"
	pub status: String,
	// The date in which the library was last updated. This is usually after a scan. ex: "2022-04-20 04:20:69"
	// TODO(specta): replace with DateTime<FixedOffset>
	pub updated_at: String,
	/// The series that are in this library. Will be `None` only if the relation is not loaded.
	pub series: Option<Vec<Series>>,
	/// The tags associated with this library. Will be `None` only if the relation is not loaded.
	pub tags: Option<Vec<Tag>>,
	/// The options of the library. Will be Default only if the relation is not loaded.
	pub library_options: LibraryOptions,
}

impl Cursor for Library {
	fn cursor(&self) -> String {
		self.id.clone()
	}
}

#[derive(Debug, Clone, Deserialize, Serialize, PartialEq, Eq, Type, ToSchema)]
pub enum LibraryPattern {
	#[serde(rename = "SERIES_BASED")]
	SeriesBased,
	#[serde(rename = "COLLECTION_BASED")]
	CollectionBased,
}

impl FromStr for LibraryPattern {
	type Err = String;

	fn from_str(s: &str) -> Result<Self, Self::Err> {
		let uppercase = s.to_uppercase();

		match uppercase.as_str() {
			"SERIES_BASED" => Ok(LibraryPattern::SeriesBased),
			"COLLECTION_BASED" => Ok(LibraryPattern::CollectionBased),
			"" => Ok(LibraryPattern::default()),
			_ => Err(format!("Invalid library pattern: {}", s)),
		}
	}
}

impl Default for LibraryPattern {
	fn default() -> Self {
		Self::SeriesBased
	}
}

impl From<String> for LibraryPattern {
	fn from(s: String) -> Self {
		LibraryPattern::from_str(&s).unwrap_or_default()
	}
}

impl fmt::Display for LibraryPattern {
	fn fmt(&self, f: &mut fmt::Formatter<'_>) -> fmt::Result {
		match self {
			LibraryPattern::SeriesBased => write!(f, "SERIES_BASED"),
			LibraryPattern::CollectionBased => write!(f, "COLLECTION_BASED"),
		}
	}
}

<<<<<<< HEAD
#[derive(Debug, Clone, Deserialize, Serialize, Type, ToSchema, Default)]
pub struct LibraryOptions {
	// Note: this isn't really an Option, but I felt it was a little verbose
	// to create an entirely new struct Create/UpdateLibraryOptions for just one
	// field... even though I ~kinda~ did that below lol for Create/UpdateLibraryArgs lol.
	pub id: Option<String>,
	pub convert_rar_to_zip: bool,
	pub hard_delete_conversions: bool,
	#[serde(default)] // TODO: remove this after update with experimental
	pub default_reading_dir: ReadingDirection,
	#[serde(default)] // TODO: remove this after update with experimental
	pub default_reading_mode: ReadingMode,
	#[serde(default)]
	pub default_reading_image_scale_fit: ReadingImageScaleFit,
	pub library_pattern: LibraryPattern,
	pub thumbnail_config: Option<ImageProcessorOptions>,
	// TODO(prisma 0.7.0): Nested create
	// https://github.com/Brendonovich/prisma-client-rust/issues/44
	pub library_id: Option<String>,
}

impl LibraryOptions {
	pub fn is_collection_based(&self) -> bool {
		self.library_pattern == LibraryPattern::CollectionBased
	}
}

=======
>>>>>>> ee78d6bc
#[derive(Serialize, Deserialize, Debug, PartialEq, Eq, Copy, Clone, Type, ToSchema)]
pub enum LibraryScanMode {
	#[serde(rename = "DEFAULT")]
	Default,
	#[serde(rename = "NONE")]
	None,
}

impl FromStr for LibraryScanMode {
	type Err = String;

	fn from_str(s: &str) -> Result<Self, Self::Err> {
		let uppercase = s.to_uppercase();

		match uppercase.as_str() {
			"DEFAULT" => Ok(LibraryScanMode::Default),
			"NONE" => Ok(LibraryScanMode::None),
			"" => Ok(LibraryScanMode::default()),
			_ => Err(format!("Invalid library scan mode: {}", s)),
		}
	}
}

impl From<String> for LibraryScanMode {
	fn from(s: String) -> Self {
		LibraryScanMode::from_str(&s).unwrap_or_default()
	}
}

impl Default for LibraryScanMode {
	fn default() -> Self {
		Self::Default
	}
}

#[derive(Deserialize, Serialize, Type, ToSchema)]
pub struct LibraryStats {
	series_count: u64,
	book_count: u64,
	total_bytes: u64,
	completed_books: u64,
	in_progress_books: u64,
}

///////////////////////////////////////////////
////////////////// CONVERSIONS ////////////////
///////////////////////////////////////////////

<<<<<<< HEAD
impl From<prisma::library_options::Data> for LibraryOptions {
	fn from(data: prisma::library_options::Data) -> LibraryOptions {
		LibraryOptions {
			id: Some(data.id),
			convert_rar_to_zip: data.convert_rar_to_zip,
			hard_delete_conversions: data.hard_delete_conversions,
			default_reading_dir: ReadingDirection::from_str(
				data.default_reading_dir.as_str(),
			)
			.unwrap_or_default(),
			default_reading_mode: ReadingMode::from_str(
				data.default_reading_mode.as_str(),
			)
			.unwrap_or_default(),
			default_reading_image_scale_fit: ReadingImageScaleFit::from_str(
				data.default_reading_image_scale_fit.as_str(),
			)
			.unwrap_or_default(),
			library_pattern: LibraryPattern::from(data.library_pattern),
			thumbnail_config: data.thumbnail_config.map(|config| {
				ImageProcessorOptions::try_from(config).unwrap_or_default()
			}),
			library_id: data.library_id,
		}
	}
}

impl From<&prisma::library_options::Data> for LibraryOptions {
	fn from(data: &prisma::library_options::Data) -> LibraryOptions {
		LibraryOptions {
			id: Some(data.id.clone()),
			convert_rar_to_zip: data.convert_rar_to_zip,
			hard_delete_conversions: data.hard_delete_conversions,
			default_reading_dir: ReadingDirection::from_str(
				data.default_reading_dir.as_str(),
			)
			.unwrap_or_default(),
			default_reading_mode: ReadingMode::from_str(
				data.default_reading_mode.as_str(),
			)
			.unwrap_or_default(),
			default_reading_image_scale_fit: ReadingImageScaleFit::from_str(
				data.default_reading_image_scale_fit.as_str(),
			)
			.unwrap_or_default(),
			library_pattern: LibraryPattern::from(data.library_pattern.clone()),
			thumbnail_config: data.thumbnail_config.clone().map(|config| {
				ImageProcessorOptions::try_from(config).unwrap_or_default()
			}),
			library_id: data.library_id.clone(),
		}
	}
}

=======
>>>>>>> ee78d6bc
impl From<prisma::library::Data> for Library {
	fn from(data: prisma::library::Data) -> Library {
		let series = match data.series() {
			Ok(series) => Some(series.iter().map(|s| s.to_owned().into()).collect()),
			Err(_e) => None,
		};

		let tags = match data.tags() {
			Ok(tags) => Some(tags.iter().map(|tag| tag.to_owned().into()).collect()),
			Err(_e) => None,
		};

		let library_options = match data.library_options() {
			Ok(library_options) => library_options.to_owned().into(),
			Err(_e) => LibraryOptions::default(),
		};

		Library {
			id: data.id,
			name: data.name,
			description: data.description,
			emoji: data.emoji,
			path: data.path,
			status: data.status,
			updated_at: data.updated_at.to_rfc3339(),
			series,
			tags,
			library_options,
		}
	}
}

impl From<(prisma::library::Data, prisma::library_options::Data)> for Library {
	fn from(
		(library, library_options): (
			prisma::library::Data,
			prisma::library_options::Data,
		),
	) -> Library {
		let series = match library.series() {
			Ok(series) => Some(series.iter().map(|s| s.to_owned().into()).collect()),
			Err(_e) => None,
		};

		let tags = match library.tags() {
			Ok(tags) => Some(tags.iter().map(|tag| tag.to_owned().into()).collect()),
			Err(_e) => None,
		};

		Library {
			id: library.id,
			name: library.name,
			description: library.description,
			emoji: library.emoji,
			path: library.path,
			status: library.status,
			updated_at: library.updated_at.to_rfc3339(),
			series,
			tags,
			library_options: LibraryOptions::from(library_options),
		}
	}
}<|MERGE_RESOLUTION|>--- conflicted
+++ resolved
@@ -5,15 +5,7 @@
 use utoipa::ToSchema;
 
 use crate::{
-<<<<<<< HEAD
-	db::entity::{
-		common::{ReadingDirection, ReadingImageScaleFit, ReadingMode},
-		Cursor, Series, Tag,
-	},
-	filesystem::image::ImageProcessorOptions,
-=======
 	db::entity::{Cursor, Series, Tag},
->>>>>>> ee78d6bc
 	prisma::{self, library},
 };
 
@@ -113,36 +105,6 @@
 	}
 }
 
-<<<<<<< HEAD
-#[derive(Debug, Clone, Deserialize, Serialize, Type, ToSchema, Default)]
-pub struct LibraryOptions {
-	// Note: this isn't really an Option, but I felt it was a little verbose
-	// to create an entirely new struct Create/UpdateLibraryOptions for just one
-	// field... even though I ~kinda~ did that below lol for Create/UpdateLibraryArgs lol.
-	pub id: Option<String>,
-	pub convert_rar_to_zip: bool,
-	pub hard_delete_conversions: bool,
-	#[serde(default)] // TODO: remove this after update with experimental
-	pub default_reading_dir: ReadingDirection,
-	#[serde(default)] // TODO: remove this after update with experimental
-	pub default_reading_mode: ReadingMode,
-	#[serde(default)]
-	pub default_reading_image_scale_fit: ReadingImageScaleFit,
-	pub library_pattern: LibraryPattern,
-	pub thumbnail_config: Option<ImageProcessorOptions>,
-	// TODO(prisma 0.7.0): Nested create
-	// https://github.com/Brendonovich/prisma-client-rust/issues/44
-	pub library_id: Option<String>,
-}
-
-impl LibraryOptions {
-	pub fn is_collection_based(&self) -> bool {
-		self.library_pattern == LibraryPattern::CollectionBased
-	}
-}
-
-=======
->>>>>>> ee78d6bc
 #[derive(Serialize, Deserialize, Debug, PartialEq, Eq, Copy, Clone, Type, ToSchema)]
 pub enum LibraryScanMode {
 	#[serde(rename = "DEFAULT")]
@@ -191,63 +153,6 @@
 ////////////////// CONVERSIONS ////////////////
 ///////////////////////////////////////////////
 
-<<<<<<< HEAD
-impl From<prisma::library_options::Data> for LibraryOptions {
-	fn from(data: prisma::library_options::Data) -> LibraryOptions {
-		LibraryOptions {
-			id: Some(data.id),
-			convert_rar_to_zip: data.convert_rar_to_zip,
-			hard_delete_conversions: data.hard_delete_conversions,
-			default_reading_dir: ReadingDirection::from_str(
-				data.default_reading_dir.as_str(),
-			)
-			.unwrap_or_default(),
-			default_reading_mode: ReadingMode::from_str(
-				data.default_reading_mode.as_str(),
-			)
-			.unwrap_or_default(),
-			default_reading_image_scale_fit: ReadingImageScaleFit::from_str(
-				data.default_reading_image_scale_fit.as_str(),
-			)
-			.unwrap_or_default(),
-			library_pattern: LibraryPattern::from(data.library_pattern),
-			thumbnail_config: data.thumbnail_config.map(|config| {
-				ImageProcessorOptions::try_from(config).unwrap_or_default()
-			}),
-			library_id: data.library_id,
-		}
-	}
-}
-
-impl From<&prisma::library_options::Data> for LibraryOptions {
-	fn from(data: &prisma::library_options::Data) -> LibraryOptions {
-		LibraryOptions {
-			id: Some(data.id.clone()),
-			convert_rar_to_zip: data.convert_rar_to_zip,
-			hard_delete_conversions: data.hard_delete_conversions,
-			default_reading_dir: ReadingDirection::from_str(
-				data.default_reading_dir.as_str(),
-			)
-			.unwrap_or_default(),
-			default_reading_mode: ReadingMode::from_str(
-				data.default_reading_mode.as_str(),
-			)
-			.unwrap_or_default(),
-			default_reading_image_scale_fit: ReadingImageScaleFit::from_str(
-				data.default_reading_image_scale_fit.as_str(),
-			)
-			.unwrap_or_default(),
-			library_pattern: LibraryPattern::from(data.library_pattern.clone()),
-			thumbnail_config: data.thumbnail_config.clone().map(|config| {
-				ImageProcessorOptions::try_from(config).unwrap_or_default()
-			}),
-			library_id: data.library_id.clone(),
-		}
-	}
-}
-
-=======
->>>>>>> ee78d6bc
 impl From<prisma::library::Data> for Library {
 	fn from(data: prisma::library::Data) -> Library {
 		let series = match data.series() {
