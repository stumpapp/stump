--- conflicted
+++ resolved
@@ -5,13 +5,8 @@
 use crate::filesystem::{image::process::resized_dimensions, FileError};
 
 use super::{
-<<<<<<< HEAD
 	process::{self, ImageProcessor, ImageProcessorOptions, ScaledDimensionResize},
-	scale_height_dimension, scale_width_dimension,
-=======
-	process::{self, ImageProcessor, ImageProcessorOptions},
-	ProcessorError,
->>>>>>> 3e5e1d52
+	scale_height_dimension, scale_width_dimension, ProcessorError,
 };
 
 /// An image processor that works for the most common image types, primarily
@@ -64,7 +59,7 @@
 	fn resize_scaled(
 		buf: &[u8],
 		dimension: ScaledDimensionResize,
-	) -> Result<Vec<u8>, FileError> {
+	) -> Result<Vec<u8>, ProcessorError> {
 		let mut image = image::load_from_memory(buf)?;
 
 		let read_format = image::guess_format(buf)?;
@@ -80,7 +75,7 @@
 				Ok(ImageFormat::Jpeg)
 			},
 			ImageFormat::Png => Ok(ImageFormat::Png),
-			_ => Err(FileError::UnknownError(String::from(
+			_ => Err(ProcessorError::UnknownError(String::from(
 				"Incorrect image processor for requested format.",
 			))),
 		}?;
