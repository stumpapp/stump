--- conflicted
+++ resolved
@@ -27,18 +27,6 @@
 	}
 }
 
-<<<<<<< HEAD
-#[cfg(test)]
-mod tests {
-	#[test]
-	fn should_parse_incomplete_metadata() {
-		let contents = "<?xml version=\"1.0\"?>\n<ComicInfo xmlns:xsd=\"http://www.w3.org/2001/XMLSchema\" xmlns:xsi=\"http://www.w3.org/2001/XMLSchema-instance\">\n  <Series>Delete</Series>\n  <Number>1</Number>\n  <Volume>2016</Volume>\n  <Summary>In the near future, where science can implant or remove human memories and the government uses brain scan technology in criminal investigations, a mute girl witnesses a multiple murder and must turn to a handyman for protection from the police and an army of killers. From the Harley Quinn team of writers Jimmy Palmiotti and Justin Grey and artist John Timms, with covers by Amanda Conner.\n\n\nNote: The digital edition (3/2/2016) for this issue was released before the print edition.</Summary>\n  <Notes>Tagged with ComicTagger 1.3.0-alpha.0 using info from Comic Vine on 2021-12-01 20:34:52.  [Issue ID 517895]</Notes>\n  <Year>2016</Year>\n  <Month>03</Month>\n  <Day>31</Day>\n  <Writer>Jimmy Palmiotti, Justin Gray</Writer>\n  <Penciller>John Timms, John Timms</Penciller>\n  <Inker>John Timms, John Timms</Inker>\n  <Colorist>David Curiel, Paul Mounts</Colorist>\n  <Letterer>Bill Tortolini</Letterer>\n  <CoverArtist>Amanda Conner, Paul Mounts</CoverArtist>\n  <Editor>Alex Wald, Joanne Starer</Editor>\n  <Publisher>1First Comics</Publisher>\n  <Web>https://comicvine.gamespot.com/delete-1/4000-517895/</Web>\n  <PageCount>27</PageCount>\n  <ScanInformation>(digital) (Son of Ultron-Empire)</ScanInformation>\n  <Pages>\n    <Page Image=\"0\" ImageSize=\"907332\" Type=\"FrontCover\" />\n    <Page Image=\"1\" ImageSize=\"431378\" />\n    <Page Image=\"2\" ImageSize=\"776720\" />\n    <Page Image=\"3\" ImageSize=\"524902\" />\n    <Page Image=\"4\" ImageSize=\"753942\" />\n    <Page Image=\"5\" ImageSize=\"607990\" />\n    <Page Image=\"6\" ImageSize=\"438880\" />\n    <Page Image=\"7\" ImageSize=\"504806\" />\n    <Page Image=\"8\" ImageSize=\"532746\" />\n    <Page Image=\"9\" ImageSize=\"542816\" />\n    <Page Image=\"10\" ImageSize=\"571650\" />\n    <Page Image=\"11\" ImageSize=\"626656\" />\n    <Page Image=\"12\" ImageSize=\"605810\" />\n    <Page Image=\"13\" ImageSize=\"585234\" />\n    <Page Image=\"14\" ImageSize=\"553270\" />\n    <Page Image=\"15\" ImageSize=\"440568\" />\n    <Page Image=\"16\" ImageSize=\"483816\" />\n    <Page Image=\"17\" ImageSize=\"492922\" />\n    <Page Image=\"18\" ImageSize=\"470748\" />\n    <Page Image=\"19\" ImageSize=\"644256\" />\n    <Page Image=\"20\" ImageSize=\"584142\" />\n    <Page Image=\"21\" ImageSize=\"425322\" />\n    <Page Image=\"22\" ImageSize=\"565166\" />\n    <Page Image=\"23\" ImageSize=\"582706\" />\n    <Page Image=\"24\" ImageSize=\"507370\" />\n    <Page Image=\"25\" ImageSize=\"489280\" />\n    <Page Image=\"26\" ImageSize=\"519906\" />\n  </Pages>\n</ComicInfo>";
-		let metadata = super::metadata_from_buf(contents.to_string()).unwrap();
-
-		assert_eq!(metadata.series, Some("Delete".to_string()));
-		assert_eq!(metadata.number, Some(1f64));
-		assert_eq!(metadata.volume, Some(2016));
-=======
 pub(crate) fn sort_file_names<S>(file_names: &mut [S])
 where
 	S: AsRef<str>,
@@ -78,6 +66,15 @@
 		super::sort_file_names(&mut names);
 		let expected = ["shot-1", "shot-2", "shot-3", "shot-10", "shot-11"];
 		assert_eq!(names, expected);
->>>>>>> 4f10443d
+	}
+
+	#[test]
+	fn should_parse_incomplete_metadata() {
+		let contents = "<?xml version=\"1.0\"?>\n<ComicInfo xmlns:xsd=\"http://www.w3.org/2001/XMLSchema\" xmlns:xsi=\"http://www.w3.org/2001/XMLSchema-instance\">\n  <Series>Delete</Series>\n  <Number>1</Number>\n  <Volume>2016</Volume>\n  <Summary>In the near future, where science can implant or remove human memories and the government uses brain scan technology in criminal investigations, a mute girl witnesses a multiple murder and must turn to a handyman for protection from the police and an army of killers. From the Harley Quinn team of writers Jimmy Palmiotti and Justin Grey and artist John Timms, with covers by Amanda Conner.\n\n\nNote: The digital edition (3/2/2016) for this issue was released before the print edition.</Summary>\n  <Notes>Tagged with ComicTagger 1.3.0-alpha.0 using info from Comic Vine on 2021-12-01 20:34:52.  [Issue ID 517895]</Notes>\n  <Year>2016</Year>\n  <Month>03</Month>\n  <Day>31</Day>\n  <Writer>Jimmy Palmiotti, Justin Gray</Writer>\n  <Penciller>John Timms, John Timms</Penciller>\n  <Inker>John Timms, John Timms</Inker>\n  <Colorist>David Curiel, Paul Mounts</Colorist>\n  <Letterer>Bill Tortolini</Letterer>\n  <CoverArtist>Amanda Conner, Paul Mounts</CoverArtist>\n  <Editor>Alex Wald, Joanne Starer</Editor>\n  <Publisher>1First Comics</Publisher>\n  <Web>https://comicvine.gamespot.com/delete-1/4000-517895/</Web>\n  <PageCount>27</PageCount>\n  <ScanInformation>(digital) (Son of Ultron-Empire)</ScanInformation>\n  <Pages>\n    <Page Image=\"0\" ImageSize=\"907332\" Type=\"FrontCover\" />\n    <Page Image=\"1\" ImageSize=\"431378\" />\n    <Page Image=\"2\" ImageSize=\"776720\" />\n    <Page Image=\"3\" ImageSize=\"524902\" />\n    <Page Image=\"4\" ImageSize=\"753942\" />\n    <Page Image=\"5\" ImageSize=\"607990\" />\n    <Page Image=\"6\" ImageSize=\"438880\" />\n    <Page Image=\"7\" ImageSize=\"504806\" />\n    <Page Image=\"8\" ImageSize=\"532746\" />\n    <Page Image=\"9\" ImageSize=\"542816\" />\n    <Page Image=\"10\" ImageSize=\"571650\" />\n    <Page Image=\"11\" ImageSize=\"626656\" />\n    <Page Image=\"12\" ImageSize=\"605810\" />\n    <Page Image=\"13\" ImageSize=\"585234\" />\n    <Page Image=\"14\" ImageSize=\"553270\" />\n    <Page Image=\"15\" ImageSize=\"440568\" />\n    <Page Image=\"16\" ImageSize=\"483816\" />\n    <Page Image=\"17\" ImageSize=\"492922\" />\n    <Page Image=\"18\" ImageSize=\"470748\" />\n    <Page Image=\"19\" ImageSize=\"644256\" />\n    <Page Image=\"20\" ImageSize=\"584142\" />\n    <Page Image=\"21\" ImageSize=\"425322\" />\n    <Page Image=\"22\" ImageSize=\"565166\" />\n    <Page Image=\"23\" ImageSize=\"582706\" />\n    <Page Image=\"24\" ImageSize=\"507370\" />\n    <Page Image=\"25\" ImageSize=\"489280\" />\n    <Page Image=\"26\" ImageSize=\"519906\" />\n  </Pages>\n</ComicInfo>";
+		let metadata = super::metadata_from_buf(contents.to_string()).unwrap();
+
+		assert_eq!(metadata.series, Some("Delete".to_string()));
+		assert_eq!(metadata.number, Some(1f64));
+		assert_eq!(metadata.volume, Some(2016));
 	}
 }