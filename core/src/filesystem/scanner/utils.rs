use std::{
	collections::VecDeque,
	path::{Path, PathBuf},
	pin::pin,
	sync::{
		atomic::{AtomicUsize, Ordering},
		Arc,
	},
	time::Instant,
};

<<<<<<< HEAD
use futures::{stream::FuturesUnordered, StreamExt};
use globset::{GlobSet, GlobSetBuilder};
=======
>>>>>>> 3ab05934
use prisma_client_rust::{
	chrono::{DateTime, Utc},
	QueryError,
};
use tokio::{
	sync::{oneshot, Semaphore},
	task::spawn_blocking,
};
use walkdir::DirEntry;

use crate::{
	config::StumpConfig,
	db::{
		entity::{LibraryOptions, Media, Series},
		FileStatus,
	},
	error::{CoreError, CoreResult},
	filesystem::{MediaBuilder, SeriesBuilder},
	job::{error::JobError, JobExecuteLog, JobProgress, WorkerCtx, WorkerSendExt},
	prisma::{media, media_metadata, series, PrismaClient},
	CoreEvent,
};

pub(crate) fn file_updated_since_scan(
	entry: &DirEntry,
	last_modified_at: String,
) -> CoreResult<bool> {
	if let Ok(Ok(system_time)) = entry.metadata().map(|m| m.modified()) {
		let media_modified_at =
			last_modified_at.parse::<DateTime<Utc>>().map_err(|e| {
				tracing::error!(
					path = ?entry.path(),
					error = ?e,
					"Error occurred trying to read modified date for media",
				);

				CoreError::Unknown(e.to_string())
			})?;
		let system_time_converted: DateTime<Utc> = system_time.into();
		tracing::trace!(?system_time_converted, ?media_modified_at,);

		if system_time_converted > media_modified_at {
			return Ok(true);
		}

		Ok(false)
	} else {
		tracing::error!(
			path = ?entry.path(),
			"Error occurred trying to read modified date for media",
		);

		Ok(true)
	}
}

pub(crate) async fn create_media(
	db: &PrismaClient,
	generated: Media,
) -> CoreResult<Media> {
	let result: Result<Media, QueryError> = db
		._transaction()
		.run(|client| async move {
			let created_metadata = if let Some(metadata) = generated.metadata {
				let params = metadata.into_prisma();
				let created_metadata =
					client.media_metadata().create(params).exec().await?;
				tracing::trace!(?created_metadata, "Metadata inserted");
				Some(created_metadata)
			} else {
				tracing::trace!("No metadata to insert");
				None
			};

			let created_media = client
				.media()
				.create(
					generated.name,
					generated.size,
					generated.extension,
					generated.pages,
					generated.path,
					vec![
						media::hash::set(generated.hash),
						media::series::connect(series::id::equals(generated.series_id)),
					],
				)
				.exec()
				.await?;
			tracing::trace!(?created_media, "Media inserted");

			if let Some(media_metadata) = created_metadata {
				let updated_media = client
					.media()
					.update(
						media::id::equals(created_media.id),
						vec![media::metadata::connect(media_metadata::id::equals(
							media_metadata.id,
						))],
					)
					.with(media::metadata::fetch())
					.exec()
					.await?;
				tracing::trace!("Media updated with metadata");
				Ok(Media::from(updated_media))
			} else {
				Ok(Media::from(created_media))
			}
		})
		.await;

	Ok(result?)
}

pub(crate) async fn update_media(db: &PrismaClient, media: Media) -> CoreResult<Media> {
	let result: Result<Media, QueryError> = db
		._transaction()
		.run(|client| async move {
			if let Some(metadata) = media.metadata {
				let params = metadata.into_prisma();
				let updated_metadata = client
					.media_metadata()
					.update(media_metadata::media_id::equals(media.id.clone()), params)
					.exec()
					.await?;
				tracing::trace!(?updated_metadata, "Metadata updated");
			}

			let updated_media = client
				.media()
				.update(
					media::id::equals(media.id.clone()),
					vec![
						media::name::set(media.name.clone()),
						media::size::set(media.size),
						media::extension::set(media.extension.clone()),
						media::pages::set(media.pages),
						media::hash::set(media.hash.clone()),
						media::path::set(media.path.clone()),
						media::status::set(media.status.to_string()),
					],
				)
				.with(media::metadata::fetch())
				.exec()
				.await?;
			tracing::trace!(?updated_media, "Media updated");

			Ok(Media::from(updated_media))
		})
		.await;

	Ok(result?)
}

#[derive(Default)]
pub(crate) struct MissingSeriesOutput {
	pub updated_series: u64,
	pub updated_media: u64,
	pub logs: Vec<JobExecuteLog>,
}

pub(crate) async fn handle_missing_series(
	client: &PrismaClient,
	path: &str,
) -> Result<MissingSeriesOutput, JobError> {
	let mut output = MissingSeriesOutput::default();

	let affected_rows = client
		.series()
		.update_many(
			vec![series::path::equals(path.to_string())],
			vec![series::status::set(FileStatus::Missing.to_string())],
		)
		.exec()
		.await
		.map_or_else(
			|error| {
				tracing::error!(error = ?error, "Failed to update missing series");
				output.logs.push(JobExecuteLog::error(format!(
					"Failed to update missing series: {:?}",
					error.to_string()
				)));

				0
			},
			|count| {
				output.updated_series += count as u64;
				count
			},
		);

	if affected_rows > 1 {
		tracing::warn!(
			affected_rows,
			"Updated more than one series with path: {}",
			path
		);
	}

	let _affected_media = client
		.media()
		.update_many(
			vec![media::series::is(vec![series::path::equals(
				path.to_string(),
			)])],
			vec![media::status::set(FileStatus::Missing.to_string())],
		)
		.exec()
		.await
		.map_or_else(
			|error| {
				tracing::error!(error = ?error, "Failed to update missing media");
				output.logs.push(JobExecuteLog::error(format!(
					"Failed to update missing media: {:?}",
					error.to_string()
				)));
				0
			},
			|count| {
				output.updated_media += count as u64;
				count
			},
		);

	Ok(output)
}

#[derive(Default)]
pub(crate) struct MediaOperationOutput {
	pub created_media: u64,
	pub updated_media: u64,
	pub logs: Vec<JobExecuteLog>,
}

pub(crate) async fn handle_missing_media(
	ctx: &WorkerCtx,
	series_id: &str,
	paths: Vec<PathBuf>,
) -> MediaOperationOutput {
	let mut output = MediaOperationOutput::default();

	if paths.is_empty() {
		tracing::debug!("No missing media to handle");
		return output;
	}

	let _affected_rows = ctx
		.db
		.media()
		.update_many(
			vec![
				media::series::is(vec![series::id::equals(series_id.to_string())]),
				media::path::in_vec(
					paths
						.iter()
						.map(|e| e.to_string_lossy().to_string())
						.collect::<Vec<String>>(),
				),
			],
			vec![media::status::set(FileStatus::Missing.to_string())],
		)
		.exec()
		.await
		.map_or_else(
			|error| {
				tracing::error!(error = ?error, "Failed to update missing media");
				output.logs.push(JobExecuteLog::error(format!(
					"Failed to update missing media: {:?}",
					error.to_string()
				)));
				0
			},
			|count| {
				output.updated_media += count as u64;
				count
			},
		);

	output
}

async fn build_series(for_library: &str, path: &Path) -> CoreResult<Series> {
	let (tx, rx) = oneshot::channel();

	// Spawn a blocking task to handle the IO-intensive operations:
	let handle = spawn_blocking({
		let path = path.to_path_buf();
		let for_library = for_library.to_string();

		move || {
			let send_result = tx.send(SeriesBuilder::new(&path, &for_library).build());
			tracing::trace!(
				is_err = send_result.is_err(),
				"Sending build result to channel"
			);
		}
	});

	let build_result = if let Ok(recv) = rx.await {
		recv?
	} else {
		handle
			.await
			.map_err(|e| CoreError::Unknown(e.to_string()))?;
		return Err(CoreError::Unknown(
			"Failed to receive build result".to_string(),
		));
	};

	Ok(build_result)
}

pub(crate) async fn safely_build_series(
	for_library: &str,
	paths: Vec<PathBuf>,
	core_config: &StumpConfig,
	reporter: impl Fn(usize),
) -> (Vec<Series>, Vec<JobExecuteLog>) {
	let mut logs = vec![];
	let mut created_series = Vec::with_capacity(paths.len());

	let max_concurrency = core_config.max_scanner_concurrency;
	let semaphore = Arc::new(Semaphore::new(max_concurrency));
	tracing::debug!(max_concurrency, "Semaphore created for series creation");

	let start = Instant::now();

	let futures = paths
		.iter()
		.map(|path| {
			let semaphore = semaphore.clone();
			let path = path.clone();
			let library_id = for_library.to_string();

			async move {
				let _permit = semaphore
					.acquire()
					.await
					.map_err(|e| (CoreError::Unknown(e.to_string()), path.clone()))?;
				tracing::trace!(?path, "Acquired permit for series creation");
				build_series(&library_id, &path)
					.await
					.map_err(|e| (e, path.clone()))
			}
		})
		.collect::<FuturesUnordered<_>>();

	// An atomic usize to keep track of the current position in the stream
	// to report progress to the UI
	let atomic_cursor = Arc::new(AtomicUsize::new(1));

	let mut futures = pin!(futures);

	while let Some(result) = futures.next().await {
		match result {
			Ok(series) => {
				created_series.push(series);
			},
			Err((error, path)) => {
				logs.push(
					JobExecuteLog::error(format!(
						"Failed to build series: {:?}",
						error.to_string()
					))
					.with_ctx(format!("Path: {:?}", path)),
				);
			},
		}
		// We visit every file, regardless of success or failure
		reporter(atomic_cursor.fetch_add(1, Ordering::SeqCst));
	}

	let success_count = created_series.len();
	let error_count = logs.len();
	tracing::debug!(elapsed = ?start.elapsed(), success_count, error_count, "Finished batch of series");

	(created_series, logs)
}

pub(crate) struct MediaBuildOperation {
	pub series_id: String,
	pub library_options: LibraryOptions,
	pub max_concurrency: usize,
}

async fn build_book(
	path: &Path,
	series_id: &str,
	existing_book: Option<Media>,
	library_options: LibraryOptions,
	config: &StumpConfig,
) -> CoreResult<Media> {
	let (tx, rx) = oneshot::channel();

	// Spawn a blocking task to handle the IO-intensive operations:
	let handle = spawn_blocking({
		let path = path.to_path_buf();
		let series_id = series_id.to_string();
		let library_options = library_options.clone();
		let config = config.clone();

		move || {
			let builder = MediaBuilder::new(&path, &series_id, library_options, &config);
			let send_result = tx.send(if let Some(existing_book) = existing_book {
				builder.rebuild(&existing_book)
			} else {
				builder.build()
			});
			tracing::trace!(
				is_err = send_result.is_err(),
				"Sending build result to channel"
			);
		}
	});

	let build_result = if let Ok(recv) = rx.await {
		recv?
	} else {
		handle
			.await
			.map_err(|e| CoreError::Unknown(e.to_string()))?;
		return Err(CoreError::Unknown(
			"Failed to receive build result".to_string(),
		));
	};

	Ok(build_result)
}

<<<<<<< HEAD
pub(crate) async fn safely_build_and_insert_media(
	MediaBuildOperation {
		series_id,
		library_options,
		max_concurrency,
	}: MediaBuildOperation,
=======
// TODO(perf): don't use rayon for this IO-bound task
pub(crate) async fn handle_create_media(
	build_ctx: MediaBuildOperationCtx,
>>>>>>> 3ab05934
	worker_ctx: &WorkerCtx,
	paths: Vec<PathBuf>,
) -> Result<MediaOperationOutput, JobError> {
	if paths.is_empty() {
		tracing::trace!("No media to create?");
		return Ok(MediaOperationOutput::default());
	}

	let mut output = MediaOperationOutput::default();
	let mut logs = vec![];

	let semaphore = Arc::new(Semaphore::new(max_concurrency));
	tracing::debug!(max_concurrency, "Semaphore created for media creation");

	worker_ctx.report_progress(JobProgress::msg("Building media from disk"));
	let task_count = paths.len() as i32;
	let start = Instant::now();

	let futures = paths
		.iter()
		.map(|path| {
			let semaphore = semaphore.clone();
			let series_id = series_id.clone();
			let library_options = library_options.clone();
			let path = path.clone();

			async move {
				let _permit = semaphore
					.acquire()
					.await
					.map_err(|e| (CoreError::Unknown(e.to_string()), path.clone()))?;
				tracing::trace!(?path, "Acquired permit for media creation");
				build_book(&path, &series_id, None, library_options, &worker_ctx.config)
					.await
					.map_err(|e| (e, path.clone()))
			}
		})
		.collect::<FuturesUnordered<_>>();

	// An atomic usize to keep track of the current position in the stream
	// to report progress to the UI
	let atomic_cursor = Arc::new(AtomicUsize::new(1));

	let mut futures = pin!(futures);
	let mut books = VecDeque::with_capacity(paths.len());

	while let Some(result) = futures.next().await {
		match result {
			Ok(book) => {
				books.push_back(book);
			},
			Err((error, path)) => {
				logs.push(
					JobExecuteLog::error(format!(
						"Failed to build book: {:?}",
						error.to_string()
					))
					.with_ctx(format!("Path: {:?}", path)),
				);
			},
		}
		worker_ctx.report_progress(JobProgress::subtask_position(
			atomic_cursor.fetch_add(1, Ordering::SeqCst) as i32,
			task_count,
		));
	}

<<<<<<< HEAD
	let success_count = books.len();
	let error_count = logs.len();
	tracing::debug!(elapsed = ?start.elapsed(),
		success_count, error_count,
	 "Built books from disk");

	worker_ctx.report_progress(JobProgress::msg("Inserting books into database"));
	let task_count = books.len() as i32;
	let start = Instant::now();

	let atomic_cursor = Arc::new(AtomicUsize::new(1));

	// TODO: consider small batches of _batch instead?
	while let Some(book) = books.pop_front() {
		let path = book.path.clone();
		match create_media(&worker_ctx.db, book).await {
			Ok(created_media) => {
				output.created_media += 1;
				worker_ctx.send_batch(vec![
					JobProgress::subtask_position(
						atomic_cursor.fetch_add(1, Ordering::SeqCst) as i32,
						task_count,
					)
					.into_send(),
					CoreEvent::CreatedMedia {
						id: created_media.id,
						series_id: series_id.clone(),
					}
					.into_send(),
				]);
			},
			Err(e) => {
				worker_ctx.report_progress(JobProgress::subtask_position(
					atomic_cursor.fetch_add(1, Ordering::SeqCst) as i32,
					task_count,
				));
				tracing::error!(error = ?e, ?path, "Failed to create media");
				logs.push(
					JobExecuteLog::error(format!(
						"Failed to create media: {:?}",
						e.to_string()
					))
					.with_ctx(path),
				);
			},
=======
			match create_media(&worker_ctx.db, generated).await {
				Ok(created_media) => {
					output.created_media += 1;
					worker_ctx.send_batch(vec![
						JobProgress::msg(
							format!("Inserted {}", media_path.display()).as_str(),
						)
						.into_worker_send(),
						CoreEvent::CreatedMedia {
							id: created_media.id,
							series_id: series_id.clone(),
						}
						.into_worker_send(),
					]);
				},
				Err(e) => {
					tracing::error!(error = ?e, ?media_path, "Failed to create media");
					output.logs.push(
						JobExecuteLog::error(format!(
							"Failed to create media: {:?}",
							e.to_string()
						))
						.with_ctx(media_path.to_string_lossy().to_string()),
					);
				},
			}
>>>>>>> 3ab05934
		}
	}

	let success_count = output.created_media;
	let error_count = logs.len() - error_count; // Subtract the errors from the previous step
	tracing::debug!(success_count, error_count, elapsed = ?start.elapsed(), "Inserted books into database");

	Ok(output)
}

pub(crate) async fn visit_and_update_media(
	MediaBuildOperation {
		series_id,
		library_options,
		max_concurrency,
	}: MediaBuildOperation,
	worker_ctx: &WorkerCtx,
	paths: Vec<PathBuf>,
) -> Result<MediaOperationOutput, JobError> {
	if paths.is_empty() {
		tracing::trace!("No media to visit?");
		return Ok(MediaOperationOutput::default());
	}

	let client = &worker_ctx.db;
	let mut output = MediaOperationOutput::default();

	let media = client
		.media()
		.find_many(vec![
			media::path::in_vec(
				paths
					.iter()
					.map(|e| e.to_string_lossy().to_string())
					.collect::<Vec<String>>(),
			),
			media::series_id::equals(Some(series_id.clone())),
		])
		.exec()
		.await?
		.into_iter()
		.map(Media::from)
		.collect::<Vec<Media>>();

	if media.len() != paths.len() {
		output.logs.push(JobExecuteLog::warn(
			"Not all media paths were found in the database",
		));
	}

	let semaphore = Arc::new(Semaphore::new(max_concurrency));
	tracing::debug!(max_concurrency, "Semaphore created for media visit");

	worker_ctx.report_progress(JobProgress::msg("Visiting media on disk"));
	let task_count = media.len() as i32;
	let start = Instant::now();

	let futures = media
		.into_iter()
		.map(|existing_book| {
			let semaphore = semaphore.clone();
			let series_id = series_id.clone();
			let library_options = library_options.clone();
			let path = PathBuf::from(existing_book.path.as_str());

			async move {
				let _permit = semaphore
					.acquire()
					.await
					.map_err(|e| (CoreError::Unknown(e.to_string()), path.clone()))?;
				tracing::trace!(?path, "Acquired permit for media visit");
				build_book(
					path.as_path(),
					&series_id,
					Some(existing_book),
					library_options,
					&worker_ctx.config,
				)
				.await
				.map_err(|e| (e, path))
			}
		})
		.collect::<FuturesUnordered<_>>();

	// An atomic usize to keep track of the current position in the stream
	// to report progress to the UI
	let atomic_cursor = Arc::new(AtomicUsize::new(1));

	let mut futures = pin!(futures);
	let mut books = VecDeque::with_capacity(paths.len());

	while let Some(result) = futures.next().await {
		match result {
			Ok(book) => {
				books.push_back(book);
			},
			Err((error, path)) => {
				output.logs.push(
					JobExecuteLog::error(format!(
						"Failed to build book: {:?}",
						error.to_string()
					))
					.with_ctx(format!("Path: {:?}", path)),
				);
			},
		}
		worker_ctx.report_progress(JobProgress::subtask_position(
			atomic_cursor.fetch_add(1, Ordering::SeqCst) as i32,
			task_count,
		));
	}

	let success_count = books.len();
	let error_count = output.logs.len();
	tracing::debug!(elapsed = ?start.elapsed(), success_count, error_count, "Rebuilt books from disk");

	worker_ctx.report_progress(JobProgress::msg("Updating media in database"));
	let task_count = books.len() as i32;
	let start = Instant::now();

	let atomic_cursor = Arc::new(AtomicUsize::new(1));

	// TODO: We don't use the updated book, so chunk these and update_many?
	while let Some(book) = books.pop_front() {
		let path = book.path.clone();
		match update_media(&worker_ctx.db, book).await {
			Ok(_) => {
				output.updated_media += 1;
			},
			Err(e) => {
				tracing::error!(error = ?e, ?path, "Failed to update media");
				output.logs.push(
					JobExecuteLog::error(format!(
						"Failed to update media: {:?}",
						e.to_string()
					))
					.with_ctx(path),
				);
			},
		}

		worker_ctx.report_progress(JobProgress::subtask_position(
			atomic_cursor.fetch_add(1, Ordering::SeqCst) as i32,
			task_count,
		));
	}

	let success_count = output.updated_media;
	let error_count = output.logs.len() - error_count; // Subtract the errors from the previous step
	tracing::debug!(elapsed = ?start.elapsed(), success_count, error_count, "Updated books in database");

	Ok(output)
}<|MERGE_RESOLUTION|>--- conflicted
+++ resolved
@@ -9,11 +9,7 @@
 	time::Instant,
 };
 
-<<<<<<< HEAD
 use futures::{stream::FuturesUnordered, StreamExt};
-use globset::{GlobSet, GlobSetBuilder};
-=======
->>>>>>> 3ab05934
 use prisma_client_rust::{
 	chrono::{DateTime, Utc},
 	QueryError,
@@ -443,18 +439,12 @@
 	Ok(build_result)
 }
 
-<<<<<<< HEAD
 pub(crate) async fn safely_build_and_insert_media(
 	MediaBuildOperation {
 		series_id,
 		library_options,
 		max_concurrency,
 	}: MediaBuildOperation,
-=======
-// TODO(perf): don't use rayon for this IO-bound task
-pub(crate) async fn handle_create_media(
-	build_ctx: MediaBuildOperationCtx,
->>>>>>> 3ab05934
 	worker_ctx: &WorkerCtx,
 	paths: Vec<PathBuf>,
 ) -> Result<MediaOperationOutput, JobError> {
@@ -522,7 +512,6 @@
 		));
 	}
 
-<<<<<<< HEAD
 	let success_count = books.len();
 	let error_count = logs.len();
 	tracing::debug!(elapsed = ?start.elapsed(),
@@ -546,12 +535,12 @@
 						atomic_cursor.fetch_add(1, Ordering::SeqCst) as i32,
 						task_count,
 					)
-					.into_send(),
+					.into_worker_send(),
 					CoreEvent::CreatedMedia {
 						id: created_media.id,
 						series_id: series_id.clone(),
 					}
-					.into_send(),
+					.into_worker_send(),
 				]);
 			},
 			Err(e) => {
@@ -568,34 +557,6 @@
 					.with_ctx(path),
 				);
 			},
-=======
-			match create_media(&worker_ctx.db, generated).await {
-				Ok(created_media) => {
-					output.created_media += 1;
-					worker_ctx.send_batch(vec![
-						JobProgress::msg(
-							format!("Inserted {}", media_path.display()).as_str(),
-						)
-						.into_worker_send(),
-						CoreEvent::CreatedMedia {
-							id: created_media.id,
-							series_id: series_id.clone(),
-						}
-						.into_worker_send(),
-					]);
-				},
-				Err(e) => {
-					tracing::error!(error = ?e, ?media_path, "Failed to create media");
-					output.logs.push(
-						JobExecuteLog::error(format!(
-							"Failed to create media: {:?}",
-							e.to_string()
-						))
-						.with_ctx(media_path.to_string_lossy().to_string()),
-					);
-				},
-			}
->>>>>>> 3ab05934
 		}
 	}
 
