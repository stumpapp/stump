--- conflicted
+++ resolved
@@ -21,28 +21,6 @@
 		Mutation::default(),
 		Subscription::default(),
 	)
-<<<<<<< HEAD
-	.data(ctx)
-	.data(DataLoader::new(
-		ReadingSessionLoader::new(conn.clone()),
-		tokio::spawn,
-	))
-	.data(DataLoader::new(
-		LibraryLoader::new(conn.clone()),
-		tokio::spawn,
-	))
-	.data(DataLoader::new(SeriesLoader::new(conn), tokio::spawn))
-	.finish()
-}
-
-pub fn build_schema_bare() -> AppSchema {
-	Schema::build(
-		Query::default(),
-		Mutation::default(),
-		Subscription::default(),
-	)
-	.finish()
-=======
 	.data(ctx);
 
 	add_data_loaders(schema_builder, conn).finish()
@@ -66,5 +44,13 @@
 			tokio::spawn,
 		))
 		.data(DataLoader::new(SeriesLoader::new(conn), tokio::spawn))
->>>>>>> 276b4d01
+}
+
+pub fn build_schema_bare() -> AppSchema {
+	Schema::build(
+		Query::default(),
+		Mutation::default(),
+		Subscription::default(),
+	)
+	.finish()
 }