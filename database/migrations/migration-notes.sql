BEGIN TRANSACTION;
PRAGMA foreign_keys = OFF;
-- We must convert all of Prisma's lookup tables to be something more readable:
-- _LibraryToUser -> _library_hidden_to_user
-- _LibraryToTag -> _library_to_tag
-- _MediaToTag -> _media_to_tag
-- _SeriesToTag -> _series_to_tag
CREATE TABLE "_library_hidden_to_user" (
    "id" INTEGER NOT NULL PRIMARY KEY AUTOINCREMENT,
    "library_id" TEXT NOT NULL,
    "user_id" TEXT NOT NULL,
    CONSTRAINT "_library_hidden_to_user_library_id_fkey" FOREIGN KEY ("library_id") REFERENCES "libraries" ("id") ON DELETE CASCADE ON UPDATE CASCADE,
    CONSTRAINT "_library_hidden_to_user_user_id_fkey" FOREIGN KEY ("user_id") REFERENCES "users" ("id") ON DELETE CASCADE ON UPDATE CASCADE
);
INSERT INTO "_library_hidden_to_user"("library_id", "user_id")
SELECT "A",
    "B"
FROM "_LibraryToUser";
DROP TABLE "_LibraryToUser";
CREATE TABLE "_library_to_tag" (
    "library_id" TEXT NOT NULL,
    "tag_id" TEXT NOT NULL,
    CONSTRAINT "_library_to_tag_library_id_fkey" FOREIGN KEY ("library_id") REFERENCES "libraries" ("id") ON DELETE CASCADE ON UPDATE CASCADE,
    CONSTRAINT "_library_to_tag_tag_id_fkey" FOREIGN KEY ("tag_id") REFERENCES "tags" ("id") ON DELETE CASCADE ON UPDATE CASCADE
);
INSERT INTO "_library_to_tag"("library_id", "tag_id")
SELECT "A",
    "B"
FROM "_LibraryToTag";
DROP TABLE "_LibraryToTag";
CREATE TABLE "_media_to_tag" (
    "media_id" TEXT NOT NULL,
    "tag_id" TEXT NOT NULL,
    CONSTRAINT "_media_to_tag_media_id_fkey" FOREIGN KEY ("media_id") REFERENCES "media" ("id") ON DELETE CASCADE ON UPDATE CASCADE,
    CONSTRAINT "_media_to_tag_tag_id_fkey" FOREIGN KEY ("tag_id") REFERENCES "tags" ("id") ON DELETE CASCADE ON UPDATE CASCADE
);
INSERT INTO "_media_to_tag"("media_id", "tag_id")
SELECT "A",
    "B"
FROM "_MediaToTag";
DROP TABLE "_MediaToTag";
CREATE TABLE "_series_to_tag" (
    "series_id" TEXT NOT NULL,
    "tag_id" TEXT NOT NULL,
    CONSTRAINT "_series_to_tag_series_id_fkey" FOREIGN KEY ("series_id") REFERENCES "series" ("id") ON DELETE CASCADE ON UPDATE CASCADE,
    CONSTRAINT "_series_to_tag_tag_id_fkey" FOREIGN KEY ("tag_id") REFERENCES "tags" ("id") ON DELETE CASCADE ON UPDATE CASCADE
);
INSERT INTO "_series_to_tag"("series_id", "tag_id")
SELECT "A",
    "B"
FROM "_SeriesToTag";
DROP TABLE "_SeriesToTag";
-- The next step is to convert the tag ID to be an autoincrementing integer, but
-- we need to try and preserve the existing links to the entities:
-- A temporary mapping table to track old tag IDs to new ones
CREATE TABLE "_tag_id_map" (
    "old_id" TEXT NOT NULL,
    "new_id" INTEGER NOT NULL,
    PRIMARY KEY ("old_id")
);
-- A new tags table with an autoincrementing integer ID
CREATE TABLE "new_tags" (
    "id" INTEGER NOT NULL PRIMARY KEY AUTOINCREMENT,
    "name" TEXT NOT NULL,
    "created_at" DATETIME NOT NULL DEFAULT CURRENT_TIMESTAMP
);
-- Insert the existing tags into the new table
INSERT INTO "new_tags" ("name", "created_at")
SELECT "name",
    "created_at"
FROM "tags";
-- Step 4: Create a mapping of old tag IDs to new tag IDs
INSERT INTO "_tag_id_map" ("old_id", "new_id")
SELECT t_old."id",
    t_new."id"
FROM "tags" t_old
    JOIN "new_tags" t_new ON t_old."name" = t_new."name";
-- We need to redefine the relationship tables to use the new integer IDs:
-- Update the media mapping
CREATE TABLE "new_media_to_tag" (
    "media_id" TEXT NOT NULL,
    "tag_id" INTEGER NOT NULL,
    CONSTRAINT "_media_to_tag_media_id_fkey" FOREIGN KEY ("media_id") REFERENCES "media" ("id") ON DELETE CASCADE ON UPDATE CASCADE,
    CONSTRAINT "_media_to_tag_tag_id_fkey" FOREIGN KEY ("tag_id") REFERENCES "tags" ("id") ON DELETE CASCADE ON UPDATE CASCADE
);
INSERT INTO "new_media_to_tag" ("media_id", "tag_id")
SELECT mtg."media_id",
    map."new_id"
FROM "_media_to_tag" mtg
    JOIN "_tag_id_map" map ON mtg."tag_id" = map."old_id";
-- Update the series mapping
CREATE TABLE "new_series_to_tag" (
    "series_id" TEXT NOT NULL,
    "tag_id" INTEGER NOT NULL,
    CONSTRAINT "_series_to_tag_series_id_fkey" FOREIGN KEY ("series_id") REFERENCES "series" ("id") ON DELETE CASCADE ON UPDATE CASCADE,
    CONSTRAINT "_series_to_tag_tag_id_fkey" FOREIGN KEY ("tag_id") REFERENCES "tags" ("id") ON DELETE CASCADE ON UPDATE CASCADE
);
INSERT INTO "new_series_to_tag" ("series_id", "tag_id")
SELECT stg."series_id",
    map."new_id"
FROM "_series_to_tag" stg
    JOIN "_tag_id_map" map ON stg."tag_id" = map."old_id";
-- Update the library mapping
CREATE TABLE "new_library_to_tag" (
    "library_id" TEXT NOT NULL,
    "tag_id" INTEGER NOT NULL,
    CONSTRAINT "_library_to_tag_library_id_fkey" FOREIGN KEY ("library_id") REFERENCES "libraries" ("id") ON DELETE CASCADE ON UPDATE CASCADE,
    CONSTRAINT "_library_to_tag_tag_id_fkey" FOREIGN KEY ("tag_id") REFERENCES "tags" ("id") ON DELETE CASCADE ON UPDATE CASCADE
);
INSERT INTO "new_library_to_tag" ("library_id", "tag_id")
SELECT ltg."library_id",
    map."new_id"
FROM "_library_to_tag" ltg
    JOIN "_tag_id_map" map ON ltg."tag_id" = map."old_id";
-- At this point, we should be good to drop the old tables and rename the new ones:
DROP TABLE "_media_to_tag";
DROP TABLE "_series_to_tag";
DROP TABLE "_library_to_tag";
DROP TABLE "tags";
-- Step 10: Rename new tables
ALTER TABLE "new_media_to_tag"
    RENAME TO "_media_to_tag";
ALTER TABLE "new_series_to_tag"
    RENAME TO "_series_to_tag";
ALTER TABLE "new_library_to_tag"
    RENAME TO "_library_to_tag";
ALTER TABLE "new_tags"
    RENAME TO "tags";
-- And drop the temporary mapping table
DROP TABLE "_tag_id_map";
CREATE TABLE "scheduled_job_configs" (
    "id" INTEGER NOT NULL PRIMARY KEY AUTOINCREMENT,
    "name" TEXT NOT NULL DEFAULT 'Default',
    "description" TEXT,
    "interval_secs" INTEGER NOT NULL DEFAULT 3600,
    "created_at" DATETIME NOT NULL DEFAULT CURRENT_TIMESTAMP,
    "updated_at" DATETIME NOT NULL DEFAULT CURRENT_TIMESTAMP
);
CREATE TABLE _library_to_scheduled_job_config (
    "library_id" TEXT NOT NULL,
    "schedule_id" INTEGER NOT NULL,
    CONSTRAINT "_library_to_scheduled_job_config_library_id_fkey" FOREIGN KEY ("library_id") REFERENCES "libraries" ("id") ON DELETE CASCADE ON UPDATE CASCADE,
    CONSTRAINT "_library_to_scheduled_job_config_schedule_id_fkey" FOREIGN KEY ("schedule_id") REFERENCES "scheduled_job_configs" ("id") ON DELETE CASCADE ON UPDATE CASCADE
);
-- Prisma seemed to handle some non-nullable cols strangely (e.g., like setting `updated_at` on insert) _without_ default values on the column. So we need to adjust those:
CREATE TABLE "new_media" (
    "id" TEXT NOT NULL PRIMARY KEY,
    "name" TEXT NOT NULL,
    "size" BIGINT NOT NULL,
    "extension" TEXT NOT NULL,
    "pages" INTEGER NOT NULL,
    "updated_at" DATETIME NOT NULL DEFAULT CURRENT_TIMESTAMP,
    "created_at" DATETIME NOT NULL DEFAULT CURRENT_TIMESTAMP,
    "modified_at" DATETIME,
    "hash" TEXT,
    "path" TEXT NOT NULL,
    "status" TEXT NOT NULL DEFAULT 'READY',
    "series_id" TEXT,
    "deleted_at" DATETIME,
    "koreader_hash" TEXT,
    CONSTRAINT "media_series_id_fkey" FOREIGN KEY ("series_id") REFERENCES "series" ("id") ON DELETE CASCADE ON UPDATE CASCADE
);
INSERT INTO "new_media"(
        "id",
        "name",
        "size",
        "extension",
        "pages",
        "updated_at",
        "created_at",
        "modified_at",
        "hash",
        "path",
        "status",
        "series_id",
        "deleted_at",
        "koreader_hash"
    )
SELECT "id",
    "name",
    "size",
    "extension",
    "pages",
    "updated_at",
    "created_at",
    "modified_at",
    "hash",
    "path",
    "status",
    "series_id",
    "deleted_at",
    "koreader_hash"
FROM "media";
DROP TABLE "media";
ALTER TABLE "new_media"
    RENAME TO "media";
-- We don't need UUIDs for metadata:
CREATE TABLE "new_media_metadata" (
    "id" INTEGER NOT NULL PRIMARY KEY AUTOINCREMENT,
    "title" TEXT,
    "series" TEXT,
    "number" REAL,
    "volume" INTEGER,
    "summary" TEXT,
    "notes" TEXT,
    "genre" TEXT,
    "year" INTEGER,
    "month" INTEGER,
    "day" INTEGER,
    "writers" TEXT,
    "pencillers" TEXT,
    "inkers" TEXT,
    "colorists" TEXT,
    "letterers" TEXT,
    "cover_artists" TEXT,
    "editors" TEXT,
    "publisher" TEXT,
    "links" TEXT,
    "characters" TEXT,
    "teams" TEXT,
    "page_count" INTEGER,
    "media_id" TEXT,
    "age_rating" INTEGER,
    "page_analysis" TEXT,
    CONSTRAINT "media_metadata_media_id_fkey" FOREIGN KEY ("media_id") REFERENCES "media" ("id") ON DELETE CASCADE ON UPDATE CASCADE
);
INSERT INTO "new_media_metadata"(
        "title",
        "series",
        "number",
        "volume",
        "summary",
        "notes",
        "genre",
        "year",
        "month",
        "day",
        "writers",
        "pencillers",
        "inkers",
        "colorists",
        "letterers",
        "cover_artists",
        "editors",
        "publisher",
        "links",
        "characters",
        "teams",
        "page_count",
        "media_id",
        "age_rating"
    )
SELECT "title",
    "series",
    "number",
    "volume",
    "summary",
    "notes",
    "genre",
    "year",
    "month",
    "day",
    "writers",
    "pencillers",
    "inkers",
    "colorists",
    "letterers",
    "cover_artists",
    "editors",
    "publisher",
    "links",
    "characters",
    "teams",
    "page_count",
    "media_id",
    "age_rating"
FROM "media_metadata";
-- TODO: We need to figure out how to handle the page_analysis column
DROP TABLE "media_metadata";
ALTER TABLE "new_media_metadata"
    RENAME TO "media_metadata";
-- Changes:
-- 1. id is now an autoincrementing integer
CREATE TABLE "new_library_configs" (
    "id" INTEGER NOT NULL PRIMARY KEY AUTOINCREMENT,
    "convert_rar_to_zip" BOOLEAN NOT NULL DEFAULT false,
    "hard_delete_conversions" BOOLEAN NOT NULL DEFAULT false,
    "default_reading_dir" TEXT NOT NULL DEFAULT 'ltr',
    "default_reading_mode" TEXT NOT NULL DEFAULT 'paged',
    "default_reading_image_scale_fit" TEXT NOT NULL DEFAULT 'height',
    "generate_file_hashes" BOOLEAN NOT NULL DEFAULT false,
    "generate_koreader_hashes" BOOLEAN NOT NULL DEFAULT false,
    "process_metadata" BOOLEAN NOT NULL DEFAULT true,
    "library_pattern" TEXT NOT NULL DEFAULT 'SERIES_BASED',
    "thumbnail_config" BLOB,
    "ignore_rules" BLOB,
    "library_id" TEXT,
    "watch" BOOLEAN DEFAULT TRUE
);
INSERT INTO "new_library_configs"(
        "convert_rar_to_zip",
        "hard_delete_conversions",
        "default_reading_dir",
        "default_reading_mode",
        "default_reading_image_scale_fit",
        "generate_file_hashes",
        "generate_koreader_hashes",
        "process_metadata",
        "library_pattern",
        "library_id"
    )
SELECT "convert_rar_to_zip",
    "hard_delete_conversions",
    "default_reading_dir",
    "default_reading_mode",
    "default_reading_image_scale_fit",
    "generate_file_hashes",
    "generate_koreader_hashes",
    "process_metadata",
    "library_pattern",
    "library_id"
FROM "library_configs";
DROP TABLE "library_configs";
ALTER TABLE "new_library_configs"
    RENAME TO "library_configs";
-- Changes:
-- 1. updated_at column default to current timestamp
-- 2. config_id is now non-nullable integer
CREATE TABLE "new_libraries" (
    "id" TEXT NOT NULL PRIMARY KEY,
    "name" TEXT NOT NULL,
    "description" TEXT,
    "path" TEXT NOT NULL,
    "status" TEXT NOT NULL DEFAULT 'READY',
    "updated_at" DATETIME NOT NULL DEFAULT CURRENT_TIMESTAMP,
    "created_at" DATETIME NOT NULL DEFAULT CURRENT_TIMESTAMP,
    "emoji" TEXT,
    "config_id" INTEGER NOT NULL,
    "last_scanned_at" DATETIME,
    CONSTRAINT "libraries_config_id_fkey" FOREIGN KEY ("config_id") REFERENCES "library_configs" ("id") ON DELETE RESTRICT ON UPDATE CASCADE,
    SET NULL ON UPDATE CASCADE
);
INSERT INTO "new_libraries"(
        "id",
        "name",
        "description",
        "path",
        "status",
        "updated_at",
        "created_at",
        "emoji",
        "config_id",
        "last_scanned_at"
    )
SELECT "id",
    "name",
    "description",
    "path",
    "status",
    "updated_at",
    "created_at",
    "emoji",
    "config_id",
    "last_scanned_at"
FROM "libraries";
DROP TABLE "libraries";
ALTER TABLE "new_libraries"
    RENAME TO "libraries";
-- Changes:
-- 1. updated_at column default to current timestamp
CREATE TABLE "new_series" (
    "id" TEXT NOT NULL PRIMARY KEY,
    "name" TEXT NOT NULL,
    "description" TEXT,
    "updated_at" DATETIME NOT NULL DEFAULT CURRENT_TIMESTAMP,
    "created_at" DATETIME NOT NULL DEFAULT CURRENT_TIMESTAMP,
    "path" TEXT NOT NULL,
    "status" TEXT NOT NULL DEFAULT 'READY',
    "library_id" TEXT,
    CONSTRAINT "series_library_id_fkey" FOREIGN KEY ("library_id") REFERENCES "libraries" ("id") ON DELETE CASCADE ON UPDATE CASCADE
);
INSERT INTO "new_series"(
        "id",
        "name",
        "description",
        "updated_at",
        "created_at",
        "path",
        "status",
        "library_id"
    )
SELECT "id",
    "name",
    "description",
    "updated_at",
    "created_at",
    "path",
    "status",
    "library_id"
FROM "series";
DROP TABLE "series";
ALTER TABLE "new_series"
    RENAME TO "series";
-- TODO: book club schedule (and possibly others) id
-- Changes:
-- 1. id is now an autoincrementing integer
CREATE TABLE "new_user_login_activity" (
    "id" INTEGER NOT NULL PRIMARY KEY AUTOINCREMENT,
    "ip_address" TEXT NOT NULL,
    "user_agent" TEXT NOT NULL,
    "authentication_successful" BOOLEAN NOT NULL,
    "timestamp" DATETIME NOT NULL DEFAULT CURRENT_TIMESTAMP,
    "user_id" TEXT NOT NULL,
    CONSTRAINT "user_login_activity_user_id_fkey" FOREIGN KEY ("user_id") REFERENCES "users" ("id") ON DELETE CASCADE ON UPDATE CASCADE
);
INSERT INTO "new_user_login_activity"(
        "ip_address",
        "user_agent",
        "authentication_successful",
        "timestamp",
        "user_id"
    )
SELECT "ip_address",
    "user_agent",
    "authentication_successful",
    "timestamp",
    "user_id"
FROM "user_login_activity";
DROP TABLE "user_login_activity";
ALTER TABLE "new_user_login_activity"
    RENAME TO "user_login_activity";
-- Changes:
-- 1. id is now an autoincrementing integer
CREATE TABLE "new_age_restrictions" (
    "id" INTEGER NOT NULL PRIMARY KEY AUTOINCREMENT,
    "age" INTEGER NOT NULL,
    "restrict_on_unset" BOOLEAN NOT NULL DEFAULT false,
    "user_id" TEXT NOT NULL,
    CONSTRAINT "age_restrictions_user_id_fkey" FOREIGN KEY ("user_id") REFERENCES "users" ("id") ON DELETE CASCADE ON UPDATE CASCADE
);
INSERT INTO "new_age_restrictions"(
        "age",
        "restrict_on_unset",
        "user_id"
    )
SELECT "age",
    "restrict_on_unset",
    "user_id"
FROM "age_restrictions";
DROP TABLE "age_restrictions";
ALTER TABLE "new_age_restrictions"
    RENAME TO "age_restrictions";
-- Changes:
-- 1. id is now an autoincrementing integer
-- 2. updated_at column default to current timestamp
-- 3. unique constraint on user_id and media_id
CREATE TABLE "new_reading_sessions" (
    "id" INTEGER NOT NULL PRIMARY KEY AUTOINCREMENT,
    "page" INTEGER,
    "percentage_completed" REAL,
    "epubcfi" TEXT,
    "koreader_progress" TEXT,
    "started_at" DATETIME NOT NULL DEFAULT CURRENT_TIMESTAMP,
    "updated_at" DATETIME NOT NULL DEFAULT CURRENT_TIMESTAMP,
    "media_id" TEXT NOT NULL,
    "user_id" TEXT NOT NULL,
    "device_id" TEXT,
    "elapsed_seconds" BIGINT,
    CONSTRAINT "reading_sessions_media_id_fkey" FOREIGN KEY ("media_id") REFERENCES "media" ("id") ON DELETE CASCADE ON UPDATE CASCADE,
    CONSTRAINT "reading_sessions_user_id_fkey" FOREIGN KEY ("user_id") REFERENCES "users" ("id") ON DELETE CASCADE ON UPDATE CASCADE,
    CONSTRAINT "reading_sessions_device_id_fkey" FOREIGN KEY ("device_id") REFERENCES "registered_reading_devices" ("id") ON DELETE CASCADE ON UPDATE CASCADE,
    CONSTRAINT user_media_unique UNIQUE (user_id, media_id)
);
INSERT INTO "new_reading_sessions"(
        "page",
        "percentage_completed",
        "epubcfi",
        "koreader_progress",
        "started_at",
        "updated_at",
        "media_id",
        "user_id",
        "device_id",
        "elapsed_seconds"
    )
SELECT "page",
    "percentage_completed",
    "epubcfi",
    "koreader_progress",
    "started_at",
    "updated_at",
    "media_id",
    "user_id",
    "device_id",
    "elapsed_seconds"
FROM "reading_sessions";
DROP TABLE "reading_sessions";
ALTER TABLE "new_reading_sessions"
    RENAME TO "reading_sessions";
CREATE UNIQUE INDEX IF NOT EXISTS "reading_sessions_user_id_media_id_key" ON "reading_sessions" ("user_id", "media_id");
-- Changes:
-- 1. id is now an autoincrementing integer
CREATE TABLE "new_finshed_reading_sessions" (
    "id" INTEGER NOT NULL PRIMARY KEY AUTOINCREMENT,
    "started_at" DATETIME NOT NULL DEFAULT CURRENT_TIMESTAMP,
    "completed_at" DATETIME NOT NULL DEFAULT CURRENT_TIMESTAMP,
    "media_id" TEXT NOT NULL,
    "user_id" TEXT NOT NULL,
    "device_id" TEXT,
    "elapsed_seconds" BIGINT,
    CONSTRAINT "finished_reading_sessions_media_id_fkey" FOREIGN KEY ("media_id") REFERENCES "media" ("id") ON DELETE CASCADE ON UPDATE CASCADE,
    CONSTRAINT "finished_reading_sessions_user_id_fkey" FOREIGN KEY ("user_id") REFERENCES "users" ("id") ON DELETE CASCADE ON UPDATE CASCADE,
    CONSTRAINT "finished_reading_sessions_device_id_fkey" FOREIGN KEY ("device_id") REFERENCES "registered_reading_devices" ("id") ON DELETE CASCADE ON UPDATE CASCADE
);
INSERT INTO "new_finshed_reading_sessions"(
        "started_at",
        "completed_at",
        "media_id",
        "user_id",
        "device_id",
        "elapsed_seconds"
    )
SELECT "started_at",
    "completed_at",
    "media_id",
    "user_id",
    "device_id",
    "elapsed_seconds"
FROM "finished_reading_sessions";
DROP TABLE "finished_reading_sessions";
ALTER TABLE "new_finshed_reading_sessions"
    RENAME TO "finished_reading_sessions";
<<<<<<< HEAD
-- Changes:
-- 1. Add id as an autoincrementing integer
CREATE TABLE "new_last_library_visits" (
    "id" INTEGER NOT NULL PRIMARY KEY AUTOINCREMENT,
    "user_id" TEXT NOT NULL,
    "library_id" TEXT NOT NULL,
    "timestamp" DATETIME NOT NULL DEFAULT CURRENT_TIMESTAMP,
    CONSTRAINT "last_library_visit_user_id_fkey" FOREIGN KEY ("user_id") REFERENCES "users" ("id") ON DELETE CASCADE ON UPDATE CASCADE,
    CONSTRAINT "last_library_visit_library_id_fkey" FOREIGN KEY ("library_id") REFERENCES "libraries" ("id") ON DELETE CASCADE ON UPDATE CASCADE
);
INSERT INTO "new_last_library_visits"(
        "user_id",
        "library_id",
        "timestamp"
    )
SELECT "user_id",
    "library_id",
    "timestamp"
FROM "last_library_visits";
DROP TABLE "last_library_visits";
ALTER TABLE "new_last_library_visits"
    RENAME TO "last_library_visits";
=======

-- Changes:
-- 1. id is now an autoincrementing integer to smart_list_views
CREATE TABLE temp_smart_list_views (
    id INTEGER NOT NULL PRIMARY KEY AUTOINCREMENT,
    name TEXT NOT NULL,
    list_id TEXT NOT NULL,
    data BLOB NOT NULL,
    CONSTRAINT smart_list_views_list_id_fkey FOREIGN KEY (list_id)
        REFERENCES smart_lists(id) ON DELETE CASCADE ON UPDATE CASCADE
);
INSERT INTO temp_smart_list_views(name, list_id, data)
SELECT name, list_id, data FROM smart_list_views;
DROP TABLE smart_list_views;
ALTER TABLE temp_smart_list_views RENAME TO smart_list_views;

>>>>>>> 6b3d9873
PRAGMA foreign_keys = ON;
COMMIT;<|MERGE_RESOLUTION|>--- conflicted
+++ resolved
@@ -530,7 +530,6 @@
 DROP TABLE "finished_reading_sessions";
 ALTER TABLE "new_finshed_reading_sessions"
     RENAME TO "finished_reading_sessions";
-<<<<<<< HEAD
 -- Changes:
 -- 1. Add id as an autoincrementing integer
 CREATE TABLE "new_last_library_visits" (
@@ -553,8 +552,6 @@
 DROP TABLE "last_library_visits";
 ALTER TABLE "new_last_library_visits"
     RENAME TO "last_library_visits";
-=======
-
 -- Changes:
 -- 1. id is now an autoincrementing integer to smart_list_views
 CREATE TABLE temp_smart_list_views (
@@ -562,14 +559,15 @@
     name TEXT NOT NULL,
     list_id TEXT NOT NULL,
     data BLOB NOT NULL,
-    CONSTRAINT smart_list_views_list_id_fkey FOREIGN KEY (list_id)
-        REFERENCES smart_lists(id) ON DELETE CASCADE ON UPDATE CASCADE
+    CONSTRAINT smart_list_views_list_id_fkey FOREIGN KEY (list_id) REFERENCES smart_lists(id) ON DELETE CASCADE ON UPDATE CASCADE
 );
 INSERT INTO temp_smart_list_views(name, list_id, data)
-SELECT name, list_id, data FROM smart_list_views;
+SELECT name,
+    list_id,
+    data
+FROM smart_list_views;
 DROP TABLE smart_list_views;
-ALTER TABLE temp_smart_list_views RENAME TO smart_list_views;
-
->>>>>>> 6b3d9873
+ALTER TABLE temp_smart_list_views
+    RENAME TO smart_list_views;
 PRAGMA foreign_keys = ON;
 COMMIT;