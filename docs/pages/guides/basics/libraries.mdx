import { FileTree, Tabs, Callout } from 'nextra/components'

# Libraries

There are a couple key concepts to go over regarding how Stump represents libraries:

- Libraries are really just paths on your computer that contain subdirectories representing series of books.
- A library paths _must_ be recursively unique. This means if you have a library at `/books`, you cannot have a library at `/books/comics`.

As long as a directory is accessible by Stump, and abides by the above specification, you can create a library with it. This allows for convenient configurations like network drives, etc.

## Supported Patterns

There are way too many varying organizational preferences for Stump to support all of them. Instead, Stump supports two different patterns for organizing your library:

- **Collection-Priority**: Takes the top most folders and collapses their contents into it as a single series.
- **Series-Priority**: Will create a separate series for each folder that directly contains media files, not just the top most folder.

<Callout emoji="👀">
	I'm **very** actively trying to figure out better names for these patterns. Please reach out if
	you have any suggestions!
</Callout>

### Collection-Priority

A collection-priority library is useful for libraries that have many nested folders that you'd like to be grouped by the top most folder. **Only direct descendants of the library root will be considered for series creation**, so long as they contain media files at some point in their hierarchy.

### Series-Priority

A series-priority library is useful for libraries which should be grouped by any directory that directly contains media files. **Any descendant directories (including the library root itself) will be considered for series creation**, so long as they directly contain media files.

### Examples

A few examples to help illustrate the difference between the two library patterns and how Stump will interpret their differing structures.

#### Example 1

Consider the following file tree:

<FileTree>
	<FileTree.Folder name="Ebooks" defaultOpen>
		<FileTree.Folder name="Shannon, Samantha" defaultOpen>
			<FileTree.File name="The Priory of the Orange Tree.epub" />
		</FileTree.Folder>

    	<FileTree.Folder name="Sanderson, Brandon" defaultOpen>
            <FileTree.File name="Elantris.epub" />
            <FileTree.Folder name="Mistborn" defaultOpen>
                <FileTree.File name="Mistborn 01 - The Final Empire (epub).epub" />
                <FileTree.File name="Mistborn 02 - The Well of Ascension (epub).epub" />
                <FileTree.File name="Mistborn 03 - The Hero of Ages (epub).epub" />
            </FileTree.Folder>
    	</FileTree.Folder>

        <FileTree.Folder name="J.R.R. Tolkien" defaultOpen>
            <FileTree.Folder name="The Lord of the Rings" defaultOpen>
                <FileTree.File name="The Fellowship of the Ring.epub" />
                <FileTree.File name="The Two Towers.epub" />
                <FileTree.File name="The Return of the King.epub" />
            </FileTree.Folder>
        </FileTree.Folder>
    </FileTree.Folder>

</FileTree>

When Stump scans this library as a collection-priority library, it will create 3 series:

1. _Shannon, Samantha_
2. _Sanderson, Brandon_
3. _J.R.R. Tolkien_.

When Stump scans this library as a series-priority library, it will create 4 series:

1. _Shannon, Samantha_
2. _Sanderson, Brandon_
3. _Mistborn_
4. _The Lord of the Rings_.

Below is a visualization of this library in Stump, using a file tree for simplicity:

<Tabs items={['Collection priority', 'Series priority']}>

<Tabs.Tab>

<FileTree>
	<FileTree.Folder name="Ebooks" defaultOpen>
		<FileTree.Folder name="Shannon, Samantha" defaultOpen>
			<FileTree.File name="The Priory of the Orange Tree.epub" />
		</FileTree.Folder>

    	<FileTree.Folder name="Sanderson, Brandon" defaultOpen>
            <FileTree.File name="Elantris.epub" />
            <FileTree.File name="Mistborn 01 - The Final Empire (epub).epub" />
            <FileTree.File name="Mistborn 02 - The Well of Ascension (epub).epub" />
            <FileTree.File name="Mistborn 03 - The Hero of Ages (epub).epub" />
    	</FileTree.Folder>

        <FileTree.Folder name="J.R.R. Tolkien" defaultOpen>
            <FileTree.File name="The Fellowship of the Ring.epub" />
            <FileTree.File name="The Two Towers.epub" />
            <FileTree.File name="The Return of the King.epub" />
        </FileTree.Folder>
    </FileTree.Folder>

</FileTree>

</Tabs.Tab>

<Tabs.Tab>

<FileTree>
    <FileTree.Folder name="Ebooks" defaultOpen>
        <FileTree.Folder name="Shannon, Samantha" defaultOpen>
            <FileTree.File name="The Priory of the Orange Tree.epub" />
        </FileTree.Folder>

    	<FileTree.Folder name="Sanderson, Brandon" defaultOpen>
            <FileTree.File name="Elantris.epub" />
    	</FileTree.Folder>

        <FileTree.Folder name="Mistborn" defaultOpen>
            <FileTree.File name="Mistborn 01 - The Final Empire (epub).epub" />
            <FileTree.File name="Mistborn 02 - The Well of Ascension (epub).epub" />
            <FileTree.File name="Mistborn 03 - The Hero of Ages (epub).epub" />
        </FileTree.Folder>

        <FileTree.Folder name="The Lord of the Rings" defaultOpen>
            <FileTree.File name="The Fellowship of the Ring.epub" />
            <FileTree.File name="The Two Towers.epub" />
            <FileTree.File name="The Return of the King.epub" />
        </FileTree.Folder>
    </FileTree.Folder>

</FileTree>

</Tabs.Tab>

</Tabs>

#### Example 2

Consider the following file tree:

<FileTree>
    <FileTree.Folder name="Comics" defaultOpen>
        <FileTree.Folder name="Daredevil" defaultOpen>
            <FileTree.File name="Daredevil 001.cbz" />
            <FileTree.File name="Daredevil 002.cbz" />
        </FileTree.Folder>

    	<FileTree.Folder name="The Amazing Spider-Man (2018)" defaultOpen>
            <FileTree.File name="The Amazing Spider-Man 001 (2018).cbz" />
            <FileTree.File name="The Amazing Spider-Man 002 (2018).cbz" />
        </FileTree.Folder>
    </FileTree.Folder>

</FileTree>

When Stump scans this library as a series-priority library, it will create 2 series:

1. _Daredevil_
2. _The Amazing Spider-Man (2018)_.

In this particular case, a collection-priority library would produce the same result, as there are no nested folders. The representation is also identical to the file tree, above!

#### Complicated Example

Let's consider the following file tree:

<FileTree>
    <FileTree.Folder name="Ebooks" defaultOpen>
        <FileTree.Folder name="Martin, George R R" defaultOpen>
            <FileTree.Folder name="A Song of Ice and Fire" defaultOpen>
                <FileTree.File name="A Dance With Dragons (2012).epub" />
                <FileTree.File name="A Feast for Crows (2005).epub" />
                <FileTree.File name="A Game of Thrones (2011).epub" />
                <FileTree.File name="A Storm of Swords (2003).epub" />
                <FileTree.File name="Fire and Blood (2018).epub" />
            </FileTree.Folder>
        </FileTree.Folder>

        <FileTree.Folder name="Sanderson, Brandon" defaultOpen>
            <FileTree.File name="Elantris.epub" />
            <FileTree.Folder name="The Mistborn" defaultOpen>
                <FileTree.File name="Secret History.epub" />
                <FileTree.Folder name="The Mistborn (Era 1)" defaultOpen>
                    <FileTree.File name="Mistborn 01 - The Final Empire (epub).epub" />
                    <FileTree.File name="Mistborn 02 - The Well of Ascension (epub).epub" />
                    <FileTree.File name="Mistborn 03 - The Hero of Ages (epub).epub" />
                </FileTree.Folder>
                <FileTree.Folder name="The Mistborn (Era 2)" defaultOpen>
                    <FileTree.File name="Mistborn 04 - The Alloy of Law (epub).epub" />
                    <FileTree.File name="Mistborn 05 - Shadows of Self (epub).epub" />
                    <FileTree.File name="Mistborn 06 - The Bands of Mourning (epub).epub" />
                </FileTree.Folder>
            </FileTree.Folder>
        </FileTree.Folder>

        <FileTree.Folder name="Tolkien, J R R" defaultOpen>
            <FileTree.File name="Hobbit Or There and Back Again (1986).epub" />
            <FileTree.Folder name="The Lord of the Rings" defaultOpen>
                <FileTree.File name="The Fellowship of the Ring.epub" />
                <FileTree.File name="The Two Towers.epub" />
                <FileTree.File name="The Return of the King.epub" />
            </FileTree.Folder>
        </FileTree.Folder>
    </FileTree.Folder>

</FileTree>

Notice how I started mixing stand alone novels and book series, grouping the book series by folders, for each author.

When Stump scans this library as a collection-priority library, it will create 3 series:

1. _Martin, George R R_
2. _Sanderson, Brandon_
3. _Tolkien, J R R_.

When Stump scans this library as a series-priority library, it will create 7 series:

1. _A Song of Ice and Fire_
2. _Sanderson, Brandon_
3. _Mistborn_
4. _The Mistborn (Era 1)_
5. _The Mistborn (Era 2)_
6. _Tolkien, J R R_
7. _The Lord of the Rings_.

Below is a visualization of this library in Stump, using a file tree for simplicity:

<Tabs items={['Collection priority', 'Series priority']}>

<Tabs.Tab>

<FileTree>
    <FileTree.Folder name="Ebooks" defaultOpen>
        <FileTree.Folder name="Martin, George RR" defaultOpen>
            <FileTree.File name="A Dance With Dragons (2012).epub" />
            <FileTree.File name="A Feast for Crows (2005).epub" />
            <FileTree.File name="A Game of Thrones (2011).epub" />
            <FileTree.File name="A Storm of Swords (2003).epub" />
            <FileTree.File name="Fire and Blood (2018).epub" />
    	</FileTree.Folder>

        <FileTree.Folder name="Sanderson, Brandon" defaultOpen>
            <FileTree.File name="Elantris.epub" />
            <FileTree.File name="Mistborn 01 - The Final Empire (epub).epub" />
            <FileTree.File name="Mistborn 02 - The Well of Ascension (epub).epub" />
            <FileTree.File name="Mistborn 03 - The Hero of Ages (epub).epub" />
            <FileTree.File name="Secret History.epub" />
            <FileTree.File name="Mistborn 04 - The Alloy of Law (epub).epub" />
            <FileTree.File name="Mistborn 05 - Shadows of Self (epub).epub" />
            <FileTree.File name="Mistborn 06 - The Bands of Mourning (epub).epub" />
    	</FileTree.Folder>

        <FileTree.Folder name="J.R.R. Tolkien" defaultOpen>
            <FileTree.File name="Hobbit Or There and Back Again (1986).epub" />
            <FileTree.File name="The Fellowship of the Ring.epub" />
            <FileTree.File name="The Two Towers.epub" />
            <FileTree.File name="The Return of the King.epub" />
        </FileTree.Folder>
    </FileTree.Folder>

</FileTree>

</Tabs.Tab>

<Tabs.Tab>

<FileTree>
    <FileTree.Folder name="Ebooks" defaultOpen>
        <FileTree.Folder name="A Song of Ice and Fire" defaultOpen>
            <FileTree.File name="A Dance With Dragons (2012).epub" />
            <FileTree.File name="A Feast for Crows (2005).epub" />
            <FileTree.File name="A Game of Thrones (2011).epub" />
            <FileTree.File name="A Storm of Swords (2003).epub" />
            <FileTree.File name="Fire and Blood (2018).epub" />
    	</FileTree.Folder>

        <FileTree.Folder name="Sanderson, Brandon" defaultOpen>
            <FileTree.File name="Elantris.epub" />
        </FileTree.Folder>

        <FileTree.Folder name="The Mistborn" defaultOpen>
            <FileTree.File name="Secret History.epub" />
        </FileTree.Folder>

        <FileTree.Folder name="The Mistborn (Era 1)" defaultOpen>
            <FileTree.File name="Mistborn 01 - The Final Empire (epub).epub" />
            <FileTree.File name="Mistborn 02 - The Well of Ascension (epub).epub" />
            <FileTree.File name="Mistborn 03 - The Hero of Ages (epub).epub" />
        </FileTree.Folder>

        <FileTree.Folder name="The Mistborn (Era 2)" defaultOpen>
         <FileTree.File name="Mistborn 04 - The Alloy of Law (epub).epub" />
            <FileTree.File name="Mistborn 05 - Shadows of Self (epub).epub" />
            <FileTree.File name="Mistborn 06 - The Bands of Mourning (epub).epub" />
        </FileTree.Folder>

        <FileTree.Folder name="J.R.R. Tolkien" defaultOpen>
            <FileTree.File name="Hobbit Or There and Back Again (1986).epub" />
        </FileTree.Folder>

        <FileTree.Folder name="The Lord of the Rings" defaultOpen>
            <FileTree.File name="The Fellowship of the Ring.epub" />
            <FileTree.File name="The Two Towers.epub" />
            <FileTree.File name="The Return of the King.epub" />
        </FileTree.Folder>
    </FileTree.Folder>

</FileTree>

</Tabs.Tab>

</Tabs>

### Choosing a Pattern

There is no right and wrong when it comes to configuring a library as either collection-priority or series-priority. It's all about preference.

In general, if you plan on having nested folders in your library that can be grouped by the upper most level, then you should use a collection-priority library. If your library is flat, or you don't want to group books by the upper most level, then you should use a series-priority library.

Personally, I use a collection-priority library for my ebooks and a series-priority library for my comics. I find that the collection-priority library works well for ebooks, as I can group them all by author, regardless of how I organize the underlying filesystem, and the series-priority library works well for comics, as I can group them by major arcs.

#### Alternative Options

<<<<<<< HEAD
Unfortunately, Stump does not support any other patterns, as there are simply too many ways to organize a library to support them all. If you have a library that doesn't quite fit either of these patterns, or you just prefer a differnt organization method, you can always use the [File Explorer](/guides/features/file-explorer) to navigate your library. This is akin to using a native file explorer to navigate your filesystem.
=======
Unfortunately, Stump does not support any other patterns, as there are simply too many ways to organize a library to support them all. If you have a library that doesn't quite fit either of these patterns, or you just prefer a different organization method, you can always use the [File Explorer](/guides/file-explorer) to navigate your library. This is akin to using a native file explorer to navigate your filesystem.
>>>>>>> 522dd502

## Creating a Library

<Callout emoji="🚧">
	The documentation for creating a library has not yet been written. Please consider contributing to
	the documentation to help improve the knowledge base for all users!
</Callout>

## Editing a Library

<Callout emoji="🚧">
	The documentation for editing a library has not yet been written. Please consider contributing to
	the documentation to help improve the knowledge base for all users!
</Callout>

## Deleting a Library

> Deleting a library will remove all of the series, books, and other entities associated with the books (e.g. read progress, reading lists, etc) contained within it. Your actual files will not be deleted, but they will no longer exist in Stump.
>
> **This action cannot be undone.**

You can delete a library from the library selection menu on the sidebar, or by navigating to the library's deletion settings page (`/settings/delete`).

## Populating your Library

When you create a library, you can choose to initiate the initial scan immediately. A scan indexes your filesystem, relative to the library's configured base path, and syncs discovered media information with Stump's database.

To manually initiate a scan job, you can click the action button library selection menu on the sidebar and select "Scan". You may also navigate to the library's scanning settings page (`/settings/scanning`) and click the "Scan" button there.

For more thorough information on library scans, see the [filesystem scanning](/guides/filesystem-scans) guide.<|MERGE_RESOLUTION|>--- conflicted
+++ resolved
@@ -324,11 +324,7 @@
 
 #### Alternative Options
 
-<<<<<<< HEAD
-Unfortunately, Stump does not support any other patterns, as there are simply too many ways to organize a library to support them all. If you have a library that doesn't quite fit either of these patterns, or you just prefer a differnt organization method, you can always use the [File Explorer](/guides/features/file-explorer) to navigate your library. This is akin to using a native file explorer to navigate your filesystem.
-=======
-Unfortunately, Stump does not support any other patterns, as there are simply too many ways to organize a library to support them all. If you have a library that doesn't quite fit either of these patterns, or you just prefer a different organization method, you can always use the [File Explorer](/guides/file-explorer) to navigate your library. This is akin to using a native file explorer to navigate your filesystem.
->>>>>>> 522dd502
+Unfortunately, Stump does not support any other patterns, as there are simply too many ways to organize a library to support them all. If you have a library that doesn't quite fit either of these patterns, or you just prefer a different organization method, you can always use the [File Explorer](/guides/features/file-explorer) to navigate your library. This is akin to using a native file explorer to navigate your filesystem.
 
 ## Creating a Library
 
