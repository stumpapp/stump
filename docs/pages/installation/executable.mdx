--- conflicted
+++ resolved
@@ -39,13 +39,8 @@
 
 Open a terminal and navigate to the folder containing the `stump` binary. Run the following command to make the binary executable:
 
-<<<<<<< HEAD
 ```sh copy
-# Navigate to the folder containing the stump binary, e.g. ~/Stump
-=======
-```sh
 # Navigate to the folder containing the stump binary, e.g., ~/Stump
->>>>>>> 52af5fbf
 sudo chmod +x stump_server
 ```
 
@@ -53,13 +48,8 @@
 
 You can now run the `stump` binary from the terminal:
 
-<<<<<<< HEAD
 ```bash copy
-# Navigate to the folder containing the stump binary, e.g. ~/Stump, or be sure to include the full path to the binary
-=======
-```bash
 # Navigate to the folder containing the stump binary, e.g., ~/Stump, or be sure to include the full path to the binary
->>>>>>> 52af5fbf
 ./stump_server
 ```
 
@@ -93,13 +83,8 @@
 
 Open a terminal and navigate to the folder containing the `stump` binary. Run the following command to make the binary executable:
 
-<<<<<<< HEAD
 ```bash copy
-# Navigate to the folder containing the stump binary, e.g. ~/Stump
-=======
-```bash
 # Navigate to the folder containing the stump binary, e.g., ~/Stump
->>>>>>> 52af5fbf
 sudo chmod +x stump_server
 ```
 
