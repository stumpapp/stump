{
	"name": "@stump/monorepo",
	"version": "0.0.0",
	"repository": "https://github.com/stumpapp/stump.git",
	"author": "Aaron Leopold <aaronleopold1221@gmail.com>",
	"license": "MIT",
	"private": true,
	"workspaces": [
		"apps/*",
		"core",
		"packages/*"
	],
	"scripts": {
		"prepare": "husky install",
		"setup": "yarn && yarn web build && cargo codegen",
		"lint": "eslint --ext .ts,.tsx,.cts,.mts,.js,.jsx,.cjs,.mjs --fix --report-unused-disable-directives --no-error-on-unmatched-pattern --exit-on-fatal-error --ignore-path .gitignore .",
		"client": "yarn workspace @stump/client --",
		"desktop": "yarn workspace @stump/desktop --",
		"browser": "yarn workspace @stump/browser --",
		"web": "yarn workspace @stump/web --",
		"docs": "yarn workspace @stump/docs --",
		"server": "yarn workspace @stump/server --",
		"start:desktop": "concurrently -n server,desktop -c green.bold,blue.bold \"yarn run server start\" \"yarn desktop start\"",
		"dev:web": "concurrently -n server,web -c green.bold,blue.bold \"yarn run server dev\" \"yarn web dev\"",
		"core": "yarn workspace @stump/core --",
		"prisma": "yarn core prisma",
		"codegen": "cargo run --package codegen",
		"build:server": "yarn run server build",
		"build:web": "yarn web build && yarn build:server",
		"build:desktop": "yarn desktop build",
		"prettify": "prettier --config prettier.config.js --ignore-path .prettierignore --write .",
<<<<<<< HEAD
		"nuke": "pnpm -r nuke && pnpm i"
=======
		"nuke": "cargo clean && cargo codegen && yarn -r nuke && yarn"
>>>>>>> fd3396af
	},
	"devDependencies": {
		"@babel/core": "^7.23.2",
		"@typescript-eslint/eslint-plugin": "^6.8.0",
		"@typescript-eslint/parser": "^6.8.0",
		"concurrently": "^8.2.2",
		"cpy-cli": "^5.0.0",
		"eslint": "^8.51.0",
		"eslint-config-prettier": "^9.0.0",
		"eslint-plugin-prettier": "^5.0.1",
		"eslint-plugin-react": "^7.33.2",
		"eslint-plugin-react-hooks": "^4.6.0",
		"eslint-plugin-simple-import-sort": "^10.0.0",
		"eslint-plugin-sort-keys-fix": "^1.1.2",
		"husky": "^8.0.3",
		"lint-staged": "^15.0.1",
		"move-cli": "2.0.0",
		"prettier": "^3.0.3",
		"prettier-eslint": "^16.1.1",
		"prettier-plugin-tailwindcss": "^0.5.6",
		"rimraf": "^5.0.5",
		"trash-cli": "^5.0.0",
		"typescript": "^5.3.3"
	},
	"lint-staged": {
		"*.{js,jsx,ts,tsx,md,json}": [
			"prettier --config prettier.config.js --check"
		],
		"*.rs": [
			"cargo fmt --check --manifest-path=core/Cargo.toml --",
			"cargo fmt --check --manifest-path=apps/server/Cargo.toml --",
			"cargo fmt --check --manifest-path=apps/desktop/src-tauri/Cargo.toml --"
		]
	},
	"engines": {
		"node": "20.0.0"
	},
	"packageManager": "yarn@1.22.21",
	"yarn": {
		"peerDependencyRules": {
			"ignoreMissing": [
				"@babel/core"
			]
		}
	}
}<|MERGE_RESOLUTION|>--- conflicted
+++ resolved
@@ -29,11 +29,7 @@
 		"build:web": "yarn web build && yarn build:server",
 		"build:desktop": "yarn desktop build",
 		"prettify": "prettier --config prettier.config.js --ignore-path .prettierignore --write .",
-<<<<<<< HEAD
-		"nuke": "pnpm -r nuke && pnpm i"
-=======
-		"nuke": "cargo clean && cargo codegen && yarn -r nuke && yarn"
->>>>>>> fd3396af
+		"nuke": "yarn -r nuke && yarn"
 	},
 	"devDependencies": {
 		"@babel/core": "^7.23.2",
