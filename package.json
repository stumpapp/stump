--- conflicted
+++ resolved
@@ -7,12 +7,7 @@
 	"private": true,
 	"workspaces": [
 		"apps/*",
-<<<<<<< HEAD
-		"core/*",
-		"interface",
-=======
 		"core",
->>>>>>> 11285567
 		"packages/*"
 	],
 	"scripts": {
