--- conflicted
+++ resolved
@@ -11,11 +11,7 @@
 
 import { API } from './axios'
 import { ApiResult, PageableApiResult, PagedQueryParams } from './types'
-<<<<<<< HEAD
-import { mergePageParams, urlWithParams } from './utils'
-=======
 import { mergePageParams, toUrlParams, urlWithParams } from './utils'
->>>>>>> 7b6c7292
 
 export function getLibraries(
 	params: Record<string, unknown> = { unpaged: true },
