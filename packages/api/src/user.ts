--- conflicted
+++ resolved
@@ -8,12 +8,8 @@
 } from '@stump/types'
 
 import { API } from './axios'
-<<<<<<< HEAD
-import { ApiResult } from './types'
-=======
 import { ApiResult, PageableApiResult } from './types'
 import { toUrlParams } from './utils'
->>>>>>> 7b6c7292
 
 export function getUsers(params?: Record<string, unknown>): Promise<PageableApiResult<User[]>> {
 	if (params) {
