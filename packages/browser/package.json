--- conflicted
+++ resolved
@@ -10,13 +10,9 @@
 		"./assets/*": "./src/assets/*"
 	},
 	"dependencies": {
-<<<<<<< HEAD
-		"@hookform/resolvers": "^3.3.4",
-=======
 		"@dnd-kit/core": "^6.1.0",
 		"@dnd-kit/sortable": "^8.0.0",
-		"@hookform/resolvers": "^3.3.2",
->>>>>>> 09b280fe
+		"@hookform/resolvers": "^3.3.4",
 		"@stump/api": "*",
 		"@stump/client": "*",
 		"@stump/components": "*",
@@ -30,16 +26,10 @@
 		"clsx": "^2.1.0",
 		"dayjs": "^1.11.10",
 		"epubjs": "^0.3.93",
-<<<<<<< HEAD
 		"framer-motion": "^10.18.0",
 		"i18next": "^23.11.2",
 		"immer": "^10.0.4",
-=======
-		"framer-motion": "^10.16.4",
-		"i18next": "^23.6.0",
-		"immer": "^10.0.3",
 		"lodash.isequal": "^4.5.0",
->>>>>>> 09b280fe
 		"lodash.uniqby": "^4.7.0",
 		"lucide-react": "^0.368.0",
 		"nprogress": "^0.2.0",
