--- conflicted
+++ resolved
@@ -1,7 +1,6 @@
 import './styles/index.css'
 import '@stump/components/styles/overrides.css'
 
-import { initializeApi } from '@stump/api'
 import { SDKProvider, StumpClientContextProvider, StumpClientProps } from '@stump/client'
 import { defaultContext } from '@tanstack/react-query'
 import { ReactQueryDevtools } from '@tanstack/react-query-devtools'
@@ -15,7 +14,6 @@
 
 import { AppRouter } from './AppRouter'
 import { useApplyTheme } from './hooks'
-import { API_VERSION } from './index'
 import { useAppStore, useUserStore } from './stores'
 
 const IS_DEVELOPMENT = import.meta.env.MODE === 'development'
@@ -51,8 +49,6 @@
 		() => {
 			if (!baseUrl && props.baseUrl) {
 				setBaseUrl(props.baseUrl)
-			} else if (baseUrl) {
-				initializeApi(baseUrl, API_VERSION)
 			}
 
 			setMounted(true)
@@ -103,14 +99,13 @@
 	}
 
 	return (
-<<<<<<< HEAD
 		<SDKProvider baseURL={baseUrl || ''} authMethod="session">
 			<StumpClientContextProvider
 				onUnauthenticatedResponse={handleUnathenticatedResponse}
 				onConnectionWithServerChanged={handleConnectionWithServerChanged}
 				tauriRPC={props.tauriRPC}
 			>
-				{IS_DEVELOPMENT && <ReactQueryDevtools position="bottom-left" context={defaultContext} />}
+				{IS_DEVELOPMENT && <ReactQueryDevtools position="bottom-right" context={defaultContext} />}
 				<Helmet defaultTitle="Stump">
 					<title>Stump</title>
 				</Helmet>
@@ -118,19 +113,5 @@
 				<Notifications />
 			</StumpClientContextProvider>
 		</SDKProvider>
-=======
-		<StumpClientContextProvider
-			onUnauthenticatedResponse={handleUnathenticatedResponse}
-			onConnectionWithServerChanged={handleConnectionWithServerChanged}
-			tauriRPC={props.tauriRPC}
-		>
-			{IS_DEVELOPMENT && <ReactQueryDevtools position="bottom-right" context={defaultContext} />}
-			<Helmet defaultTitle="Stump">
-				<title>Stump</title>
-			</Helmet>
-			<AppRouter />
-			<Notifications />
-		</StumpClientContextProvider>
->>>>>>> 185badd5
 	)
 }