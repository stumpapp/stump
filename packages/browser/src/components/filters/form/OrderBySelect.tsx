--- conflicted
+++ resolved
@@ -1,10 +1,6 @@
 import { Label, NativeSelect } from '@stump/components'
-<<<<<<< HEAD
 import { MediaMetadataOrderBy, MediaOrderBy } from '@stump/sdk'
-import React, { useMemo } from 'react'
-=======
 import { useMemo } from 'react'
->>>>>>> 87471d7c
 
 import { FilterableEntity } from '.'
 
