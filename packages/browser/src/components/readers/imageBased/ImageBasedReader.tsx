--- conflicted
+++ resolved
@@ -1,10 +1,6 @@
-<<<<<<< HEAD
 import { useSDK } from '@stump/client'
+import { generatePageSets } from '@stump/sdk'
 import { useQueryClient } from '@tanstack/react-query'
-=======
-import { queryClient, useSDK, useUpdateMediaProgress } from '@stump/client'
-import { generatePageSets, Media } from '@stump/sdk'
->>>>>>> b4a120c1
 import { useCallback, useEffect, useMemo, useState } from 'react'
 import { useNavigate } from 'react-router'
 import { useWindowSize } from 'rooks'
@@ -39,7 +35,7 @@
 	 * The initial page to start on, if any. This is 1-indexed, and defaults to 1 if not provided.
 	 */
 	initialPage?: number
-	onProgress?: (page: number) => void
+	onProgress?: (page: number, elapsedSeconds: number) => void
 }
 
 // TODO: support read time
@@ -60,6 +56,7 @@
 	 */
 	const [currentPage, setCurrentPage] = useState(initialPage || 1)
 
+	// TODO(graphql): FIX ALL THIS
 	const [pageDimensions, setPageDimensions] = useState<Record<number, ImagePageDimensionRef>>(
 		() =>
 			media?.metadata?.page_dimensions?.dimensions
@@ -88,8 +85,6 @@
 		setSettings,
 	} = useBookPreferences({ book: media })
 
-<<<<<<< HEAD
-=======
 	const { pause, resume, totalSeconds, isRunning, reset } = useBookTimer(media?.id || '', {
 		initial: media?.active_reading_session?.elapsed_seconds,
 		enabled: trackElapsedTime,
@@ -124,29 +119,22 @@
 		return sets
 	}, [doublePageBehavior, pages, pageDimensions, deviceOrientation, readingMode, readingDirection])
 
-	const { updateReadProgress } = useUpdateMediaProgress(media.id, {
-		retry: (attempts) => attempts < 3,
-		useErrorBoundary: false,
-	})
->>>>>>> b4a120c1
 	/**
 	 * A callback to update the read progress, if the reader is not in incognito mode.
 	 */
 	const handleUpdateProgress = useCallback(
 		(page: number) => {
 			if (!isIncognito) {
-<<<<<<< HEAD
-				onProgress?.(page)
+				onProgress?.(page, totalSeconds)
 			}
 		},
-		[onProgress, isIncognito],
-=======
-				updateReadProgress({ page, elapsed_seconds: totalSeconds })
-			}
-		},
-		[updateReadProgress, isIncognito, totalSeconds],
->>>>>>> b4a120c1
-	)
+		[onProgress, isIncognito, totalSeconds],
+	)
+
+	// 			updateReadProgress({ page, elapsed_seconds: totalSeconds })
+	// 	}
+	// },
+	// [updateReadProgress, isIncognito, totalSeconds],
 
 	/**
 	 * A callback to handle when the page changes. This will update the URL to reflect the new page
