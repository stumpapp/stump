<<<<<<< HEAD
import { useSDK } from '@stump/client'
import { ReadingDirection, ReadingMode } from '@stump/graphql'
import { generatePageSets } from '@stump/sdk'
import { useQueryClient } from '@tanstack/react-query'
=======
import {
	DEFAULT_BOOK_PREFERENCES,
	queryClient,
	useSDK,
	useUpdateMediaProgress,
} from '@stump/client'
import { generatePageSets, Media } from '@stump/sdk'
>>>>>>> fd12d069
import { useCallback, useEffect, useMemo, useState } from 'react'
import { useNavigate } from 'react-router'
import { useWindowSize } from 'rooks'

import { usePreloadPage } from '@/hooks/usePreloadPage'
import paths from '@/paths'
import { useBookPreferences } from '@/scenes/book/reader/useBookPreferences'
import { useBookTimer } from '@/stores/reader'

import ReaderContainer from './container'
import { ImageBaseReaderContext, ImagePageDimensionRef, ImageReaderBookRef } from './context'
import { ContinuousScrollReader } from './continuous'
import { PagedReader } from './paged'

type Props = {
	/**
	 * The media which is being read
	 */
	media: ImageReaderBookRef
	/**
	 * Whether or not the reader(s) should be animated
	 *
	 * Note: This is only used to conditionally render either the `PagedReader` or `AnimatedPagedReader` component.
	 * This won't be used for the `ContinuousScrollReader` component.
	 */
	isAnimated?: boolean
	/**
	 * Whether or not the reader is in incognito mode. If true, no progress will be reported.
	 */
	isIncognito?: boolean
	/**
	 * The initial page to start on, if any. This is 1-indexed, and defaults to 1 if not provided.
	 */
	initialPage?: number
	onProgress?: (page: number, elapsedSeconds: number) => void
}

// TODO: support read time
export default function ImageBasedReader({
	media,
	isAnimated = false,
	isIncognito,
	initialPage,
	onProgress,
}: Props) {
	const { sdk } = useSDK()

	const client = useQueryClient()
	const navigate = useNavigate()

	/**
	 * The current page of the reader
	 */
	const [currentPage, setCurrentPage] = useState(initialPage || 1)

	const [pageDimensions, setPageDimensions] = useState<Record<number, ImagePageDimensionRef>>(
		() =>
			media?.metadata?.pageAnalysis?.dimensions
				?.map(({ height, width }) => ({
					height,
					width,
					ratio: width / height,
				}))
				.reduce(
					(acc, ref, index) => {
						acc[index] = ref
						return acc
					},
					{} as Record<number, { height: number; width: number; ratio: number }>,
				) ?? {},
	)

	const {
		settings: { preload, showToolBar },
		bookPreferences: {
			doublePageBehavior = DEFAULT_BOOK_PREFERENCES.doublePageBehavior,
			readingMode,
			readingDirection,
			trackElapsedTime,
		},
		setSettings,
	} = useBookPreferences({ book: media })

	const { pause, resume, totalSeconds, isRunning, reset } = useBookTimer(media?.id || '', {
		initial: media?.readProgress?.elapsedSeconds,
		enabled: trackElapsedTime,
	})

	useEffect(() => {
		if (showToolBar && isRunning) {
			pause()
		} else if (!showToolBar && !isRunning) {
			resume()
		}
	}, [showToolBar, isRunning, pause, resume])

	const windowSize = useWindowSize()

	const deviceOrientation = useMemo(
		() => ((windowSize.innerWidth || 0) > (windowSize.innerHeight || 0) ? 'landscape' : 'portrait'),
		[windowSize],
	)

	const pages = media.pages
	const pageSets = useMemo(() => {
		const autoButOff = doublePageBehavior === 'auto' && deviceOrientation === 'portrait'
<<<<<<< HEAD
		const modeForceOff = readingMode === ReadingMode.ContinuousVertical
=======
		const modeForceOff = readingMode === 'continuous:vertical'
		let sets: number[][] = []

>>>>>>> fd12d069
		if (doublePageBehavior === 'off' || autoButOff || modeForceOff) {
			sets = Array.from({ length: pages }, (_, i) => [i])
		} else {
			sets = generatePageSets({ imageSizes: pageDimensions, pages: pages })
		}
<<<<<<< HEAD
		const sets = generatePageSets({ imageSizes: pageDimensions, pages: pages })
		if (readingDirection === ReadingDirection.Rtl) {
			return sets.reverse()
=======

		if (readingDirection === 'rtl') {
			return [...sets.map((set) => [...set].reverse())].reverse()
>>>>>>> fd12d069
		}

		return sets
	}, [doublePageBehavior, pages, pageDimensions, deviceOrientation, readingMode, readingDirection])

	/**
	 * A callback to update the read progress, if the reader is not in incognito mode.
	 */
	const handleUpdateProgress = useCallback(
		(page: number) => {
			if (!isIncognito) {
				onProgress?.(page, totalSeconds)
			}
		},
		[onProgress, isIncognito, totalSeconds],
	)

	// 			updateReadProgress({ page, elapsed_seconds: totalSeconds })
	// 	}
	// },
	// [updateReadProgress, isIncognito, totalSeconds],

	/**
	 * A callback to handle when the page changes. This will update the URL to reflect the new page
	 * if the reader mode is not continuous.
	 */
	const handleChangePage = useCallback(
		(newPage: number) => {
			if (readingMode.startsWith('continuous')) {
				setCurrentPage(newPage)
			} else {
				setCurrentPage(newPage)
				navigate(paths.bookReader(media.id, { isAnimated, isIncognito, page: newPage }))
			}
		},
		[media.id, isAnimated, isIncognito, navigate, readingMode],
	)

	/**
	 * A callback to get the URL of a page. This is *not* 0-indexed, so the first page is 1.
	 */
	const getPageUrl = (pageNumber: number) => sdk.media.bookPageURL(media.id, pageNumber)

	const lastPage = media.pages
	/**
	 * The pages before and after the current page to preload. Any pages that are
	 * less than 1 or greater than the total number of pages will be ignored.
	 */
	const pagesToPreload = useMemo(
		() =>
			[...Array(preload.behind).keys()]
				.map((i) => currentPage - i - 1)
				.reverse()
				.concat([...Array(preload.ahead).keys()].map((i) => currentPage + i + 1))
				.filter((i) => i > 0 && i <= lastPage),

		[currentPage, preload, lastPage],
	)

	/**
	 * Preload pages that are not currently visible. This is done to try and
	 * prevent wait times for the next page to load.
	 */
	usePreloadPage({
		onStoreDimensions: (page, dimensions) => {
			setPageDimensions((prev) => ({ ...prev, [page - 1]: dimensions }))
		},
		pages: pagesToPreload,
		urlBuilder: getPageUrl,
	})

	/**
	 * This effect is primarily responsible for two cleanup tasks:
	 *
	 * 1. Hiding the toolbar when the component unmounts. This is done to ensure that the toolbar is not
	 *    visible when the user navigates *back* to a reader again at some point.
	 * 2. Invalidating the in-progress media query when the component unmounts. This is done to ensure that
	 *    when the user navigates away from the reader, the in-progress media is accurately reflected with
	 *    the latest reading session.
	 */
	useEffect(
		() => {
			return () => {
				setSettings({
					showToolBar: false,
				})
				client.invalidateQueries({ exact: false, queryKey: ['keepReading'] })
				client.invalidateQueries({ queryKey: ['bookOverview', media.id], exact: false })
			}
		},
		// eslint-disable-next-line react-hooks/exhaustive-deps
		[],
	)

	const renderReader = () => {
		if (readingMode.startsWith('CONTINUOUS')) {
			return (
				<ContinuousScrollReader
					media={media}
					initialPage={currentPage}
					getPageUrl={getPageUrl}
					onProgressUpdate={handleUpdateProgress}
					onPageChanged={handleChangePage}
					orientation={
						(readingMode.split('_')[1]?.toLowerCase() as 'vertical' | 'horizontal') || 'vertical'
					}
				/>
			)
		} else {
			return (
				<PagedReader
					media={media}
					currentPage={initialPage || 1}
					getPageUrl={(pageNumber) => sdk.media.bookPageURL(media.id, pageNumber)}
					onPageChange={handleChangePage}
				/>
			)
		}
	}

	return (
		<ImageBaseReaderContext.Provider
			value={{
				book: media,
				currentPage,
				pageDimensions,
				setCurrentPage: handleChangePage,
				setDimensions: setPageDimensions,
				pageSets,
				resetTimer: reset,
			}}
		>
			<ReaderContainer>{renderReader()}</ReaderContainer>
		</ImageBaseReaderContext.Provider>
	)
}<|MERGE_RESOLUTION|>--- conflicted
+++ resolved
@@ -1,17 +1,7 @@
-<<<<<<< HEAD
-import { useSDK } from '@stump/client'
+import { DEFAULT_BOOK_PREFERENCES, useSDK } from '@stump/client'
 import { ReadingDirection, ReadingMode } from '@stump/graphql'
 import { generatePageSets } from '@stump/sdk'
 import { useQueryClient } from '@tanstack/react-query'
-=======
-import {
-	DEFAULT_BOOK_PREFERENCES,
-	queryClient,
-	useSDK,
-	useUpdateMediaProgress,
-} from '@stump/client'
-import { generatePageSets, Media } from '@stump/sdk'
->>>>>>> fd12d069
 import { useCallback, useEffect, useMemo, useState } from 'react'
 import { useNavigate } from 'react-router'
 import { useWindowSize } from 'rooks'
@@ -118,27 +108,17 @@
 	const pages = media.pages
 	const pageSets = useMemo(() => {
 		const autoButOff = doublePageBehavior === 'auto' && deviceOrientation === 'portrait'
-<<<<<<< HEAD
 		const modeForceOff = readingMode === ReadingMode.ContinuousVertical
-=======
-		const modeForceOff = readingMode === 'continuous:vertical'
+
 		let sets: number[][] = []
-
->>>>>>> fd12d069
 		if (doublePageBehavior === 'off' || autoButOff || modeForceOff) {
 			sets = Array.from({ length: pages }, (_, i) => [i])
 		} else {
 			sets = generatePageSets({ imageSizes: pageDimensions, pages: pages })
 		}
-<<<<<<< HEAD
-		const sets = generatePageSets({ imageSizes: pageDimensions, pages: pages })
+
 		if (readingDirection === ReadingDirection.Rtl) {
-			return sets.reverse()
-=======
-
-		if (readingDirection === 'rtl') {
 			return [...sets.map((set) => [...set].reverse())].reverse()
->>>>>>> fd12d069
 		}
 
 		return sets
@@ -155,11 +135,6 @@
 		},
 		[onProgress, isIncognito, totalSeconds],
 	)
-
-	// 			updateReadProgress({ page, elapsed_seconds: totalSeconds })
-	// 	}
-	// },
-	// [updateReadProgress, isIncognito, totalSeconds],
 
 	/**
 	 * A callback to handle when the page changes. This will update the URL to reflect the new page
