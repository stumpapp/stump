import { ReadingMode } from '@stump/graphql'
import { Fragment, PropsWithChildren } from 'react'

import ControlsOverlay from './ControlsOverlay'

const ReaderContainer = ({ children }: PropsWithChildren) => {
<<<<<<< HEAD
	const { book } = useImageBaseReaderContext()
	const {
		bookPreferences: { readingMode },
	} = useBookPreferences({ book })

	const showBottomToolbar = readingMode === ReadingMode.Paged

=======
>>>>>>> b4a120c1
	return (
		<Fragment>
			<ControlsOverlay />
			{children}
		</Fragment>
	)
}

export default ReaderContainer<|MERGE_RESOLUTION|>--- conflicted
+++ resolved
@@ -1,19 +1,8 @@
-import { ReadingMode } from '@stump/graphql'
 import { Fragment, PropsWithChildren } from 'react'
 
 import ControlsOverlay from './ControlsOverlay'
 
 const ReaderContainer = ({ children }: PropsWithChildren) => {
-<<<<<<< HEAD
-	const { book } = useImageBaseReaderContext()
-	const {
-		bookPreferences: { readingMode },
-	} = useBookPreferences({ book })
-
-	const showBottomToolbar = readingMode === ReadingMode.Paged
-
-=======
->>>>>>> b4a120c1
 	return (
 		<Fragment>
 			<ControlsOverlay />
