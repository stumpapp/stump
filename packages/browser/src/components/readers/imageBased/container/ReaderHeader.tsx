import { Link, Text } from '@stump/components'
import { motion } from 'framer-motion'
<<<<<<< HEAD
import { ArrowLeft } from 'lucide-react'
=======
import { ArrowLeft, Fullscreen, Shrink } from 'lucide-react'
import { useMemo } from 'react'
import { useFullscreen } from 'rooks'
>>>>>>> b4a120c1

import paths from '@/paths'
import { useBookPreferences } from '@/scenes/book/reader/useBookPreferences'

import { useImageBaseReaderContext } from '../context'
import ControlButton from './ControlButton'
import SettingsDialog from './SettingsDialog'
import TimerMenu from './TimerMenu'

export default function ReaderHeader() {
	const { book } = useImageBaseReaderContext()
	const {
		settings: { showToolBar },
	} = useBookPreferences({ book })

	const { id, resolvedName } = book

	const { isFullscreenAvailable, isFullscreenEnabled, toggleFullscreen } = useFullscreen()

	const FullScreenIcon = isFullscreenEnabled ? Shrink : Fullscreen

	return (
		<motion.nav
			className="fixed left-0 top-0 z-[100] flex h-12 w-full items-center px-4 text-foreground"
			initial={false}
			animate={showToolBar ? 'visible' : 'hidden'}
			variants={transition}
			transition={{ duration: 0.2, ease: 'easeInOut' }}
		>
			<div className="flex w-full items-center justify-between">
				<div className="flex items-center space-x-4">
					<Link
						className="flex items-center"
						title="Go to media overview"
						to={paths.bookOverview(id)}
					>
						<ArrowLeft size={'1.25rem'} />
					</Link>
				</div>

				<Text>{resolvedName}</Text>

				<div className="flex items-center space-x-2">
					{isFullscreenAvailable && (
						<ControlButton onClick={toggleFullscreen}>
							<FullScreenIcon className="h-4 w-4" />
						</ControlButton>
					)}

					<TimerMenu />

					<SettingsDialog />
				</div>
			</div>
		</motion.nav>
	)
}

const transition = {
	hidden: {
		opacity: 0,
		transition: {
			duration: 0.2,
			ease: 'easeInOut',
		},
		y: '-100%',
	},
	visible: {
		opacity: 1,
		transition: {
			duration: 0.2,
			ease: 'easeInOut',
		},
		y: 0,
	},
}<|MERGE_RESOLUTION|>--- conflicted
+++ resolved
@@ -1,12 +1,7 @@
 import { Link, Text } from '@stump/components'
 import { motion } from 'framer-motion'
-<<<<<<< HEAD
-import { ArrowLeft } from 'lucide-react'
-=======
 import { ArrowLeft, Fullscreen, Shrink } from 'lucide-react'
-import { useMemo } from 'react'
 import { useFullscreen } from 'rooks'
->>>>>>> b4a120c1
 
 import paths from '@/paths'
 import { useBookPreferences } from '@/scenes/book/reader/useBookPreferences'
