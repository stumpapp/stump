--- conflicted
+++ resolved
@@ -34,7 +34,7 @@
 			<div className="flex w-full items-center justify-between">
 				<div className="flex items-center space-x-4">
 					<Link
-						className="flex items-center text-foreground-on-black hover:text-foreground-on-black/80"
+						className="text-foreground-on-black hover:text-foreground-on-black/80 flex items-center"
 						title="Go to media overview"
 						to={paths.bookOverview(id)}
 					>
@@ -42,11 +42,7 @@
 					</Link>
 				</div>
 
-<<<<<<< HEAD
-				<Text>{resolvedName}</Text>
-=======
-				<Text className="text-foreground-on-black">{title}</Text>
->>>>>>> fd12d069
+				<Text className="text-foreground-on-black">{resolvedName}</Text>
 
 				<div className="flex items-center space-x-2">
 					{isFullscreenAvailable && (
