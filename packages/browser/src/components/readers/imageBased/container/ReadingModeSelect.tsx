--- conflicted
+++ resolved
@@ -2,43 +2,10 @@
 import { ReadingMode } from '@stump/graphql'
 import { useCallback } from 'react'
 
-<<<<<<< HEAD
-import { useBookPreferences } from '@/scenes/book/reader/useBookPreferences'
-
-import { useImageBaseReaderContext } from '../context'
-
-export default function ReadingModeSelect() {
-	const [search, setSearch] = useSearchParams()
-
-	const { book, currentPage } = useImageBaseReaderContext()
-	const {
-		bookPreferences: { readingMode: currentMode },
-		setBookPreferences,
-	} = useBookPreferences({ book })
-
-	/**
-	 * A callback for actually changing the reading mode in the book preferences. Since
-	 * the scroll-based readers do not track the current page in the URL, we need to set
-	 * the page in the URL when changing from a continuous mode to a paged mode.
-	 */
-	const doChange = useCallback(
-		(mode: ReadingMode) => {
-			// We need to set the page in the URL for the paged reader to start at the correct
-			// page but remove the page from the URL for the continuous readers
-			const isCurrentlyScroll = currentMode !== ReadingMode.Paged
-			const urlPage = isCurrentlyScroll ? currentPage.toString() : null
-
-			if (urlPage) {
-				search.set('page', urlPage)
-			} else {
-				search.delete('page')
-			}
-=======
 type Props = {
 	value: ReadingMode
 	onChange: (value: ReadingMode) => void
 }
->>>>>>> b4a120c1
 
 export default function ReadingModeSelect({ value, onChange }: Props) {
 	/**
