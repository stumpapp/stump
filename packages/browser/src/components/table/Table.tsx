--- conflicted
+++ resolved
@@ -228,17 +228,12 @@
 	}
 
 	return (
-<<<<<<< HEAD
-		<span className="ml-1.5">
+		<span className="ml-1.5 shrink-0">
 			{direction === 'asc' ? (
 				<ArrowUp className="h-3 w-3 text-muted" />
 			) : (
 				<ArrowDown className="h-3 w-3 text-muted" />
 			)}
-=======
-		<span className="ml-1.5 shrink-0">
-			{direction === 'asc' ? <ArrowUp className="h-3 w-3" /> : <ArrowDown className="h-3 w-3" />}
->>>>>>> 65bd3e8c
 		</span>
 	)
 }