--- conflicted
+++ resolved
@@ -1,8 +1,5 @@
-<<<<<<< HEAD
 export { useCurrentOrPrevious } from './useCurrentOrPrevious'
-=======
 export { useDetectZoom } from './useDetectZoom'
->>>>>>> 5ac5aec9
 export { useLayoutMode } from './useLayoutMode'
 export { usePageParam } from './usePageParam'
 export { usePreferences } from './usePreferences'
