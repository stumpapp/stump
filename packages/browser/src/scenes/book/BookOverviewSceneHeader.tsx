import { useSDK, useSuspenseGraphQL } from '@stump/client'
import { Heading, Text } from '@stump/components'
import {
	BookOverviewHeaderQuery,
	graphql,
	MediaFilterInput,
	MediaMetadataFilterInput,
} from '@stump/graphql'

import SearchLinkBadge from '@/components/SearchLinkBadge'
import TagList from '@/components/tags/TagList'

import paths from '../../paths'
import BookLibrarySeriesLinks from './BookLibrarySeriesLinks'

export const query = graphql(`
	query BookOverviewHeader($id: ID!) {
		mediaById(id: $id) {
			id
			resolvedName
			seriesId
			extension
			pages
			metadata {
				ageRating
				genres
				publisher
				writers
				year
			}
			tags {
				id
				name
			}
		}
	}
`)

type Props = {
	id: string
}

interface MetadataTableItem {
	keynameBase: string
	prefix: string
	values: string[]
	search?: MediaFilterInput
}

function build_metadata_table(media: BookOverviewHeaderQuery['mediaById']): MetadataTableItem[] {
	const table: MetadataTableItem[] = []
	const metadata = media?.metadata

	if (!metadata) {
		return table
	}

	const add_to_table = (
		keynameBase: string,
		prefix: string,
		values: string[],
		search?: MediaMetadataFilterInput,
	) => {
		if (values && values.length > 0) {
			// if all values are empty, don't add the key
			if (values.every((v) => !v)) {
				return
			}

			const searchMedia = search ? { metadata: search } : search

			table.push({
				keynameBase: keynameBase,
				prefix: prefix,
				values: values,
				search: searchMedia,
			})
		}
	}

	const age_rating_num = metadata.ageRating ?? 0
	const year_num = metadata.year ?? 0
	const is_epub = media?.extension === 'epub'
	const pages = media?.pages ?? 0

	const publishers = [metadata.publisher ?? '']
	const writers = metadata.writers?.filter((w) => !!w) ?? []
	const genres = metadata.genres?.filter((g) => !!g) ?? []
	const age_rating = age_rating_num > 0 ? [age_rating_num.toString()] : []
	const year = year_num > 0 ? [year_num.toString()] : []

	if (is_epub) {
<<<<<<< HEAD
		add_to_table('writers', 'By ', writers, 'metadata[writer]')
	}

	add_to_table('publisher', 'Publisher: ', publishers, 'metadata[publisher]')
	add_to_table('genres', 'Genres: ', genres, 'metadata[genres]')
	add_to_table('age_rating', 'Age Rating: ', age_rating, 'metadata[ageRating]')
	add_to_table('year_published', 'Year: ', year, 'metadata[year]')
=======
		add_to_table('writers', 'By ', writers, {
			writers: { likeAnyOf: metadata?.writers || '' },
		})
	}

	add_to_table('publisher', 'Publisher: ', publishers, {
		publisher: { contains: metadata?.publisher || '' },
	})
	add_to_table('genres', 'Genres: ', genres, {
		genre: { likeAnyOf: metadata?.genres || '' },
	})
	add_to_table('age_rating', 'Age Rating: ', age_rating)
	add_to_table('year_published', 'Year: ', year, { year: { eq: year_num } })

	if (pages > 0) {
		add_to_table('pages', 'Pages: ', [pages.toString()])
	}
>>>>>>> 4291b98a

	if (pages > 0) {
		add_to_table('pages', 'Pages: ', [pages.toString()], 'metadata[pages]')
	}

	return table
}

export default function BookOverviewSceneHeader({ id }: Props) {
	const { sdk } = useSDK()
	const {
		data: { mediaById: media },
	} = useSuspenseGraphQL(query, sdk.cacheKey('bookOverviewHeader', [id]), {
		id: id || '',
	})

	if (!media) {
		throw new Error('Book not found')
	}

	const metadata_table = build_metadata_table(media)

	return (
		<div className="flex flex-col items-center text-center tablet:items-start tablet:text-left">
			{<Heading size="sm">{media.resolvedName}</Heading>}

			{!!metadata_table.length && (
				<div>
					{metadata_table.map((metadata_row) => (
						<div key={metadata_row.keynameBase} className="flex flex-row gap-1 space-x-2">
							<Text>{metadata_row.prefix}</Text>
							{metadata_row.values.map((element, index) => (
								<div key={metadata_row.keynameBase + index}>
									<SearchLinkBadge search={metadata_row.search} text={element} />
								</div>
							))}
						</div>
					))}
				</div>
			)}

			{media.seriesId && <BookLibrarySeriesLinks seriesId={media.seriesId} />}

			<TagList tags={media.tags || null} baseUrl={paths.bookSearch()} />
		</div>
	)
}<|MERGE_RESOLUTION|>--- conflicted
+++ resolved
@@ -90,15 +90,6 @@
 	const year = year_num > 0 ? [year_num.toString()] : []
 
 	if (is_epub) {
-<<<<<<< HEAD
-		add_to_table('writers', 'By ', writers, 'metadata[writer]')
-	}
-
-	add_to_table('publisher', 'Publisher: ', publishers, 'metadata[publisher]')
-	add_to_table('genres', 'Genres: ', genres, 'metadata[genres]')
-	add_to_table('age_rating', 'Age Rating: ', age_rating, 'metadata[ageRating]')
-	add_to_table('year_published', 'Year: ', year, 'metadata[year]')
-=======
 		add_to_table('writers', 'By ', writers, {
 			writers: { likeAnyOf: metadata?.writers || '' },
 		})
@@ -115,11 +106,6 @@
 
 	if (pages > 0) {
 		add_to_table('pages', 'Pages: ', [pages.toString()])
-	}
->>>>>>> 4291b98a
-
-	if (pages > 0) {
-		add_to_table('pages', 'Pages: ', [pages.toString()], 'metadata[pages]')
 	}
 
 	return table
