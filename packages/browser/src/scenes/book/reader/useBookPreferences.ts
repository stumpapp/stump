--- conflicted
+++ resolved
@@ -1,11 +1,6 @@
 import { BookPreferences, ReaderSettings, ReaderStore } from '@stump/client'
 import { PickSelect } from '@stump/components'
-import {
-	BookReaderSceneQuery,
-	ReadingDirection,
-	ReadingImageScaleFit,
-	ReadingMode,
-} from '@stump/graphql'
+import { BookReaderSceneQuery, ReadingImageScaleFit } from '@stump/graphql'
 import { useCallback, useMemo } from 'react'
 
 import { ImageReaderBookRef } from '@/components/readers/imageBased/context'
@@ -67,30 +62,21 @@
 	}
 }
 
-<<<<<<< HEAD
 const defaultsFromLibraryConfig = (
 	libraryConfig?: PickSelect<NonNullable<BookReaderSceneQuery['mediaById']>, 'libraryConfig'>,
-): BookPreferences =>
-	({
-		brightness: 1,
-		imageScaling: {
-			scaleToFit: libraryConfig?.defaultReadingImageScaleFit || ReadingImageScaleFit.Height,
-		},
-		readingDirection: libraryConfig?.defaultReadingDir || ReadingDirection.Ltr,
-		readingMode: libraryConfig?.defaultReadingMode || ReadingMode.Paged,
-	}) as BookPreferences
-=======
-const defaultsFromLibraryConfig = (libraryConfig?: LibraryConfig): Partial<BookPreferences> =>
-	({
-		brightness: 1,
-		imageScaling: libraryConfig?.default_reading_image_scale_fit
-			? {
-					scaleToFit: libraryConfig?.default_reading_image_scale_fit,
-				}
-			: undefined,
-		readingDirection: libraryConfig?.default_reading_dir,
-		readingMode: libraryConfig?.default_reading_mode,
-	}) as Partial<BookPreferences>
+): Partial<BookPreferences> => ({
+	brightness: 1,
+	// imageScaling: {
+	// 	scaleToFit: libraryConfig?.defaultReadingImageScaleFit || ReadingImageScaleFit.Height,
+	// },
+	imageScaling: libraryConfig?.defaultReadingImageScaleFit
+		? {
+				scaleToFit: libraryConfig?.defaultReadingImageScaleFit as ReadingImageScaleFit,
+			}
+		: undefined,
+	readingDirection: libraryConfig?.defaultReadingDir,
+	readingMode: libraryConfig?.defaultReadingMode,
+})
 
 const settingsAsBookPreferences = (settings: ReaderSettings): BookPreferences => ({
 	brightness: settings.brightness,
@@ -102,7 +88,6 @@
 	lineHeight: settings.lineHeight,
 	trackElapsedTime: settings.trackElapsedTime,
 })
->>>>>>> fd12d069
 
 const buildPreferences = (
 	preferences: Partial<BookPreferences>,
