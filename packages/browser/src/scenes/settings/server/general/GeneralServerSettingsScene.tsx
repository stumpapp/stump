--- conflicted
+++ resolved
@@ -5,7 +5,6 @@
 
 import { ContentContainer } from '@/components/container'
 import { SceneContainer } from '@/components/container'
-import LibraryStats from '@/components/library/LibraryStats'
 import { useLocaleContext } from '@/i18n'
 
 import ServerInfoSection from './ServerInfoSection'
@@ -22,10 +21,6 @@
 			</Helmet>
 
 			<ContentContainer>
-<<<<<<< HEAD
-				<LibraryStats />
-				<ServerInfoSection />
-=======
 				<div className="flex flex-col gap-12">
 					{updateAvailable && (
 						<Alert level="warning" rounded="sm" icon="warning">
@@ -35,10 +30,8 @@
 						</Alert>
 					)}
 
-					<LibrariesStats />
 					<ServerInfoSection />
 				</div>
->>>>>>> 70247924
 			</ContentContainer>
 		</SceneContainer>
 	)
