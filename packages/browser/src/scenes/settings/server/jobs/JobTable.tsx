--- conflicted
+++ resolved
@@ -8,7 +8,7 @@
 import { CircleSlash2 } from 'lucide-react'
 import React, { useMemo, useState } from 'react'
 
-import { ColumnDef, Table } from '@/components/table'
+import { Table } from '@/components/table'
 import { useAppContext } from '@/context'
 
 import { useJobSettingsContext } from './context.ts'
@@ -31,8 +31,7 @@
 
 	const [inspectingData, setInspectingData] = useState<CoreJobOutput | null>()
 
-<<<<<<< HEAD
-	const columns = useMemo(
+	const columns = useMemo<ColumnDef<PersistedJob>[]>(
 		() =>
 			[
 				columnHelper.accessor('name', {
@@ -70,26 +69,6 @@
 						}
 
 						return null
-=======
-	const columns = useMemo<ColumnDef<PersistedJob>[]>(
-		() => [
-			columnHelper.accessor('name', {
-				cell: ({
-					row: {
-						original: { name },
-					},
-				}) => (
-					<Text size="sm" className="line-clamp-1">
-						{name}
-					</Text>
-				),
-				header: t(`${LOCALE_BASE}.columns.name`),
-			}),
-			columnHelper.accessor('description', {
-				cell: ({
-					row: {
-						original: { description },
->>>>>>> 5d00c207
 					},
 					header: t(`${LOCALE_BASE}.columns.createdAt`),
 				}),
