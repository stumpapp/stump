<<<<<<< HEAD
import { useUpdatePreferences } from '../queries/user'
import { useUserStore } from '../stores/useUserStore'

export type UseThemeParams = {
	onError?: (err: unknown) => void
}
=======
import { usePreferences } from './usePreferences'
>>>>>>> 7b6c7292

/** A hook to get the current theme and toggle it. Please note that this hook
 *  **will not** handle the class toggling required by tailwind. That logic
 *  is handled by the `interface` package.
 **/
export function useTheme() {
	const {
		preferences: { app_theme },
		update,
	} = usePreferences()

	const changeTheme = (theme: string) =>
		update({
			app_theme: theme,
		})

	const isDarkVariant = (app_theme || 'light').includes('dark')

	return { changeTheme, isDarkVariant, theme: app_theme || 'light' }
}<|MERGE_RESOLUTION|>--- conflicted
+++ resolved
@@ -1,13 +1,4 @@
-<<<<<<< HEAD
-import { useUpdatePreferences } from '../queries/user'
-import { useUserStore } from '../stores/useUserStore'
-
-export type UseThemeParams = {
-	onError?: (err: unknown) => void
-}
-=======
 import { usePreferences } from './usePreferences'
->>>>>>> 7b6c7292
 
 /** A hook to get the current theme and toggle it. Please note that this hook
  *  **will not** handle the class toggling required by tailwind. That logic
