import type {
	BookRelations,
	Media,
	MediaFilter,
<<<<<<< HEAD
	MediaOrderBy,
	MediaSmartFilter,
	ProgressUpdateReturn,
	SmartSearchBody,
=======
	ProgressUpdateReturn,
	PutMediaProgress,
>>>>>>> a2968754
} from '@stump/sdk'
import { FullQueryParams, QueryOrderParams } from '@stump/sdk'
import { AxiosError } from 'axios'
import { useCallback, useMemo } from 'react'

import {
	type CursorQueryOptions,
	MutationOptions,
	PageQueryOptions,
	type QueryOptions,
	TypedPageQueryOptions,
	useCursorQuery,
	useMutation,
	usePageQuery,
} from '../client'
import { queryClient, useQuery } from '../client'
import { useSDK } from '../sdk'

export const usePrefetchMediaByID = (id: string) => {
	const { sdk } = useSDK()
	const prefetch = useCallback(
		() =>
			queryClient.prefetchQuery([sdk.media.keys.getByID, id], async () => sdk.media.getByID(id), {
				staleTime: 10 * 1000,
			}),
		[sdk.media, id],
	)
	return { prefetch }
}

export const usePrefetchLibraryBooks = ({ id }: { id: string }) => {
	const { sdk } = useSDK()

	const prefetch = useCallback(
		() =>
			queryClient.prefetchQuery(
				[
					sdk.media.keys.get,
					1,
					20,
					{
						series: {
							library: {
								id: [id],
							},
						},
					} satisfies MediaFilter,
				],
				() =>
					sdk.media.get({
						page: 1,
						page_size: 20,
						series: {
							library: {
								id: [id],
							},
						},
					}),
			),
		[sdk.media, id],
	)

	return { prefetch }
}

export const usePrefetchSeriesBooks = ({ id }: { id: string }) => {
	const { sdk } = useSDK()

	const prefetch = useCallback(
		() =>
			queryClient.prefetchQuery(
				[
					sdk.media.keys.get,
					1,
					20,
					{
						series: {
							id: [id],
						},
					} satisfies MediaFilter,
				],
				() =>
					sdk.media.get({
						page: 1,
						page_size: 20,
						series: {
							id: [id],
						},
					}),
			),
		[sdk.media, id],
	)

	return { prefetch }
}

type MediaQueryParams<TQueryFnData, TData = TQueryFnData> = QueryOptions<
	TQueryFnData,
	AxiosError,
	TData
>

type UseMediaByIdQueryOptions = MediaQueryParams<Media> & {
	params?: MediaFilter & BookRelations
}

export function useMediaByIdQuery(
	id: string,
	{ params, ...options }: UseMediaByIdQueryOptions = {},
) {
	const { sdk } = useSDK()
	const { data, ...ret } = useQuery(
		[sdk.media.keys.getByID, id, params],
		async () => sdk.media.getByID(id, params),
		{
			keepPreviousData: false,
			...options,
		},
	)

	return { media: data, ...ret }
}

type UsePagedMediaQueryParams = Omit<PageQueryOptions<Media>, 'params'> & {
	params?: MediaFilter & QueryOrderParams<MediaOrderBy>
}

export function usePagedMediaQuery(options: UsePagedMediaQueryParams = {}) {
	const { sdk } = useSDK()
	const { data, ...restReturn } = usePageQuery(
		[sdk.media.keys.get],
		async ({ page, page_size, params }) => sdk.media.get({ page, page_size, ...params }),
		{
			keepPreviousData: true,
			...options,
		},
	)

	const media = data?.data
	const pageData = data?._page

	return {
		media,
		pageData,
		...restReturn,
	}
}

export const usePrefetchMediaPaged = () => {
	const { sdk } = useSDK()
	const prefetch = useCallback(
		({
			params,
			page = 1,
			page_size = 20,
			...options
		}: TypedPageQueryOptions<Media, FullQueryParams<MediaFilter>>) =>
			queryClient.prefetchQuery(
				[sdk.media.keys.get, params],
				() => sdk.media.get({ page, page_size, ...params }),
				options,
			),
		[sdk.media],
	)
	return { prefetch }
}

export function useMediaCursorQuery(options: CursorQueryOptions<Media>) {
	const { sdk } = useSDK()
	const { data, ...restReturn } = useCursorQuery(
		[sdk.media.keys.getCursor],
		async (params) => sdk.media.getCursor(params),
		options,
	)

	const media = data ? data.pages.flatMap((page) => page.data) : []

	return {
		data,
		media,
		...restReturn,
	}
}

// TODO: the TVariables generic will need to change once epub can update their
// progress, since this is focused around page numbers.
export function useUpdateMediaProgress(
	mediaID: string,
	options?: MutationOptions<ProgressUpdateReturn, AxiosError, PutMediaProgress>,
) {
	const { sdk } = useSDK()
	const {
		mutate: updateReadProgress,
		mutateAsync: updateReadProgressAsync,
		isLoading,
	} = useMutation(
		[sdk.media.keys.updateProgress, mediaID],
		(params: PutMediaProgress) => sdk.media.updateProgress(mediaID, params),
		options,
	)

	return { isLoading, updateReadProgress, updateReadProgressAsync }
}

export function useRecentlyAddedMediaQuery(options: CursorQueryOptions<Media>) {
	const { sdk } = useSDK()
	const { data, ...restReturn } = useCursorQuery(
		[sdk.media.keys.recentlyAdded],
		(params) => sdk.media.recentlyAdded(params),
		options,
	)

	const media = data ? data.pages.flatMap((page) => page.data) : []

	return {
		data,
		media,
		...restReturn,
	}
}

export function useContinueReading(options: CursorQueryOptions<Media>) {
	const { sdk } = useSDK()
	const { data, ...restReturn } = useCursorQuery(
		[sdk.media.keys.inProgress],
		(params) => sdk.media.inProgress(params),
		options,
	)

	const media = data?.pages.flatMap((page) => page.data) || []

	return {
		data,
		media,
		...restReturn,
	}
}

type UseDynamicSearchParams = {
	mode: 'body' | 'url'
	bodyParams: SmartSearchBody<MediaSmartFilter, MediaOrderBy>
	urlParams: FullQueryParams<MediaFilter, MediaOrderBy>
}
export function useDynamicSearch({ mode, bodyParams, urlParams }: UseDynamicSearchParams) {
	const { sdk } = useSDK()

	const qk = useMemo(
		() =>
			mode === 'body' ? [sdk.media.keys.smartSearch, bodyParams] : [sdk.media.keys.get, urlParams],
		[mode, bodyParams, urlParams, sdk],
	)

	const { data, ...restReturn } = usePageQuery(
		qk,
		async ({ page, page_size }) =>
			mode === 'url'
				? sdk.media.get({ page, page_size, ...urlParams })
				: sdk.media.smartSearch(bodyParams),
		{
			keepPreviousData: true,
		},
	)

	const media = data?.data
	const pageData = data?._page

	return {
		media,
		pageData,
		...restReturn,
	}
}<|MERGE_RESOLUTION|>--- conflicted
+++ resolved
@@ -2,15 +2,11 @@
 	BookRelations,
 	Media,
 	MediaFilter,
-<<<<<<< HEAD
 	MediaOrderBy,
 	MediaSmartFilter,
 	ProgressUpdateReturn,
+	PutMediaProgress,
 	SmartSearchBody,
-=======
-	ProgressUpdateReturn,
-	PutMediaProgress,
->>>>>>> a2968754
 } from '@stump/sdk'
 import { FullQueryParams, QueryOrderParams } from '@stump/sdk'
 import { AxiosError } from 'axios'
