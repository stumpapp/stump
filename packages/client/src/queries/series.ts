import { seriesApi, seriesQueryKeys } from '@stump/api'
import type { Media, Series } from '@stump/types'
import { AxiosError } from 'axios'

import {
	CursorQueryOptions,
	PageQueryOptions,
	queryClient,
	QueryOptions,
	useCursorQuery,
	usePageQuery,
	useQuery,
} from '../client'

export const prefetchSeries = async (id: string) => {
	await queryClient.prefetchQuery(
		[seriesQueryKeys.getSeriesById, id],
		async () => {
			const { data } = await seriesApi.getSeriesById(id)
			return data
		},
		{
			staleTime: 10 * 1000,
		},
	)
}

type SeriesByIdOptions = {
	params?: Record<string, unknown>
} & QueryOptions<Series, AxiosError>
export function useSeriesByIdQuery(id: string, { params, ...options }: SeriesByIdOptions = {}) {
	const { data, ...ret } = useQuery(
		[seriesQueryKeys.getSeriesById, id, params],
		() => seriesApi.getSeriesById(id, params).then(({ data }) => data),
		options,
	)

	return { series: data, ...ret }
}

export function usePagedSeriesQuery(options: PageQueryOptions<Series> = {}) {
	const { data, ...restReturn } = usePageQuery(
		[seriesQueryKeys.getSeries, options],
		async ({ page, page_size, params }) => {
			const { data } = await seriesApi.getSeries({ page, page_size, ...(params ?? {}) })
			return data
		},
		{
			keepPreviousData: true,
			...options,
		},
	)

	const series = data?.data
	const pageData = data?._page

	return {
		pageData,
		series,
		...restReturn,
	}
}

<<<<<<< HEAD
export function useSeriesMediaQuery(seriesId: string, options?: PageQueryOptions<Media>) {
	const { data, isLoading, isFetching, isRefetching, ...restReturn } = usePageQuery(
		[seriesQueryKeys.getSeriesMedia, seriesId],
		async ({ page = 1, ...rest }) => {
			const { data } = await seriesApi.getSeriesMedia(seriesId, { page, ...rest })
=======
export function useSeriesCursorQuery({ queryKey, ...options }: CursorQueryOptions<Series>) {
	const { data, ...restReturn } = useCursorQuery(
		queryKey ?? [seriesQueryKeys.getSeriesWithCursor],
		async (params) => {
			const { data } = await seriesApi.getSeriesWithCursor(params)
>>>>>>> 7b6c7292
			return data
		},
		options,
	)

	const series = data ? data.pages.flatMap((page) => page.data) : []

	return {
		data,
		series,
		...restReturn,
	}
}

export function useUpNextInSeries(id: string, options: QueryOptions<Media | undefined> = {}) {
	const { data: media, ...restReturn } = useQuery(
		[seriesQueryKeys.getNextInSeries, id],
		() => seriesApi.getNextInSeries(id).then((res) => res.data),
		{
			...options,
			useErrorBoundary: false,
		},
	)

	return { ...restReturn, media }
}<|MERGE_RESOLUTION|>--- conflicted
+++ resolved
@@ -61,19 +61,11 @@
 	}
 }
 
-<<<<<<< HEAD
-export function useSeriesMediaQuery(seriesId: string, options?: PageQueryOptions<Media>) {
-	const { data, isLoading, isFetching, isRefetching, ...restReturn } = usePageQuery(
-		[seriesQueryKeys.getSeriesMedia, seriesId],
-		async ({ page = 1, ...rest }) => {
-			const { data } = await seriesApi.getSeriesMedia(seriesId, { page, ...rest })
-=======
 export function useSeriesCursorQuery({ queryKey, ...options }: CursorQueryOptions<Series>) {
 	const { data, ...restReturn } = useCursorQuery(
 		queryKey ?? [seriesQueryKeys.getSeriesWithCursor],
 		async (params) => {
 			const { data } = await seriesApi.getSeriesWithCursor(params)
->>>>>>> 7b6c7292
 			return data
 		},
 		options,
