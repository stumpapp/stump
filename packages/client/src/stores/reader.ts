--- conflicted
+++ resolved
@@ -125,12 +125,12 @@
 	fontSize: 13,
 	lineHeight: 1.5,
 	brightness: 1,
-	readingMode: 'paged',
-	readingDirection: 'ltr',
+	readingMode: ReadingMode.Paged,
+	readingDirection: ReadingDirection.Ltr,
 	imageScaling: {
-		scaleToFit: 'height',
+		scaleToFit: ReadingImageScaleFit.Height,
 	},
-	doublePageBehavior: 'auto',
+	doublePageBehavior: 'off',
 	trackElapsedTime: true,
 	tapSidesToNavigate: true,
 } as const
@@ -167,21 +167,7 @@
 								behind: 3,
 							},
 							showToolBar: false,
-<<<<<<< HEAD
-							fontSize: 13,
-							lineHeight: 1.5,
-							brightness: 1,
-							readingMode: ReadingMode.Paged,
-							readingDirection: ReadingDirection.Ltr,
-							imageScaling: {
-								scaleToFit: ReadingImageScaleFit.Height,
-							},
-							doublePageBehavior: 'off',
-							trackElapsedTime: true,
-							tapSidesToNavigate: true,
-=======
 							...DEFAULT_BOOK_PREFERENCES,
->>>>>>> fd12d069
 						},
 					}) as ReaderStore,
 				{
