import { cva, VariantProps } from 'class-variance-authority'
import React from 'react'

import { ProgressSpinner } from '../progress/ProgressSpinner'
import { cn } from '../utils'
import { ButtonContext } from './context'

export const BUTTON_BASE_CLASSES = [
	'transition-colors hover:bg-background-surface',
	'inline-flex items-center justify-center',
	'text-sm font-medium',
	'focus:outline-none focus:ring-2 focus:ring-gray-400 focus:ring-offset-2 focus:ring-offset-background',
	'data-[state=open]:bg-background',
	'disabled:opacity-50 disabled:pointer-events-none',
]

// TODO: hone these variants
export const BUTTON_VARIANTS = {
	danger:
		'bg-fill-danger text-white hover:bg-fill-danger-hover dark:hover:bg-fill-danger-hover focus:ring-red-400 dark:focus:ring-red-400',
	default:
		'bg-background-surface hover:bg-background-surface-hover text-foreground focus:ring-edge-brand',
	ghost:
		'bg-transparent hover:bg-background-surface-hover text-foreground-subtle data-[state=open]:bg-transparent',
	link: 'bg-transparent dark:bg-transparent underline-offset-4 hover:underline text-gray-900 dark:text-gray-100 hover:bg-transparent dark:hover:bg-transparent',
	outline: 'bg-transparent border border-edge-subtle hover:bg-background-surface text-foreground',
	primary:
		'bg-fill-brand hover:bg-fill-brand-hover text-white focus:ring-edge-brand data-[state=open]:bg-fill-brand-hover',
	secondary:
		'bg-background-inverse text-foreground-on-inverse hover:bg-background-inverse/90 data-[state=open]:bg-background-inverse/90',
	subtle: 'bg-background-surface hover:bg-background-surface-hover text-foreground-subtle',
	'subtle-dark':
		'bg-background text-foreground-subtle hover:bg-background-surface data-[state=open]:bg-background-surface',
	warning:
		'bg-fill-warning text-foreground hover:bg-fill-warning/80 focus:ring-fill-warning-secondary',
}

export const BUTTON_ROUNDED_VARIANTS = {
	default: 'rounded-md',
	full: 'rounded-full',
	none: 'rounded-none',
}

export const BUTTON_SIZE_VARIANTS = {
	default: 'h-8 py-2 px-3',
	lg: 'h-10 px-4',
	md: 'h-9 px-3',
	sm: 'h-8 px-2',
	xs: 'h-6 px-1',
	icon: 'h-6 w-6',
}

export const BUTTON_NY_SIZE_VARIANTS = {
	default: 'h-7 py-2 px-3',
	lg: 'h-9 px-4',
	md: 'h-8 px-3',
	sm: 'h-7 px-2',
	xs: 'h-5 px-1',
	icon: 'h-6 w-6',
}

const buttonVariants = cva(BUTTON_BASE_CLASSES, {
	compoundVariants: [
		{
			className: BUTTON_NY_SIZE_VARIANTS.default,
			newYork: true,
			size: 'default',
		},
		{
			className: BUTTON_NY_SIZE_VARIANTS.lg,
			newYork: true,
			size: 'lg',
		},
		{
			className: BUTTON_NY_SIZE_VARIANTS.md,
			newYork: true,
			size: 'md',
		},
		{
			className: BUTTON_NY_SIZE_VARIANTS.sm,
			newYork: true,
			size: 'sm',
		},
		{
			className: BUTTON_NY_SIZE_VARIANTS.xs,
			newYork: true,
			size: 'xs',
		},
	],
	defaultVariants: {
		rounded: 'default',
		size: 'default',
		variant: 'default',
	},
	variants: {
		// TODO: remove this new york shit and just create better size variants
		newYork: {
			true: '',
		},
		rounded: BUTTON_ROUNDED_VARIANTS,
		size: BUTTON_SIZE_VARIANTS,
		variant: BUTTON_VARIANTS,
	},
})

export type ButtonProps = React.ButtonHTMLAttributes<HTMLButtonElement> &
	VariantProps<typeof buttonVariants> & {
		pressEffect?: boolean
		primaryFocus?: boolean
		isLoading?: boolean
	}

const Button = React.forwardRef<HTMLButtonElement, ButtonProps>(
	(
		{
			className,
			variant,
			size,
			rounded,
			pressEffect = false,
			primaryFocus = true,
			isLoading,
			children,
			newYork,
			...props
		},
		ref,
	) => {
		return (
			<ButtonContext.Provider value={{ variant }}>
				<button
					className={cn(
						buttonVariants({ className, newYork, rounded, size, variant }),
						{
							'active:scale-95': pressEffect,
							'cursor-not-allowed': props.disabled,
							'focus:ring-edge-brand dark:focus:ring-edge-brand': primaryFocus,
						},
						className,
					)}
					ref={ref}
					type="button"
					{...props}
				>
					{isLoading ? (
						<ProgressSpinner
							variant={variant === 'primary' ? 'primary' : 'default'}
<<<<<<< HEAD
							size={size === 'icon' ? 'xs' : size}
=======
							size={size === 'icon' ? 'sm' : size}
>>>>>>> 87471d7c
						/>
					) : (
						children
					)}
				</button>
			</ButtonContext.Provider>
		)
	},
)
Button.displayName = 'Button'

export { Button, buttonVariants }<|MERGE_RESOLUTION|>--- conflicted
+++ resolved
@@ -145,11 +145,7 @@
 					{isLoading ? (
 						<ProgressSpinner
 							variant={variant === 'primary' ? 'primary' : 'default'}
-<<<<<<< HEAD
-							size={size === 'icon' ? 'xs' : size}
-=======
 							size={size === 'icon' ? 'sm' : size}
->>>>>>> 87471d7c
 						/>
 					) : (
 						children
