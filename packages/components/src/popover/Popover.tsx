import * as PopoverPrimitive from '@radix-ui/react-popover'
import type { ComponentPropsWithoutRef, ElementRef } from 'react'
import React from 'react'

import { cn } from '../utils'

const Popover = PopoverPrimitive.Root as typeof PopoverPrimitive.Root & PopoverSubComponents
const PopoverTrigger = PopoverPrimitive.Trigger

const POPOVER_SIZE_VARIANTS = {
	default: 'w-64',
	lg: 'w-80',
	md: 'w-64',
	sm: 'w-48',
}

type PopoverContentProps = {
	size?: keyof typeof POPOVER_SIZE_VARIANTS
<<<<<<< HEAD
	portal?: boolean
} & React.ComponentPropsWithoutRef<typeof PopoverPrimitive.Content>
=======
} & ComponentPropsWithoutRef<typeof PopoverPrimitive.Content>
>>>>>>> 87471d7c
const PopoverContent = React.forwardRef<
	ElementRef<typeof PopoverPrimitive.Content>,
	PopoverContentProps
<<<<<<< HEAD
>(({ className, align = 'center', sideOffset = 4, size, portal, ...props }, ref) => {
	const Container = portal ? PopoverPrimitive.Portal : React.Fragment
	return (
		<Container>
			<PopoverPrimitive.Content
				ref={ref}
				align={align}
				sideOffset={sideOffset}
				className={cn(
					'z-50 rounded-md border border-edge bg-background p-4 shadow-md outline-none animate-in data-[side=bottom]:slide-in-from-top-2 data-[side=left]:slide-in-from-right-2 data-[side=right]:slide-in-from-left-2 data-[side=top]:slide-in-from-bottom-2',
					POPOVER_SIZE_VARIANTS[size || 'default'] ?? POPOVER_SIZE_VARIANTS.default,
					className,
				)}
				{...props}
			/>
		</Container>
	)
})
=======
>(({ className, align = 'center', sideOffset = 4, size, ...props }, ref) => (
	<PopoverPrimitive.Portal>
		<PopoverPrimitive.Content
			ref={ref}
			align={align}
			sideOffset={sideOffset}
			className={cn(
				'z-50 rounded-md border border-edge bg-background p-4 shadow-md outline-none animate-in data-[side=bottom]:slide-in-from-top-2 data-[side=left]:slide-in-from-right-2 data-[side=right]:slide-in-from-left-2 data-[side=top]:slide-in-from-bottom-2',
				POPOVER_SIZE_VARIANTS[size || 'default'] ?? POPOVER_SIZE_VARIANTS.default,
				className,
			)}
			{...props}
		/>
	</PopoverPrimitive.Portal>
))
>>>>>>> 87471d7c
PopoverContent.displayName = PopoverPrimitive.Content.displayName

type PopoverSubComponents = {
	Content: typeof PopoverContent
	Trigger: typeof PopoverTrigger
}

Popover.Content = PopoverContent
Popover.Trigger = PopoverTrigger

export { Popover, PopoverContent, PopoverTrigger }<|MERGE_RESOLUTION|>--- conflicted
+++ resolved
@@ -16,16 +16,11 @@
 
 type PopoverContentProps = {
 	size?: keyof typeof POPOVER_SIZE_VARIANTS
-<<<<<<< HEAD
 	portal?: boolean
-} & React.ComponentPropsWithoutRef<typeof PopoverPrimitive.Content>
-=======
 } & ComponentPropsWithoutRef<typeof PopoverPrimitive.Content>
->>>>>>> 87471d7c
 const PopoverContent = React.forwardRef<
 	ElementRef<typeof PopoverPrimitive.Content>,
 	PopoverContentProps
-<<<<<<< HEAD
 >(({ className, align = 'center', sideOffset = 4, size, portal, ...props }, ref) => {
 	const Container = portal ? PopoverPrimitive.Portal : React.Fragment
 	return (
@@ -44,23 +39,6 @@
 		</Container>
 	)
 })
-=======
->(({ className, align = 'center', sideOffset = 4, size, ...props }, ref) => (
-	<PopoverPrimitive.Portal>
-		<PopoverPrimitive.Content
-			ref={ref}
-			align={align}
-			sideOffset={sideOffset}
-			className={cn(
-				'z-50 rounded-md border border-edge bg-background p-4 shadow-md outline-none animate-in data-[side=bottom]:slide-in-from-top-2 data-[side=left]:slide-in-from-right-2 data-[side=right]:slide-in-from-left-2 data-[side=top]:slide-in-from-bottom-2',
-				POPOVER_SIZE_VARIANTS[size || 'default'] ?? POPOVER_SIZE_VARIANTS.default,
-				className,
-			)}
-			{...props}
-		/>
-	</PopoverPrimitive.Portal>
-))
->>>>>>> 87471d7c
 PopoverContent.displayName = PopoverPrimitive.Content.displayName
 
 type PopoverSubComponents = {
