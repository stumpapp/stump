--- conflicted
+++ resolved
@@ -1,5 +1,5 @@
 import * as PopoverPrimitive from '@radix-ui/react-popover'
-import type { ElementRef } from 'react'
+import type { ComponentPropsWithoutRef, ElementRef } from 'react'
 import React from 'react'
 
 import { cn } from '../utils'
@@ -17,21 +17,12 @@
 type PopoverContentProps = {
 	size?: keyof typeof POPOVER_SIZE_VARIANTS
 	portal?: boolean
-<<<<<<< HEAD
-} & React.ComponentPropsWithoutRef<typeof PopoverPrimitive.Content>
-const PopoverContent = React.forwardRef<
-	ElementRef<typeof PopoverPrimitive.Content>,
-	PopoverContentProps
->(({ className, align = 'center', sideOffset = 4, size, ...props }, ref) => {
-	const Container = props.portal ? PopoverPrimitive.Portal : React.Fragment
-=======
 } & ComponentPropsWithoutRef<typeof PopoverPrimitive.Content>
 const PopoverContent = React.forwardRef<
 	ElementRef<typeof PopoverPrimitive.Content>,
 	PopoverContentProps
 >(({ className, align = 'center', sideOffset = 4, size, portal, ...props }, ref) => {
 	const Container = portal ? PopoverPrimitive.Portal : React.Fragment
->>>>>>> cf17ff67
 	return (
 		<Container>
 			<PopoverPrimitive.Content
