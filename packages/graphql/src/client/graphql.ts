--- conflicted
+++ resolved
@@ -1023,7 +1023,6 @@
 };
 
 export type Mutation = {
-<<<<<<< HEAD
   __typename?: 'Mutation';
   addBooksToBookClubSchedule: BookClub;
   analyzeMedia: Scalars['Boolean']['output'];
@@ -1065,6 +1064,8 @@
    * A result containing the newly created reading list, or an error if creation failed.
    */
   createReadingList: ReadingList;
+  createSmartList: SmartList;
+  createSmartListView: SmartListView;
   /**
    * Returns a list containing the newly created tags, or an error if creation failed.
    *
@@ -1098,6 +1099,8 @@
    * A result containing the deleted reading list, or an error if deletion failed.
    */
   deleteReadingList: ReadingList;
+  deleteSmartList: SmartList;
+  deleteSmartListView: SmartListView;
   /**
    * Delete tags. Returns a list containing the deleted tags, or an error if deletion failed.
    *
@@ -1156,6 +1159,8 @@
    * A result containing the updated reading list, or an error if update failed.
    */
   updateReadingList: ReadingList;
+  updateSmartList: SmartList;
+  updateSmartListView: SmartListView;
   updateUser: User;
   updateUserLockStatus: User;
   uploadBooks: Scalars['Boolean']['output'];
@@ -1167,156 +1172,6 @@
   visitLibrary: Library;
 };
 
-=======
-	__typename?: 'Mutation'
-	addBooksToBookClubSchedule: BookClub
-	analyzeMedia: Scalars['Boolean']['output']
-	analyzeSeries: Scalars['Boolean']['output']
-	/**
-	 * Delete media and series from a library that match one of the following conditions:
-	 *
-	 * - A series that is missing from disk (status is not `Ready`)
-	 * - A media that is missing from disk (status is not `Ready`)
-	 * - A series that is not associated with any media (i.e., no media in the series)
-	 *
-	 * This operation will also remove any associated thumbnails of the deleted media and series.
-	 */
-	cleanLibrary: CleanLibraryResponse
-	convertMedia: Scalars['Boolean']['output']
-	createApiKey: Apikey
-	createBookClub: BookClub
-	createBookClubInvitation: BookClubInvitation
-	createBookClubMember: BookClubMember
-	createBookClubSchedule: BookClub
-	createEmailDevice: RegisteredEmailDevice
-	createEmailer: Emailer
-	/**
-	 * Create a new library with the provided configuration. If `scan_after_persist` is `true`,
-	 * the library will be scanned immediately after creation.
-	 */
-	createLibrary: Library
-	createNotifier: Notifier
-	/**
-	 * Create or update a bookmark for a user. If a bookmark already exists for the given media
-	 * and epubcfi, the preview content is updated.
-	 */
-	createOrUpdateBookmark: Bookmark
-	/**
-	 * Creates a new reading list.
-	 *
-	 * # Returns
-	 *
-	 * A result containing the newly created reading list, or an error if creation failed.
-	 */
-	createReadingList: ReadingList
-	createSmartList: SmartList
-	createSmartListView: SmartListView
-	/**
-	 * Returns a list containing the newly created tags, or an error if creation failed.
-	 *
-	 * If any of the tags already exist an error is returned.
-	 *
-	 * * `tags` - A non-empty list of tags to create.
-	 */
-	createTags: Array<Tag>
-	createUser: User
-	deleteApiKey: Apikey
-	/** Delete a bookmark by epubcfi. The user must be the owner of the bookmark. */
-	deleteBookmark: Bookmark
-	deleteEmailDevice: RegisteredEmailDevice
-	deleteEmailer: Emailer
-	/**
-	 * Delete a library, including all associated media and series via cascading deletes. This
-	 * operation cannot be undone.
-	 */
-	deleteLibrary: Library
-	deleteLibraryScanHistory: Library
-	deleteLogFile: Scalars['Boolean']['output']
-	deleteLoginActivity: Scalars['Int']['output']
-	deleteLogs: LogDeleteOutput
-	deleteMediaProgress: Media
-	deleteNotifier: Notifier
-	/**
-	 * Deletes a reading list by ID.
-	 *
-	 * # Returns
-	 *
-	 * A result containing the deleted reading list, or an error if deletion failed.
-	 */
-	deleteReadingList: ReadingList
-	deleteSmartList: SmartList
-	deleteSmartListView: SmartListView
-	/**
-	 * Delete tags. Returns a list containing the deleted tags, or an error if deletion failed.
-	 *
-	 * * `tags` - A non-empty list of tags to create.
-	 */
-	deleteTags: Array<Tag>
-	deleteUserById: User
-	deleteUserSessions: Scalars['Int']['output']
-	markMediaAsComplete?: Maybe<FinishedReadingSessionModel>
-	markSeriesAsComplete: Series
-	meUpdateUser: User
-	meUpdateUserPreferences: UserPreferences
-	patchEmailDevice: Scalars['Int']['output']
-	respondToBookClubInvitation: BookClubInvitation
-	/**
-	 * Enqueue a scan job for a library. This will index the filesystem from the library's root path
-	 * and update the database accordingly.
-	 */
-	scanLibrary: Scalars['Boolean']['output']
-	scanSeries: Scalars['Boolean']['output']
-	sendAttachmentEmail: SendAttachmentEmailOutput
-	updateApiKey: Apikey
-	updateBookClub: BookClub
-	updateEmailDevice: RegisteredEmailDevice
-	updateEmailer: Emailer
-	/**
-	 * Update the progress of an epub for a user. If the percentage is 1 or greater, the epub is
-	 * considered finished and the active session is deleted and a finished session is created.
-	 *
-	 * If the epub is already finished and the percentage is 1 or greater, the old finished
-	 * session is deleted and a new one is created.
-	 */
-	updateEpubProgress: ReadingProgressOutput
-	/**
-	 * Update an existing library with the provided configuration. If `scan_after_persist` is `true`,
-	 * the library will be scanned immediately after updating.
-	 */
-	updateLibrary: Library
-	updateLibraryEmoji: Library
-	/**
-	 * Exclude users from a library, preventing them from seeing the library in the UI. This operates as a
-	 * full replacement of the excluded users list, so any users not included in the provided list will be
-	 * removed from the exclusion list if they were previously excluded.
-	 *
-	 * The server owner cannot be excluded from a library, nor can the user performing the action exclude
-	 * themselves.
-	 */
-	updateLibraryExcludedUsers: Library
-	updateMediaProgress: ReadingProgressOutput
-	updateNotifier: Notifier
-	/**
-	 * Updates an existing reading list.
-	 *
-	 * # Returns
-	 *
-	 * A result containing the updated reading list, or an error if update failed.
-	 */
-	updateReadingList: ReadingList
-	updateSmartList: SmartList
-	updateSmartListView: SmartListView
-	updateUser: User
-	updateUserLockStatus: User
-	uploadBooks: Scalars['Boolean']['output']
-	uploadSeries: Scalars['Boolean']['output']
-	/**
-	 * "Visit" a library, which will upsert a record of the user's last visit to the library.
-	 * This is used to inform the UI of the last library which was visited by the user
-	 */
-	visitLibrary: Library
-}
->>>>>>> 041bfaba
 
 export type MutationAddBooksToBookClubScheduleArgs = {
   books: Array<CreateBookClubScheduleBook>;
@@ -1403,12 +1258,14 @@
 
 
 export type MutationCreateSmartListArgs = {
-	input: SaveSmartListInput
-}
+  input: SaveSmartListInput;
+};
+
 
 export type MutationCreateSmartListViewArgs = {
-	input: SaveSmartListViewInput
-}
+  input: SaveSmartListViewInput;
+};
+
 
 export type MutationCreateTagsArgs = {
   tags: Array<Scalars['String']['input']>;
@@ -1471,13 +1328,15 @@
 
 
 export type MutationDeleteSmartListArgs = {
-	id: Scalars['ID']['input']
-}
+  id: Scalars['ID']['input'];
+};
+
 
 export type MutationDeleteSmartListViewArgs = {
-	id: Scalars['ID']['input']
-	name: Scalars['String']['input']
-}
+  id: Scalars['ID']['input'];
+  name: Scalars['String']['input'];
+};
+
 
 export type MutationDeleteTagsArgs = {
   tags: Array<Scalars['String']['input']>;
@@ -1610,13 +1469,15 @@
 
 
 export type MutationUpdateSmartListArgs = {
-	id: Scalars['ID']['input']
-	input: SaveSmartListInput
-}
+  id: Scalars['ID']['input'];
+  input: SaveSmartListInput;
+};
+
 
 export type MutationUpdateSmartListViewArgs = {
-	input: SaveSmartListViewInput
-}
+  input: SaveSmartListViewInput;
+};
+
 
 export type MutationUpdateUserArgs = {
   input: UpdateUserInput;
@@ -1829,7 +1690,6 @@
 export type PaginationInfo = CursorPaginationInfo | OffsetPaginationInfo;
 
 export type Query = {
-<<<<<<< HEAD
   __typename?: 'Query';
   bookClubById?: Maybe<BookClub>;
   bookClubs: Array<BookClub>;
@@ -1884,6 +1744,11 @@
   recentlyAddedSeries: PaginatedSeriesResponse;
   series: PaginatedSeriesResponse;
   seriesById?: Maybe<Series>;
+  smartListById?: Maybe<SmartList>;
+  smartListItems: SmartListItems;
+  smartListMeta?: Maybe<SmartListMeta>;
+  smartListViews: Array<SmartListView>;
+  smartLists: Array<SmartList>;
   stumpConfig: StumpConfig;
   /** Returns a list of all tags. */
   tags: Array<Tag>;
@@ -1892,74 +1757,6 @@
   users: Array<User>;
 };
 
-=======
-	__typename?: 'Query'
-	bookClubById?: Maybe<BookClub>
-	bookClubs: Array<BookClub>
-	/** Get all bookmarks for a single epub by its media ID */
-	bookmarksByMediaId: Array<Bookmark>
-	duplicateMedia: Array<Media>
-	emailDeviceById?: Maybe<RegisteredEmailDevice>
-	emailDevices: Array<RegisteredEmailDevice>
-	emailerById?: Maybe<Emailer>
-	emailers: Array<Emailer>
-	/** Get a single epub by its media ID */
-	epubById: Epub
-	getApiKeyById: Apikey
-	getApiKeys: Array<Apikey>
-	getNotifierById: Notifier
-	getNotifiers: Array<Notifier>
-	keepReading: PaginatedMediaResponse
-	libraries: PaginatedLibraryResponse
-	libraryById?: Maybe<Library>
-	listDirectory: PaginatedDirectoryListingResponse
-	/**
-	 * Get information about the Stump log file, located at STUMP_CONFIG_DIR/Stump.log, or
-	 * ~/.stump/Stump.log by default. Information such as the file size, last modified date, etc.
-	 */
-	logfileInfo: LogFileInfo
-	loginActivity: Array<UserLoginActivity>
-	loginActivityById: Array<UserLoginActivity>
-	logs: PaginatedLogResponse
-	me: User
-	media: PaginatedMediaResponse
-	mediaById?: Maybe<Media>
-	mediaByPath?: Maybe<Media>
-	mediaMetadataOverview: MediaMetadataOverview
-	numberOfLibraries: Scalars['Int']['output']
-	numberOfSeries: Scalars['Int']['output']
-	/**
-	 * Retrieves a reading list by ID for the current user.
-	 *
-	 * # Returns
-	 * A reading list with the given ID. If no reading list with this ID exists for the current user, an error will be returned.
-	 */
-	readingListById: ReadingList
-	/**
-	 * Retrieves a paginated list of reading lists for the current user.
-	 *
-	 * # Returns
-	 *
-	 * A paginated list of reading lists.
-	 */
-	readingLists: PaginatedReadingListResponse
-	recentlyAddedMedia: PaginatedMediaResponse
-	recentlyAddedSeries: PaginatedSeriesResponse
-	series: PaginatedSeriesResponse
-	seriesById?: Maybe<Series>
-	smartListById?: Maybe<SmartList>
-	smartListItems: SmartListItems
-	smartListMeta?: Maybe<SmartListMeta>
-	smartListViews: Array<SmartListView>
-	smartLists: Array<SmartList>
-	stumpConfig: StumpConfig
-	/** Returns a list of all tags. */
-	tags: Array<Tag>
-	uploadConfig: UploadConfig
-	userById: User
-	users: Array<User>
-}
->>>>>>> 041bfaba
 
 export type QueryBookClubByIdArgs = {
   id: Scalars['ID']['input'];
@@ -2083,20 +1880,24 @@
 
 
 export type QuerySmartListByIdArgs = {
-	id: Scalars['ID']['input']
-}
+  id: Scalars['ID']['input'];
+};
+
 
 export type QuerySmartListItemsArgs = {
-	id: Scalars['ID']['input']
-}
+  id: Scalars['ID']['input'];
+};
+
 
 export type QuerySmartListMetaArgs = {
-	id: Scalars['ID']['input']
-}
+  id: Scalars['ID']['input'];
+};
+
 
 export type QuerySmartListsArgs = {
-	input: SmartListsInput
-}
+  input: SmartListsInput;
+};
+
 
 export type QueryUserByIdArgs = {
   id: Scalars['ID']['input'];
@@ -2170,19 +1971,19 @@
 };
 
 export type SaveSmartListInput = {
-	defaultGrouping: SmartListGrouping
-	description?: InputMaybe<Scalars['String']['input']>
-	filters: Array<SmartListFilterGroupInput>
-	joiner: SmartListJoiner
-	name: Scalars['String']['input']
-	visibility: EntityVisibility
-}
+  defaultGrouping: SmartListGrouping;
+  description?: InputMaybe<Scalars['String']['input']>;
+  filters: Array<SmartListFilterGroupInput>;
+  joiner: SmartListJoiner;
+  name: Scalars['String']['input'];
+  visibility: EntityVisibility;
+};
 
 export type SaveSmartListViewInput = {
-	config: Scalars['String']['input']
-	listId: Scalars['ID']['input']
-	name: Scalars['String']['input']
-}
+  config: Scalars['String']['input'];
+  listId: Scalars['ID']['input'];
+  name: Scalars['String']['input'];
+};
 
 export type SendAttachmentEmailOutput = {
   __typename?: 'SendAttachmentEmailOutput';
@@ -2293,120 +2094,90 @@
 };
 
 export type SmartList = {
-	__typename?: 'SmartList'
-	creatorId: Scalars['String']['output']
-	defaultGrouping: SmartListGrouping
-	description?: Maybe<Scalars['String']['output']>
-	filters: Scalars['String']['output']
-	id: Scalars['String']['output']
-	joiner: SmartListJoiner
-	name: Scalars['String']['output']
-	views: Array<SmartListView>
-	visibility: EntityVisibility
-}
+  __typename?: 'SmartList';
+  creatorId: Scalars['String']['output'];
+  defaultGrouping: SmartListGrouping;
+  description?: Maybe<Scalars['String']['output']>;
+  filters: Scalars['String']['output'];
+  id: Scalars['String']['output'];
+  joiner: SmartListJoiner;
+  name: Scalars['String']['output'];
+  views: Array<SmartListView>;
+  visibility: EntityVisibility;
+};
 
 export type SmartListFilterGroupInput = {
-	groups: Array<SmartListFilterInput>
-	joiner: SmartListGroupJoiner
-}
+  groups: Array<SmartListFilterInput>;
+  joiner: SmartListGroupJoiner;
+};
 
 export type SmartListFilterInput =
-	| {
-			library: LibraryFilterInput
-			media?: never
-			mediaMetadata?: never
-			series?: never
-			seriesMetadata?: never
-	  }
-	| {
-			library?: never
-			media: MediaFilterInput
-			mediaMetadata?: never
-			series?: never
-			seriesMetadata?: never
-	  }
-	| {
-			library?: never
-			media?: never
-			mediaMetadata: MediaMetadataFilterInput
-			series?: never
-			seriesMetadata?: never
-	  }
-	| {
-			library?: never
-			media?: never
-			mediaMetadata?: never
-			series: SeriesFilterInput
-			seriesMetadata?: never
-	  }
-	| {
-			library?: never
-			media?: never
-			mediaMetadata?: never
-			series?: never
-			seriesMetadata: SeriesMetadataFilterInput
-	  }
+  { library: LibraryFilterInput; media?: never; mediaMetadata?: never; series?: never; seriesMetadata?: never; }
+  |  { library?: never; media: MediaFilterInput; mediaMetadata?: never; series?: never; seriesMetadata?: never; }
+  |  { library?: never; media?: never; mediaMetadata: MediaMetadataFilterInput; series?: never; seriesMetadata?: never; }
+  |  { library?: never; media?: never; mediaMetadata?: never; series: SeriesFilterInput; seriesMetadata?: never; }
+  |  { library?: never; media?: never; mediaMetadata?: never; series?: never; seriesMetadata: SeriesMetadataFilterInput; };
 
 /** The different filter joiners that can be used in smart lists */
 export enum SmartListGroupJoiner {
-	And = 'AND',
-	Not = 'NOT',
-	Or = 'OR',
+  And = 'AND',
+  Not = 'NOT',
+  Or = 'OR'
 }
 
 export type SmartListGrouped = {
-	__typename?: 'SmartListGrouped'
-	items: Array<SmartListGroupedItem>
-}
+  __typename?: 'SmartListGrouped';
+  items: Array<SmartListGroupedItem>;
+};
 
 export type SmartListGroupedItem = {
-	__typename?: 'SmartListGroupedItem'
-	books: Array<Media>
-	entity: SmartListItemEntity
-}
+  __typename?: 'SmartListGroupedItem';
+  books: Array<Media>;
+  entity: SmartListItemEntity;
+};
 
 /** The different grouping options for smart lists */
 export enum SmartListGrouping {
-	ByBooks = 'BY_BOOKS',
-	ByLibrary = 'BY_LIBRARY',
-	BySeries = 'BY_SERIES',
-}
-
-export type SmartListItemEntity = Library | Series
-
-export type SmartListItems = SmartListGrouped | SmartListUngrouped
+  ByBooks = 'BY_BOOKS',
+  ByLibrary = 'BY_LIBRARY',
+  BySeries = 'BY_SERIES'
+}
+
+export type SmartListItemEntity = Library | Series;
+
+export type SmartListItems = SmartListGrouped | SmartListUngrouped;
 
 /** The different filter joiners that can be used in smart lists */
 export enum SmartListJoiner {
-	And = 'AND',
-	Or = 'OR',
+  And = 'AND',
+  Or = 'OR'
 }
 
 export type SmartListMeta = {
-	__typename?: 'SmartListMeta'
-	matchedBooks: Scalars['Int']['output']
-	matchedLibraries: Scalars['Int']['output']
-	matchedSeries: Scalars['Int']['output']
-}
+  __typename?: 'SmartListMeta';
+  matchedBooks: Scalars['Int']['output'];
+  matchedLibraries: Scalars['Int']['output'];
+  matchedSeries: Scalars['Int']['output'];
+};
 
 export type SmartListUngrouped = {
-	__typename?: 'SmartListUngrouped'
-	books: Array<Media>
-}
+  __typename?: 'SmartListUngrouped';
+  books: Array<Media>;
+};
 
 export type SmartListView = {
-	__typename?: 'SmartListView'
-	config: Scalars['String']['output']
-	id: Scalars['Int']['output']
-	listId: Scalars['String']['output']
-	name: Scalars['String']['output']
-}
+  __typename?: 'SmartListView';
+  config: Scalars['String']['output'];
+  id: Scalars['Int']['output'];
+  listId: Scalars['String']['output'];
+  name: Scalars['String']['output'];
+};
 
 export type SmartListsInput = {
-	all?: InputMaybe<Scalars['Boolean']['input']>
-	mine?: InputMaybe<Scalars['Boolean']['input']>
-	search?: InputMaybe<Scalars['String']['input']>
-}
+  all?: InputMaybe<Scalars['Boolean']['input']>;
+  mine?: InputMaybe<Scalars['Boolean']['input']>;
+  search?: InputMaybe<Scalars['String']['input']>;
+};
 
 export type SpineItem = {
   __typename?: 'SpineItem';
