--- conflicted
+++ resolved
@@ -3058,26 +3058,7 @@
 
 export type BookLibrarySeriesLinksQuery = { __typename?: 'Query', seriesById?: { __typename?: 'Series', id: string, name: string, libraryId?: string | null } | null };
 
-export type BookMetadataFragment = {
-	__typename?: 'Media'
-	metadata?: {
-		__typename?: 'MediaMetadata'
-		ageRating?: number | null
-		characters: Array<string>
-		colorists: Array<string>
-		coverArtists: Array<string>
-		editors: Array<string>
-		genres: Array<string>
-		inkers: Array<string>
-		letterers: Array<string>
-		links: Array<string>
-		pencillers: Array<string>
-		publisher?: string | null
-		teams: Array<string>
-		writers: Array<string>
-		year?: number | null
-	} | null
-} & { ' $fragmentName'?: 'BookMetadataFragment' }
+export type BookMetadataFragment = { __typename?: 'Media', metadata?: { __typename?: 'MediaMetadata', ageRating?: number | null, characters: Array<string>, colorists: Array<string>, coverArtists: Array<string>, editors: Array<string>, genres: Array<string>, inkers: Array<string>, letterers: Array<string>, links: Array<string>, pencillers: Array<string>, publisher?: string | null, teams: Array<string>, writers: Array<string>, year?: number | null } | null } & { ' $fragmentName'?: 'BookMetadataFragment' };
 
 export type BookOverviewSceneQueryVariables = Exact<{
   id: Scalars['ID']['input'];
@@ -3090,37 +3071,11 @@
   ) | null };
 
 export type BookOverviewHeaderQueryVariables = Exact<{
-<<<<<<< HEAD
   id: Scalars['ID']['input'];
 }>;
 
 
 export type BookOverviewHeaderQuery = { __typename?: 'Query', mediaById?: { __typename?: 'Media', id: string, resolvedName: string, seriesId?: string | null, extension: string, pages: number, metadata?: { __typename?: 'MediaMetadata', ageRating?: number | null, genres: Array<string>, publisher?: string | null, writers: Array<string>, year?: number | null } | null, tags: Array<{ __typename?: 'Tag', id: number, name: string }> } | null };
-=======
-	id: Scalars['ID']['input']
-}>
-
-export type BookOverviewHeaderQuery = {
-	__typename?: 'Query'
-	mediaById?: {
-		__typename?: 'Media'
-		id: string
-		resolvedName: string
-		seriesId?: string | null
-		extension: string
-		pages: number
-		metadata?: {
-			__typename?: 'MediaMetadata'
-			ageRating?: number | null
-			genres: Array<string>
-			publisher?: string | null
-			writers: Array<string>
-			year?: number | null
-		} | null
-		tags: Array<{ __typename?: 'Tag'; id: number; name: string }>
-	} | null
-}
->>>>>>> 4291b98a
 
 export type BooksAfterCurrentQueryQueryVariables = Exact<{
   id: Scalars['ID']['input'];
@@ -3162,7 +3117,6 @@
 export type UpdateReadProgressMutation = { __typename?: 'Mutation', updateMediaProgress: { __typename: 'ReadingProgressOutput' } };
 
 export type BookSearchSceneQueryVariables = Exact<{
-<<<<<<< HEAD
   filter: MediaFilterInput;
   orderBy: Array<MediaOrderBy> | MediaOrderBy;
   pagination: Pagination;
@@ -3171,54 +3125,13 @@
 
 export type BookSearchSceneQuery = { __typename?: 'Query', media: { __typename?: 'PaginatedMediaResponse', nodes: Array<(
       { __typename?: 'Media', id: string }
-      & { ' $fragmentRefs'?: { 'BookCardFragment': BookCardFragment } }
+      & { ' $fragmentRefs'?: { 'BookCardFragment': BookCardFragment;'BookMetadataFragment': BookMetadataFragment } }
     )>, pageInfo: { __typename: 'CursorPaginationInfo' } | { __typename: 'OffsetPaginationInfo', currentPage: number, totalPages: number, pageSize: number, pageOffset: number, zeroBased: boolean } } };
 
 export type CreateLibrarySceneExistingLibrariesQueryVariables = Exact<{ [key: string]: never; }>;
 
 
 export type CreateLibrarySceneExistingLibrariesQuery = { __typename?: 'Query', libraries: { __typename?: 'PaginatedLibraryResponse', nodes: Array<{ __typename?: 'Library', id: string, name: string, path: string }> } };
-=======
-	filter: MediaFilterInput
-	orderBy: Array<MediaOrderBy> | MediaOrderBy
-	pagination: Pagination
-}>
-
-export type BookSearchSceneQuery = {
-	__typename?: 'Query'
-	media: {
-		__typename?: 'PaginatedMediaResponse'
-		nodes: Array<
-			{ __typename?: 'Media'; id: string } & {
-				' $fragmentRefs'?: {
-					BookCardFragment: BookCardFragment
-					BookMetadataFragment: BookMetadataFragment
-				}
-			}
-		>
-		pageInfo:
-			| { __typename: 'CursorPaginationInfo' }
-			| {
-					__typename: 'OffsetPaginationInfo'
-					currentPage: number
-					totalPages: number
-					pageSize: number
-					pageOffset: number
-					zeroBased: boolean
-			  }
-	}
-}
-
-export type CreateLibrarySceneExistingLibrariesQueryVariables = Exact<{ [key: string]: never }>
-
-export type CreateLibrarySceneExistingLibrariesQuery = {
-	__typename?: 'Query'
-	libraries: {
-		__typename?: 'PaginatedLibraryResponse'
-		nodes: Array<{ __typename?: 'Library'; id: string; name: string; path: string }>
-	}
-}
->>>>>>> 4291b98a
 
 export type CreateLibrarySceneCreateLibraryMutationVariables = Exact<{
   input: CreateOrUpdateLibraryInput;
@@ -3289,86 +3202,25 @@
 export type VisitLibraryMutation = { __typename?: 'Mutation', visitLibrary: { __typename?: 'Library', id: string } };
 
 export type LibraryBooksSceneQueryVariables = Exact<{
-<<<<<<< HEAD
   filter: MediaFilterInput;
+  orderBy: Array<MediaOrderBy> | MediaOrderBy;
   pagination: Pagination;
 }>;
 
 
 export type LibraryBooksSceneQuery = { __typename?: 'Query', media: { __typename?: 'PaginatedMediaResponse', nodes: Array<(
       { __typename?: 'Media', id: string }
-      & { ' $fragmentRefs'?: { 'BookCardFragment': BookCardFragment } }
+      & { ' $fragmentRefs'?: { 'BookCardFragment': BookCardFragment;'BookMetadataFragment': BookMetadataFragment } }
     )>, pageInfo: { __typename: 'CursorPaginationInfo' } | { __typename: 'OffsetPaginationInfo', currentPage: number, totalPages: number, pageSize: number, pageOffset: number, zeroBased: boolean } } };
 
 export type LibrarySeriesQueryVariables = Exact<{
   filter: SeriesFilterInput;
+  orderBy: Array<SeriesOrderBy> | SeriesOrderBy;
   pagination: Pagination;
 }>;
 
 
 export type LibrarySeriesQuery = { __typename?: 'Query', series: { __typename?: 'PaginatedSeriesResponse', nodes: Array<{ __typename?: 'Series', id: string, resolvedName: string, mediaCount: number, percentageCompleted: number, status: FileStatus }>, pageInfo: { __typename: 'CursorPaginationInfo' } | { __typename: 'OffsetPaginationInfo', totalPages: number, currentPage: number, pageSize: number, pageOffset: number, zeroBased: boolean } } };
-=======
-	filter: MediaFilterInput
-	orderBy: Array<MediaOrderBy> | MediaOrderBy
-	pagination: Pagination
-}>
-
-export type LibraryBooksSceneQuery = {
-	__typename?: 'Query'
-	media: {
-		__typename?: 'PaginatedMediaResponse'
-		nodes: Array<
-			{ __typename?: 'Media'; id: string } & {
-				' $fragmentRefs'?: {
-					BookCardFragment: BookCardFragment
-					BookMetadataFragment: BookMetadataFragment
-				}
-			}
-		>
-		pageInfo:
-			| { __typename: 'CursorPaginationInfo' }
-			| {
-					__typename: 'OffsetPaginationInfo'
-					currentPage: number
-					totalPages: number
-					pageSize: number
-					pageOffset: number
-					zeroBased: boolean
-			  }
-	}
-}
-
-export type LibrarySeriesQueryVariables = Exact<{
-	filter: SeriesFilterInput
-	orderBy: Array<SeriesOrderBy> | SeriesOrderBy
-	pagination: Pagination
-}>
-
-export type LibrarySeriesQuery = {
-	__typename?: 'Query'
-	series: {
-		__typename?: 'PaginatedSeriesResponse'
-		nodes: Array<{
-			__typename?: 'Series'
-			id: string
-			resolvedName: string
-			mediaCount: number
-			percentageCompleted: number
-			status: FileStatus
-		}>
-		pageInfo:
-			| { __typename: 'CursorPaginationInfo' }
-			| {
-					__typename: 'OffsetPaginationInfo'
-					totalPages: number
-					currentPage: number
-					pageSize: number
-					pageOffset: number
-					zeroBased: boolean
-			  }
-	}
-}
->>>>>>> 4291b98a
 
 export type LibrarySeriesGridQueryVariables = Exact<{
   id: Scalars['String']['input'];
@@ -3498,47 +3350,16 @@
 export type SeriesLibrayLinkQuery = { __typename?: 'Query', libraryById?: { __typename?: 'Library', id: string, name: string } | null };
 
 export type SeriesBooksSceneQueryVariables = Exact<{
-<<<<<<< HEAD
   filter: MediaFilterInput;
+  orderBy: Array<MediaOrderBy> | MediaOrderBy;
   pagination: Pagination;
 }>;
 
 
 export type SeriesBooksSceneQuery = { __typename?: 'Query', media: { __typename?: 'PaginatedMediaResponse', nodes: Array<(
       { __typename?: 'Media', id: string }
-      & { ' $fragmentRefs'?: { 'BookCardFragment': BookCardFragment } }
+      & { ' $fragmentRefs'?: { 'BookCardFragment': BookCardFragment;'BookMetadataFragment': BookMetadataFragment } }
     )>, pageInfo: { __typename: 'CursorPaginationInfo' } | { __typename: 'OffsetPaginationInfo', currentPage: number, totalPages: number, pageSize: number, pageOffset: number, zeroBased: boolean } } };
-=======
-	filter: MediaFilterInput
-	orderBy: Array<MediaOrderBy> | MediaOrderBy
-	pagination: Pagination
-}>
-
-export type SeriesBooksSceneQuery = {
-	__typename?: 'Query'
-	media: {
-		__typename?: 'PaginatedMediaResponse'
-		nodes: Array<
-			{ __typename?: 'Media'; id: string } & {
-				' $fragmentRefs'?: {
-					BookCardFragment: BookCardFragment
-					BookMetadataFragment: BookMetadataFragment
-				}
-			}
-		>
-		pageInfo:
-			| { __typename: 'CursorPaginationInfo' }
-			| {
-					__typename: 'OffsetPaginationInfo'
-					currentPage: number
-					totalPages: number
-					pageSize: number
-					pageOffset: number
-					zeroBased: boolean
-			  }
-	}
-}
->>>>>>> 4291b98a
 
 export type SeriesBookGridQueryVariables = Exact<{
   id: Scalars['String']['input'];
@@ -3869,55 +3690,17 @@
 export type UpdateSmartListMutation = { __typename?: 'Mutation', updateSmartList: { __typename: 'SmartList' } };
 
 export type SmartListItemsQueryVariables = Exact<{
-<<<<<<< HEAD
   id: Scalars['ID']['input'];
 }>;
 
 
 export type SmartListItemsQuery = { __typename?: 'Query', smartListItems: { __typename: 'SmartListGrouped', items: Array<{ __typename?: 'SmartListGroupedItem', entity: { __typename: 'Library', id: string, name: string } | { __typename: 'Series', id: string, name: string }, books: Array<(
-        { __typename?: 'Media', metadata?: { __typename?: 'MediaMetadata', ageRating?: number | null, characters: Array<string>, colorists: Array<string>, coverArtists: Array<string>, editors: Array<string>, genres: Array<string>, inkers: Array<string>, letterers: Array<string>, links: Array<string>, pencillers: Array<string>, publisher?: string | null, teams: Array<string>, writers: Array<string>, year?: number | null } | null }
-        & { ' $fragmentRefs'?: { 'BookCardFragment': BookCardFragment } }
+        { __typename?: 'Media' }
+        & { ' $fragmentRefs'?: { 'BookCardFragment': BookCardFragment;'BookMetadataFragment': BookMetadataFragment } }
       )> }> } | { __typename: 'SmartListUngrouped', books: Array<(
-      { __typename?: 'Media', metadata?: { __typename?: 'MediaMetadata', ageRating?: number | null, characters: Array<string>, colorists: Array<string>, coverArtists: Array<string>, editors: Array<string>, genres: Array<string>, inkers: Array<string>, letterers: Array<string>, links: Array<string>, pencillers: Array<string>, publisher?: string | null, teams: Array<string>, writers: Array<string>, year?: number | null } | null }
-      & { ' $fragmentRefs'?: { 'BookCardFragment': BookCardFragment } }
+      { __typename?: 'Media' }
+      & { ' $fragmentRefs'?: { 'BookCardFragment': BookCardFragment;'BookMetadataFragment': BookMetadataFragment } }
     )> } };
-=======
-	id: Scalars['ID']['input']
-}>
-
-export type SmartListItemsQuery = {
-	__typename?: 'Query'
-	smartListItems:
-		| {
-				__typename: 'SmartListGrouped'
-				items: Array<{
-					__typename?: 'SmartListGroupedItem'
-					entity:
-						| { __typename: 'Library'; id: string; name: string }
-						| { __typename: 'Series'; id: string; name: string }
-					books: Array<
-						{ __typename?: 'Media' } & {
-							' $fragmentRefs'?: {
-								BookCardFragment: BookCardFragment
-								BookMetadataFragment: BookMetadataFragment
-							}
-						}
-					>
-				}>
-		  }
-		| {
-				__typename: 'SmartListUngrouped'
-				books: Array<
-					{ __typename?: 'Media' } & {
-						' $fragmentRefs'?: {
-							BookCardFragment: BookCardFragment
-							BookMetadataFragment: BookMetadataFragment
-						}
-					}
-				>
-		  }
-}
->>>>>>> 4291b98a
 
 export type DirectoryListingQueryVariables = Exact<{
   input: DirectoryListingInput;
@@ -3936,7 +3719,6 @@
   extends String
   implements DocumentTypeDecoration<TResult, TVariables>
 {
-<<<<<<< HEAD
   __apiType?: DocumentTypeDecoration<TResult, TVariables>['__apiType'];
   private value: string;
   public __meta__?: Record<string, any> | undefined;
@@ -3952,24 +3734,6 @@
   }
 }
 export const BookCardFragmentDoc = new TypedDocumentString(`
-=======
-	__apiType?: NonNullable<DocumentTypeDecoration<TResult, TVariables>['__apiType']>
-	private value: string
-	public __meta__?: Record<string, any> | undefined
-
-	constructor(value: string, __meta__?: Record<string, any> | undefined) {
-		super(value)
-		this.value = value
-		this.__meta__ = __meta__
-	}
-
-	override toString(): string & DocumentTypeDecoration<TResult, TVariables> {
-		return this.value
-	}
-}
-export const BookCardFragmentDoc = new TypedDocumentString(
-	`
->>>>>>> 4291b98a
     fragment BookCard on Media {
   id
   resolvedName
@@ -3999,15 +3763,8 @@
   hash
   relativeLibraryPath
 }
-<<<<<<< HEAD
     `, {"fragmentName":"BookFileInformation"}) as unknown as TypedDocumentString<BookFileInformationFragment, unknown>;
-export const LibrarySettingsConfigFragmentDoc = new TypedDocumentString(`
-=======
-    `,
-	{ fragmentName: 'BookFileInformation' },
-) as unknown as TypedDocumentString<BookFileInformationFragment, unknown>
-export const BookMetadataFragmentDoc = new TypedDocumentString(
-	`
+export const BookMetadataFragmentDoc = new TypedDocumentString(`
     fragment BookMetadata on Media {
   metadata {
     ageRating
@@ -4026,12 +3783,8 @@
     year
   }
 }
-    `,
-	{ fragmentName: 'BookMetadata' },
-) as unknown as TypedDocumentString<BookMetadataFragment, unknown>
-export const LibrarySettingsConfigFragmentDoc = new TypedDocumentString(
-	`
->>>>>>> 4291b98a
+    `, {"fragmentName":"BookMetadata"}) as unknown as TypedDocumentString<BookMetadataFragment, unknown>;
+export const LibrarySettingsConfigFragmentDoc = new TypedDocumentString(`
     fragment LibrarySettingsConfig on Library {
   config {
     id
@@ -4475,9 +4228,6 @@
     __typename
     completedAt
   }
-<<<<<<< HEAD
-}`) as unknown as TypedDocumentString<BookSearchSceneQuery, BookSearchSceneQueryVariables>;
-=======
 }
 fragment BookMetadata on Media {
   metadata {
@@ -4496,8 +4246,7 @@
     writers
     year
   }
-}`) as unknown as TypedDocumentString<BookSearchSceneQuery, BookSearchSceneQueryVariables>
->>>>>>> 4291b98a
+}`) as unknown as TypedDocumentString<BookSearchSceneQuery, BookSearchSceneQueryVariables>;
 export const CreateLibrarySceneExistingLibrariesDocument = new TypedDocumentString(`
     query CreateLibrarySceneExistingLibraries {
   libraries(pagination: {none: {unpaginated: true}}) {
@@ -4735,9 +4484,6 @@
     __typename
     completedAt
   }
-<<<<<<< HEAD
-}`) as unknown as TypedDocumentString<LibraryBooksSceneQuery, LibraryBooksSceneQueryVariables>;
-=======
 }
 fragment BookMetadata on Media {
   metadata {
@@ -4756,8 +4502,7 @@
     writers
     year
   }
-}`) as unknown as TypedDocumentString<LibraryBooksSceneQuery, LibraryBooksSceneQueryVariables>
->>>>>>> 4291b98a
+}`) as unknown as TypedDocumentString<LibraryBooksSceneQuery, LibraryBooksSceneQueryVariables>;
 export const LibrarySeriesDocument = new TypedDocumentString(`
     query LibrarySeries($filter: SeriesFilterInput!, $orderBy: [SeriesOrderBy!]!, $pagination: Pagination!) {
   series(filter: $filter, orderBy: $orderBy, pagination: $pagination) {
@@ -4995,9 +4740,6 @@
     __typename
     completedAt
   }
-<<<<<<< HEAD
-}`) as unknown as TypedDocumentString<SeriesBooksSceneQuery, SeriesBooksSceneQueryVariables>;
-=======
 }
 fragment BookMetadata on Media {
   metadata {
@@ -5016,8 +4758,7 @@
     writers
     year
   }
-}`) as unknown as TypedDocumentString<SeriesBooksSceneQuery, SeriesBooksSceneQueryVariables>
->>>>>>> 4291b98a
+}`) as unknown as TypedDocumentString<SeriesBooksSceneQuery, SeriesBooksSceneQueryVariables>;
 export const SeriesBookGridDocument = new TypedDocumentString(`
     query SeriesBookGrid($id: String!, $pagination: Pagination) {
   media(filter: {seriesId: {eq: $id}}, pagination: $pagination) {
@@ -5653,9 +5394,6 @@
     __typename
     completedAt
   }
-<<<<<<< HEAD
-}`) as unknown as TypedDocumentString<SmartListItemsQuery, SmartListItemsQueryVariables>;
-=======
 }
 fragment BookMetadata on Media {
   metadata {
@@ -5674,8 +5412,7 @@
     writers
     year
   }
-}`) as unknown as TypedDocumentString<SmartListItemsQuery, SmartListItemsQueryVariables>
->>>>>>> 4291b98a
+}`) as unknown as TypedDocumentString<SmartListItemsQuery, SmartListItemsQueryVariables>;
 export const DirectoryListingDocument = new TypedDocumentString(`
     query DirectoryListing($input: DirectoryListingInput!, $pagination: Pagination!) {
   listDirectory(input: $input, pagination: $pagination) {
