/* eslint-disable */
import { DocumentTypeDecoration } from '@graphql-typed-document-node/core';
export type Maybe<T> = T | null;
export type InputMaybe<T> = Maybe<T>;
export type Exact<T extends { [key: string]: unknown }> = { [K in keyof T]: T[K] };
export type MakeOptional<T, K extends keyof T> = Omit<T, K> & { [SubKey in K]?: Maybe<T[SubKey]> };
export type MakeMaybe<T, K extends keyof T> = Omit<T, K> & { [SubKey in K]: Maybe<T[SubKey]> };
export type MakeEmpty<T extends { [key: string]: unknown }, K extends keyof T> = { [_ in K]?: never };
export type Incremental<T> = T | { [P in keyof T]?: P extends ' $fragmentName' | '__typename' ? T[P] : never };
/** All built-in and custom scalars, mapped to their actual values */
export type Scalars = {
  ID: { input: string; output: string; }
  String: { input: string; output: string; }
  Boolean: { input: boolean; output: boolean; }
  Int: { input: number; output: number; }
  Float: { input: number; output: number; }
  /**
   * Implement the DateTime<FixedOffset> scalar
   *
   * The input/output is a string in RFC3339 format.
   */
  DateTime: { input: any; output: any; }
  Decimal: { input: any; output: any; }
  /** A scalar that can represent any JSON value. */
  JSON: { input: any; output: any; }
  /** A scalar that can represent any JSON Object value. */
  JSONObject: { input: any; output: any; }
  Upload: { input: any; output: any; }
};

export type ActiveReadingSession = {
  __typename?: 'ActiveReadingSession';
  deviceId?: Maybe<Scalars['String']['output']>;
  elapsedSeconds?: Maybe<Scalars['Int']['output']>;
  epubcfi?: Maybe<Scalars['String']['output']>;
  id: Scalars['Int']['output'];
  koreaderProgress?: Maybe<Scalars['String']['output']>;
  mediaId: Scalars['String']['output'];
  page?: Maybe<Scalars['Int']['output']>;
  percentageCompleted?: Maybe<Scalars['Decimal']['output']>;
  startedAt: Scalars['DateTime']['output'];
  updatedAt: Scalars['DateTime']['output'];
  userId: Scalars['String']['output'];
};

export type AgeRestriction = {
  __typename?: 'AgeRestriction';
  age: Scalars['Int']['output'];
  id: Scalars['Int']['output'];
  restrictOnUnset: Scalars['Boolean']['output'];
  userId: Scalars['String']['output'];
};

export type AgeRestriction = {
	__typename?: 'AgeRestriction'
	age: Scalars['Int']['output']
	id: Scalars['Int']['output']
	restrictOnUnset: Scalars['Boolean']['output']
	userId: Scalars['String']['output']
}

export type AgeRestrictionInput = {
  age: Scalars['Int']['input'];
  restrictOnUnset: Scalars['Boolean']['input'];
};

export type Apikey = {
  __typename?: 'Apikey';
  createdAt: Scalars['DateTime']['output'];
  expiresAt?: Maybe<Scalars['DateTime']['output']>;
  id: Scalars['Int']['output'];
  lastUsedAt?: Maybe<Scalars['DateTime']['output']>;
  longTokenHash: Scalars['String']['output'];
  name: Scalars['String']['output'];
  permissions: ApikeyPermissionsOutput;
  shortToken: Scalars['String']['output'];
  userId: Scalars['String']['output'];
};

export type ApikeyInput = {
  /** The expiration date for the API key, if any */
  expiresAt?: InputMaybe<Scalars['DateTime']['input']>;
  /** The name of the API key */
  name: Scalars['String']['input'];
  /** The permissions that the API key should have */
  permissions: ApikeyPermissions;
};

export type ApikeyPermissions =
  { custom: Array<UserPermission>; inherit?: never; }
  |  { custom?: never; inherit: InheritPermissionValue; };

export type ApikeyPermissionsOutput = InheritPermissionStruct | UserPermissionStruct;

export type Arrangement = {
  __typename?: 'Arrangement';
  locked: Scalars['Boolean']['output'];
  sections: Array<ArrangementSection>;
};

export type ArrangementConfig = CustomArrangementConfig | InProgressBooks | RecentlyAdded | SystemArrangmentConfig;

export type ArrangementSection = {
  __typename?: 'ArrangementSection';
  config: ArrangementConfig;
  visible: Scalars['Boolean']['output'];
};

/** The metadata of an attachment that was sent with an email */
export type AttachmentMeta = {
  __typename?: 'AttachmentMeta';
  /** The filename of the attachment */
  filename: Scalars['String']['output'];
  /** The associated media ID of the attachment, if there is one */
  mediaId?: Maybe<Scalars['String']['output']>;
  /** The size of the attachment in bytes */
  size: Scalars['Int']['output'];
};

export type BookClub = {
  __typename?: 'BookClub';
  createdAt: Scalars['DateTime']['output'];
  currentBook?: Maybe<BookClubBook>;
  description?: Maybe<Scalars['String']['output']>;
  emoji?: Maybe<Scalars['String']['output']>;
  id: Scalars['String']['output'];
  invitations: Array<BookClubInvitation>;
  isPrivate: Scalars['Boolean']['output'];
  members: Array<BookClubMember>;
  name: Scalars['String']['output'];
  schedule?: Maybe<BookClubSchedule>;
};

export type BookClubBook = BookClubExternalBook | BookClubInternalBook;

export type BookClubBookInput =
  { external: BookClubExternalBookInput; stored?: never; }
  |  { external?: never; stored: BookClubInternalBookInput; };

export type BookClubExternalBook = {
  __typename?: 'BookClubExternalBook';
  author: Scalars['String']['output'];
  imageUrl?: Maybe<Scalars['String']['output']>;
  title: Scalars['String']['output'];
  url?: Maybe<Scalars['String']['output']>;
};

export type BookClubExternalBookInput = {
  author: Scalars['String']['input'];
  imageUrl?: InputMaybe<Scalars['String']['input']>;
  title: Scalars['String']['input'];
  url?: InputMaybe<Scalars['String']['input']>;
};

export type BookClubInternalBook = {
  __typename?: 'BookClubInternalBook';
  id: Scalars['String']['output'];
};

export type BookClubInternalBookInput = {
  id: Scalars['String']['input'];
};

export type BookClubInvitation = {
  __typename?: 'BookClubInvitation';
  /** The book club that the user was invited to */
  bookClub: BookClub;
  bookClubId: Scalars['String']['output'];
  id: Scalars['String']['output'];
  role: BookClubMemberRole;
  /** The user who was invited to the book club */
  user: User;
  userId: Scalars['String']['output'];
};

export type BookClubInvitationInput = {
  role?: InputMaybe<BookClubMemberRole>;
  userId: Scalars['String']['input'];
};

export type BookClubInvitationResponseInput = {
  accept: Scalars['Boolean']['input'];
  member?: InputMaybe<BookClubMemberInput>;
};

export type BookClubMember = {
  __typename?: 'BookClubMember';
  bookClubId: Scalars['String']['output'];
  displayName?: Maybe<Scalars['String']['output']>;
  hideProgress: Scalars['Boolean']['output'];
  id: Scalars['String']['output'];
  isCreator: Scalars['Boolean']['output'];
  privateMembership: Scalars['Boolean']['output'];
  role: BookClubMemberRole;
  userId: Scalars['String']['output'];
};

export type BookClubMemberInput = {
  displayName?: InputMaybe<Scalars['String']['input']>;
  privateMembership?: InputMaybe<Scalars['Boolean']['input']>;
  userId: Scalars['String']['input'];
};

/** The visibility of a shareable entity */
export enum BookClubMemberRole {
  Admin = 'ADMIN',
  Creator = 'CREATOR',
  Member = 'MEMBER',
  Moderator = 'MODERATOR'
}

export type BookClubSchedule = {
  __typename?: 'BookClubSchedule';
  bookClubId: Scalars['String']['output'];
  books: Array<BookClubBook>;
  defaultIntervalDays?: Maybe<Scalars['Int']['output']>;
  id: Scalars['Int']['output'];
};

export type Bookmark = {
  __typename?: 'Bookmark';
  epubcfi?: Maybe<Scalars['String']['output']>;
  id: Scalars['String']['output'];
  mediaId: Scalars['String']['output'];
  page?: Maybe<Scalars['Int']['output']>;
  previewContent?: Maybe<Scalars['String']['output']>;
  userId: Scalars['String']['output'];
};

export type BookmarkInput = {
  epubcfi: Scalars['String']['input'];
  mediaId: Scalars['String']['input'];
  previewContent?: InputMaybe<Scalars['String']['input']>;
};

export type CleanLibraryResponse = {
  __typename?: 'CleanLibraryResponse';
  deletedMediaCount: Scalars['Int']['output'];
  deletedSeriesCount: Scalars['Int']['output'];
  isEmpty: Scalars['Boolean']['output'];
};

export type ComputedFilterReadingStatus =
<<<<<<< HEAD
  { is: ReadingStatus; isNot?: never; }
  |  { is?: never; isNot: ReadingStatus; };
=======
	| { is: ReadingStatus; isAnyOf?: never; isNoneOf?: never; isNot?: never }
	| { is?: never; isAnyOf: Array<ReadingStatus>; isNoneOf?: never; isNot?: never }
	| { is?: never; isAnyOf?: never; isNoneOf: Array<ReadingStatus>; isNot?: never }
	| { is?: never; isAnyOf?: never; isNoneOf?: never; isNot: ReadingStatus }
>>>>>>> b2809426

/** An event that is emitted by the core and consumed by a client */
export type CoreEvent = CreatedManySeries | CreatedMedia | CreatedOrUpdatedManyMedia | DiscoveredMissingLibrary | JobOutput | JobStarted | JobUpdate;

export type CoreJobOutput = ExternalJobOutput | LibraryScanOutput | SeriesScanOutput | ThumbnailGenerationOutput;

export type CreateBookClubInput = {
  creatorDisplayName?: InputMaybe<Scalars['String']['input']>;
  creatorHideProgress: Scalars['Boolean']['input'];
  isPrivate?: Scalars['Boolean']['input'];
  memberRoleSpec?: InputMaybe<Scalars['JSON']['input']>;
  name: Scalars['String']['input'];
};

export type CreateBookClubMemberInput = {
  displayName?: InputMaybe<Scalars['String']['input']>;
  privateMembership?: InputMaybe<Scalars['Boolean']['input']>;
  role: BookClubMemberRole;
  userId: Scalars['String']['input'];
};

export type CreateBookClubScheduleBook = {
  book: BookClubBookInput;
  discussionDurationDays?: InputMaybe<Scalars['Int']['input']>;
  endAt?: InputMaybe<Scalars['DateTime']['input']>;
  startAt?: InputMaybe<Scalars['DateTime']['input']>;
};

export type CreateBookClubScheduleInput = {
  books: Array<CreateBookClubScheduleBook>;
  defaultIntervalDays?: InputMaybe<Scalars['Int']['input']>;
};

export type CreateOrUpdateLibraryInput = {
<<<<<<< HEAD
  config?: InputMaybe<LibraryConfigInput>;
  description?: InputMaybe<Scalars['String']['input']>;
  emoji?: InputMaybe<Scalars['String']['input']>;
  name: Scalars['String']['input'];
  path: Scalars['String']['input'];
  scanAfterPersist?: Scalars['Boolean']['input'];
  tags?: InputMaybe<Array<Scalars['String']['input']>>;
};
=======
	config?: InputMaybe<LibraryConfigInput>
	description?: InputMaybe<Scalars['String']['input']>
	emoji?: InputMaybe<Scalars['String']['input']>
	name: Scalars['String']['input']
	path: Scalars['String']['input']
	scanAfterPersist?: Scalars['Boolean']['input']
	tags?: InputMaybe<Array<Scalars['String']['input']>>
}
>>>>>>> b2809426

export type CreateUserInput = {
  ageRestriction?: InputMaybe<AgeRestrictionInput>;
  maxSessionsAllowed?: InputMaybe<Scalars['Int']['input']>;
  password: Scalars['String']['input'];
  permissions: Array<UserPermission>;
  username: Scalars['String']['input'];
};

export type CreatedManySeries = {
  __typename?: 'CreatedManySeries';
  count: Scalars['Int']['output'];
  libraryId: Scalars['String']['output'];
};

export type CreatedMedia = {
  __typename?: 'CreatedMedia';
  id: Scalars['String']['output'];
  seriesId: Scalars['String']['output'];
};

export type CreatedOrUpdatedManyMedia = {
  __typename?: 'CreatedOrUpdatedManyMedia';
  count: Scalars['Int']['output'];
  seriesId: Scalars['String']['output'];
};

/** A simple cursor-based pagination input object */
export type CursorPagination = {
  after?: InputMaybe<Scalars['String']['input']>;
  limit?: Scalars['Int']['input'];
};

/** Information about the current cursor pagination state */
export type CursorPaginationInfo = {
  __typename?: 'CursorPaginationInfo';
  /**
   * The cursor of the current page. This should only be None if there are no results,
   * since there is no cursor present to pull from. This technically deviates from
   * popular (read: Relay) specs, but it works better for Stump
   */
  currentCursor?: Maybe<Scalars['String']['output']>;
  /** The limit used when querying the database */
  limit: Scalars['Int']['output'];
  /** The cursor the next page should use, if it exists. */
  nextCursor?: Maybe<Scalars['String']['output']>;
};

export type CustomArrangementConfig = {
  __typename?: 'CustomArrangementConfig';
  entity: FilterableArrangementEntity;
  filter?: Maybe<Scalars['JSON']['output']>;
  links: Array<FilterableArrangementEntityLink>;
  name?: Maybe<Scalars['String']['output']>;
  orderBy?: Maybe<Scalars['String']['output']>;
};

export type DirectoryListing = {
  __typename?: 'DirectoryListing';
  files: Array<DirectoryListingFile>;
  parent?: Maybe<Scalars['String']['output']>;
};

export type DirectoryListingFile = {
  __typename?: 'DirectoryListingFile';
  isDirectory: Scalars['Boolean']['output'];
  name: Scalars['String']['output'];
  path: Scalars['String']['output'];
};

export type DirectoryListingInput = {
  ignoreDirectories?: Scalars['Boolean']['input'];
  ignoreFiles?: Scalars['Boolean']['input'];
  ignoreHidden?: Scalars['Boolean']['input'];
  path?: InputMaybe<Scalars['String']['input']>;
};

export type DiscordConfig = {
  __typename?: 'DiscordConfig';
  webhookUrl: Scalars['String']['output'];
};

export type DiscordConfigInput = {
  webhookUrl: Scalars['String']['input'];
};

export type DiscoveredMissingLibrary = {
  __typename?: 'DiscoveredMissingLibrary';
  id: Scalars['String']['output'];
};

/** Input object for creating or updating an email device */
export type EmailDeviceInput = {
  /** The email address of the device */
  email: Scalars['String']['input'];
  /** Whether the device is forbidden from receiving emails from the server. */
  forbidden: Scalars['Boolean']['input'];
  /** The friendly name of the email device, e.g. "Aaron's Kobo" */
  name: Scalars['String']['input'];
};

export type Emailer = {
  __typename?: 'Emailer';
  id: Scalars['Int']['output'];
  isPrimary: Scalars['Boolean']['output'];
  lastUsedAt?: Maybe<Scalars['DateTime']['output']>;
  maxAttachmentSizeBytes?: Maybe<Scalars['Int']['output']>;
  maxNumAttachments?: Maybe<Scalars['Int']['output']>;
  name: Scalars['String']['output'];
  sendHistory: Array<EmailerSendRecord>;
  senderDisplayName: Scalars['String']['output'];
  senderEmail: Scalars['String']['output'];
  smtpHost: Scalars['String']['output'];
  smtpPort: Scalars['Int']['output'];
  tlsEnabled: Scalars['Boolean']['output'];
  username: Scalars['String']['output'];
};

/** The configuration for an [EmailerClient] */
export type EmailerClientConfig = {
  /** The SMTP host to use */
  host: Scalars['String']['input'];
  /** The maximum size of an attachment in bytes */
  maxAttachmentSizeBytes?: InputMaybe<Scalars['Int']['input']>;
  /** The maximum number of attachments that can be sent in a single email */
  maxNumAttachments?: InputMaybe<Scalars['Int']['input']>;
  /**
   * The plaintext password to use for the SMTP server, which will be encrypted before being stored.
   * This field is optional to support reusing the config for emailer config updates. If the password is not
   * set, it will error when trying to send an email.
   */
  password?: InputMaybe<Scalars['String']['input']>;
  /** The SMTP port to use */
  port: Scalars['Int']['input'];
  /** The display name to use for the sender */
  senderDisplayName: Scalars['String']['input'];
  /** The email address to send from */
  senderEmail: Scalars['String']['input'];
  /** Whether to use TLS for the SMTP connection */
  tlsEnabled: Scalars['Boolean']['input'];
  /** The username to use for the SMTP server, typically the same as the sender email */
  username: Scalars['String']['input'];
};

/** Input object for creating or updating an emailer */
export type EmailerInput = {
  /** The emailer configuration */
  config: EmailerClientConfig;
  /** Whether the emailer is the primary emailer */
  isPrimary: Scalars['Boolean']['input'];
  /** The friendly name of the emailer, e.g. "Aaron's Kobo" */
  name: Scalars['String']['input'];
};

export type EmailerSendRecord = {
  __typename?: 'EmailerSendRecord';
  attachmentMeta: Array<AttachmentMeta>;
  emailerId: Scalars['Int']['output'];
  id: Scalars['Int']['output'];
  recipientEmail: Scalars['String']['output'];
  sentAt: Scalars['DateTime']['output'];
  sentBy?: Maybe<User>;
  sentByUserId?: Maybe<Scalars['String']['output']>;
};

export type EmailerSendTo =
  { anonymous: SendToEmail; device?: never; }
  |  { anonymous?: never; device: SendToDevice; };

/** The visibility of a shareable entity */
export enum EntityVisibility {
  Private = 'PRIVATE',
  Public = 'PUBLIC',
  Shared = 'SHARED'
}

export type Epub = {
  __typename?: 'Epub';
  annotations: Array<MediaAnnotationsModel>;
  bookmarks: Array<Bookmark>;
  extraCss: Array<Scalars['String']['output']>;
  media: Media;
  mediaId: Scalars['String']['output'];
  metadata: Scalars['JSONObject']['output'];
  resources: Scalars['JSONObject']['output'];
  rootBase: Scalars['String']['output'];
  rootFile: Scalars['String']['output'];
  spine: Array<SpineItem>;
  toc: Array<Scalars['String']['output']>;
};

export type EpubProgressInput = {
  epubcfi: Scalars['String']['input'];
  isComplete?: InputMaybe<Scalars['Boolean']['input']>;
  mediaId: Scalars['String']['input'];
  percentage: Scalars['Decimal']['input'];
};

export type ExternalJobOutput = {
  __typename?: 'ExternalJobOutput';
  val: Scalars['JSON']['output'];
};

export type FieldFilterFileStatus =
<<<<<<< HEAD
  { anyOf: Array<FileStatus>; contains?: never; endsWith?: never; eq?: never; excludes?: never; like?: never; neq?: never; noneOf?: never; startsWith?: never; }
  |  { anyOf?: never; contains: FileStatus; endsWith?: never; eq?: never; excludes?: never; like?: never; neq?: never; noneOf?: never; startsWith?: never; }
  |  { anyOf?: never; contains?: never; endsWith: FileStatus; eq?: never; excludes?: never; like?: never; neq?: never; noneOf?: never; startsWith?: never; }
  |  { anyOf?: never; contains?: never; endsWith?: never; eq: FileStatus; excludes?: never; like?: never; neq?: never; noneOf?: never; startsWith?: never; }
  |  { anyOf?: never; contains?: never; endsWith?: never; eq?: never; excludes: FileStatus; like?: never; neq?: never; noneOf?: never; startsWith?: never; }
  |  { anyOf?: never; contains?: never; endsWith?: never; eq?: never; excludes?: never; like: FileStatus; neq?: never; noneOf?: never; startsWith?: never; }
  |  { anyOf?: never; contains?: never; endsWith?: never; eq?: never; excludes?: never; like?: never; neq: FileStatus; noneOf?: never; startsWith?: never; }
  |  { anyOf?: never; contains?: never; endsWith?: never; eq?: never; excludes?: never; like?: never; neq?: never; noneOf: Array<FileStatus>; startsWith?: never; }
  |  { anyOf?: never; contains?: never; endsWith?: never; eq?: never; excludes?: never; like?: never; neq?: never; noneOf?: never; startsWith: FileStatus; };

export type FieldFilterString =
  { anyOf: Array<Scalars['String']['input']>; contains?: never; endsWith?: never; eq?: never; excludes?: never; like?: never; neq?: never; noneOf?: never; startsWith?: never; }
  |  { anyOf?: never; contains: Scalars['String']['input']; endsWith?: never; eq?: never; excludes?: never; like?: never; neq?: never; noneOf?: never; startsWith?: never; }
  |  { anyOf?: never; contains?: never; endsWith: Scalars['String']['input']; eq?: never; excludes?: never; like?: never; neq?: never; noneOf?: never; startsWith?: never; }
  |  { anyOf?: never; contains?: never; endsWith?: never; eq: Scalars['String']['input']; excludes?: never; like?: never; neq?: never; noneOf?: never; startsWith?: never; }
  |  { anyOf?: never; contains?: never; endsWith?: never; eq?: never; excludes: Scalars['String']['input']; like?: never; neq?: never; noneOf?: never; startsWith?: never; }
  |  { anyOf?: never; contains?: never; endsWith?: never; eq?: never; excludes?: never; like: Scalars['String']['input']; neq?: never; noneOf?: never; startsWith?: never; }
  |  { anyOf?: never; contains?: never; endsWith?: never; eq?: never; excludes?: never; like?: never; neq: Scalars['String']['input']; noneOf?: never; startsWith?: never; }
  |  { anyOf?: never; contains?: never; endsWith?: never; eq?: never; excludes?: never; like?: never; neq?: never; noneOf: Array<Scalars['String']['input']>; startsWith?: never; }
  |  { anyOf?: never; contains?: never; endsWith?: never; eq?: never; excludes?: never; like?: never; neq?: never; noneOf?: never; startsWith: Scalars['String']['input']; };
=======
	| {
			anyOf: Array<FileStatus>
			contains?: never
			endsWith?: never
			eq?: never
			excludes?: never
			like?: never
			likeAnyOf?: never
			likeNoneOf?: never
			neq?: never
			noneOf?: never
			startsWith?: never
	  }
	| {
			anyOf?: never
			contains: FileStatus
			endsWith?: never
			eq?: never
			excludes?: never
			like?: never
			likeAnyOf?: never
			likeNoneOf?: never
			neq?: never
			noneOf?: never
			startsWith?: never
	  }
	| {
			anyOf?: never
			contains?: never
			endsWith: FileStatus
			eq?: never
			excludes?: never
			like?: never
			likeAnyOf?: never
			likeNoneOf?: never
			neq?: never
			noneOf?: never
			startsWith?: never
	  }
	| {
			anyOf?: never
			contains?: never
			endsWith?: never
			eq: FileStatus
			excludes?: never
			like?: never
			likeAnyOf?: never
			likeNoneOf?: never
			neq?: never
			noneOf?: never
			startsWith?: never
	  }
	| {
			anyOf?: never
			contains?: never
			endsWith?: never
			eq?: never
			excludes: FileStatus
			like?: never
			likeAnyOf?: never
			likeNoneOf?: never
			neq?: never
			noneOf?: never
			startsWith?: never
	  }
	| {
			anyOf?: never
			contains?: never
			endsWith?: never
			eq?: never
			excludes?: never
			like: FileStatus
			likeAnyOf?: never
			likeNoneOf?: never
			neq?: never
			noneOf?: never
			startsWith?: never
	  }
	| {
			anyOf?: never
			contains?: never
			endsWith?: never
			eq?: never
			excludes?: never
			like?: never
			likeAnyOf: Array<FileStatus>
			likeNoneOf?: never
			neq?: never
			noneOf?: never
			startsWith?: never
	  }
	| {
			anyOf?: never
			contains?: never
			endsWith?: never
			eq?: never
			excludes?: never
			like?: never
			likeAnyOf?: never
			likeNoneOf: Array<FileStatus>
			neq?: never
			noneOf?: never
			startsWith?: never
	  }
	| {
			anyOf?: never
			contains?: never
			endsWith?: never
			eq?: never
			excludes?: never
			like?: never
			likeAnyOf?: never
			likeNoneOf?: never
			neq: FileStatus
			noneOf?: never
			startsWith?: never
	  }
	| {
			anyOf?: never
			contains?: never
			endsWith?: never
			eq?: never
			excludes?: never
			like?: never
			likeAnyOf?: never
			likeNoneOf?: never
			neq?: never
			noneOf: Array<FileStatus>
			startsWith?: never
	  }
	| {
			anyOf?: never
			contains?: never
			endsWith?: never
			eq?: never
			excludes?: never
			like?: never
			likeAnyOf?: never
			likeNoneOf?: never
			neq?: never
			noneOf?: never
			startsWith: FileStatus
	  }

export type FieldFilterString =
	| {
			anyOf: Array<Scalars['String']['input']>
			contains?: never
			endsWith?: never
			eq?: never
			excludes?: never
			like?: never
			likeAnyOf?: never
			likeNoneOf?: never
			neq?: never
			noneOf?: never
			startsWith?: never
	  }
	| {
			anyOf?: never
			contains: Scalars['String']['input']
			endsWith?: never
			eq?: never
			excludes?: never
			like?: never
			likeAnyOf?: never
			likeNoneOf?: never
			neq?: never
			noneOf?: never
			startsWith?: never
	  }
	| {
			anyOf?: never
			contains?: never
			endsWith: Scalars['String']['input']
			eq?: never
			excludes?: never
			like?: never
			likeAnyOf?: never
			likeNoneOf?: never
			neq?: never
			noneOf?: never
			startsWith?: never
	  }
	| {
			anyOf?: never
			contains?: never
			endsWith?: never
			eq: Scalars['String']['input']
			excludes?: never
			like?: never
			likeAnyOf?: never
			likeNoneOf?: never
			neq?: never
			noneOf?: never
			startsWith?: never
	  }
	| {
			anyOf?: never
			contains?: never
			endsWith?: never
			eq?: never
			excludes: Scalars['String']['input']
			like?: never
			likeAnyOf?: never
			likeNoneOf?: never
			neq?: never
			noneOf?: never
			startsWith?: never
	  }
	| {
			anyOf?: never
			contains?: never
			endsWith?: never
			eq?: never
			excludes?: never
			like: Scalars['String']['input']
			likeAnyOf?: never
			likeNoneOf?: never
			neq?: never
			noneOf?: never
			startsWith?: never
	  }
	| {
			anyOf?: never
			contains?: never
			endsWith?: never
			eq?: never
			excludes?: never
			like?: never
			likeAnyOf: Array<Scalars['String']['input']>
			likeNoneOf?: never
			neq?: never
			noneOf?: never
			startsWith?: never
	  }
	| {
			anyOf?: never
			contains?: never
			endsWith?: never
			eq?: never
			excludes?: never
			like?: never
			likeAnyOf?: never
			likeNoneOf: Array<Scalars['String']['input']>
			neq?: never
			noneOf?: never
			startsWith?: never
	  }
	| {
			anyOf?: never
			contains?: never
			endsWith?: never
			eq?: never
			excludes?: never
			like?: never
			likeAnyOf?: never
			likeNoneOf?: never
			neq: Scalars['String']['input']
			noneOf?: never
			startsWith?: never
	  }
	| {
			anyOf?: never
			contains?: never
			endsWith?: never
			eq?: never
			excludes?: never
			like?: never
			likeAnyOf?: never
			likeNoneOf?: never
			neq?: never
			noneOf: Array<Scalars['String']['input']>
			startsWith?: never
	  }
	| {
			anyOf?: never
			contains?: never
			endsWith?: never
			eq?: never
			excludes?: never
			like?: never
			likeAnyOf?: never
			likeNoneOf?: never
			neq?: never
			noneOf?: never
			startsWith: Scalars['String']['input']
	  }
>>>>>>> b2809426

/** The different statuses a file reference can have */
export enum FileStatus {
  Error = 'ERROR',
  Missing = 'MISSING',
  Ready = 'READY',
  Unknown = 'UNKNOWN',
  Unsupported = 'UNSUPPORTED'
}

export enum FilterableArrangementEntity {
  Books = 'BOOKS',
  BookClubs = 'BOOK_CLUBS',
  Libraries = 'LIBRARIES',
  Series = 'SERIES',
  SmartLists = 'SMART_LISTS'
}

export enum FilterableArrangementEntityLink {
  Create = 'CREATE',
  ShowAll = 'SHOW_ALL'
}

export type FinishedReadingSession = {
  __typename?: 'FinishedReadingSession';
  completedAt: Scalars['DateTime']['output'];
  deviceId?: Maybe<Scalars['String']['output']>;
  elapsedSeconds?: Maybe<Scalars['Int']['output']>;
  id: Scalars['Int']['output'];
  mediaId: Scalars['String']['output'];
  startedAt: Scalars['DateTime']['output'];
  userId: Scalars['String']['output'];
};

export type FinishedReadingSessionModel = {
  __typename?: 'FinishedReadingSessionModel';
  completedAt: Scalars['DateTime']['output'];
  deviceId?: Maybe<Scalars['String']['output']>;
  elapsedSeconds?: Maybe<Scalars['Int']['output']>;
  id: Scalars['Int']['output'];
  mediaId: Scalars['String']['output'];
  startedAt: Scalars['DateTime']['output'];
  userId: Scalars['String']['output'];
};

export type ImageRef = {
  __typename?: 'ImageRef';
  height?: Maybe<Scalars['Int']['output']>;
  url: Scalars['String']['output'];
  width?: Maybe<Scalars['Int']['output']>;
};

export type InProgressBooks = {
  __typename?: 'InProgressBooks';
  links: Array<FilterableArrangementEntityLink>;
  name?: Maybe<Scalars['String']['output']>;
};

export type InheritPermissionStruct = {
  __typename?: 'InheritPermissionStruct';
  value: InheritPermissionValue;
};

export enum InheritPermissionValue {
  Inherit = 'INHERIT'
}

export type JobOutput = {
  __typename?: 'JobOutput';
  id: Scalars['String']['output'];
  output: CoreJobOutput;
};

/**
 * A struct that represents a progress event that is emitted by a job. This behaves like a patch,
 * where the client will ignore any fields that are not present. This is done so all internal ops
 * can be done without needing to know the full state of the job.
 */
export type JobProgress = {
  __typename?: 'JobProgress';
  /** The current subtask being worked on */
  completedSubtasks?: Maybe<Scalars['Int']['output']>;
  /** The current task being worked on */
  completedTasks?: Maybe<Scalars['Int']['output']>;
  /** The message to display */
  message?: Maybe<Scalars['String']['output']>;
  /**
   * The number of tasks for the job. This number can change as
   * subtasks get added/converted to tasks
   */
  remainingTasks?: Maybe<Scalars['Int']['output']>;
  /** The status of the job */
  status?: Maybe<JobStatus>;
  /** The number of subtasks that exist in the current task */
  totalSubtasks?: Maybe<Scalars['Int']['output']>;
};

export type JobStarted = {
  __typename?: 'JobStarted';
  id: Scalars['String']['output'];
};

export enum JobStatus {
  Cancelled = 'CANCELLED',
  Completed = 'COMPLETED',
  Failed = 'FAILED',
  Paused = 'PAUSED',
  Queued = 'QUEUED',
  Running = 'RUNNING'
}

/** An update event that is emitted by a job */
export type JobUpdate = {
  __typename?: 'JobUpdate';
  id: Scalars['String']['output'];
  payload: JobProgress;
};

export type Library = {
  __typename?: 'Library';
  config: LibraryConfig;
  configId: Scalars['Int']['output'];
  createdAt: Scalars['DateTime']['output'];
  description?: Maybe<Scalars['String']['output']>;
  emoji?: Maybe<Scalars['String']['output']>;
  excludedUsers: Array<User>;
  id: Scalars['String']['output'];
  jobScheduleConfigId?: Maybe<Scalars['String']['output']>;
  /** Get the details of the last scan job for this library, if any exists. */
  lastScan?: Maybe<LibraryScanRecordModel>;
  lastScannedAt?: Maybe<Scalars['String']['output']>;
  name: Scalars['String']['output'];
  path: Scalars['String']['output'];
  /** Get the full history of scan jobs for this library. */
  scanHistory: Array<LibraryScanRecordModel>;
  series: Array<Series>;
  stats: LibraryStats;
  status: FileStatus;
  tags: Array<Tag>;
  updatedAt: Scalars['DateTime']['output'];
};


export type LibraryStatsArgs = {
  allUsers?: InputMaybe<Scalars['Boolean']['input']>;
};

export type LibraryConfig = {
  __typename?: 'LibraryConfig';
  convertRarToZip: Scalars['Boolean']['output'];
  defaultReadingDir: ReadingDirection;
  defaultReadingImageScaleFit: ReadingImageScaleFit;
  defaultReadingMode: ReadingMode;
  generateFileHashes: Scalars['Boolean']['output'];
  generateKoreaderHashes: Scalars['Boolean']['output'];
  hardDeleteConversions: Scalars['Boolean']['output'];
  id: Scalars['Int']['output'];
  ignoreRules?: Maybe<Array<Scalars['String']['output']>>;
  imageProcessorOptions?: Maybe<Scalars['JSON']['output']>;
  libraryId?: Maybe<Scalars['String']['output']>;
  libraryPattern: LibraryPattern;
  processMetadata: Scalars['Boolean']['output'];
  watch: Scalars['Boolean']['output'];
};

export type LibraryConfigInput = {
  convertRarToZip: Scalars['Boolean']['input'];
  defaultReadingDir: ReadingDirection;
  defaultReadingImageScaleFit: ReadingImageScaleFit;
  defaultReadingMode: ReadingMode;
  generateFileHashes: Scalars['Boolean']['input'];
  generateKoreaderHashes: Scalars['Boolean']['input'];
  hardDeleteConversions: Scalars['Boolean']['input'];
  ignoreRules?: InputMaybe<Array<Scalars['String']['input']>>;
  libraryPattern: LibraryPattern;
  processMetadata: Scalars['Boolean']['input'];
  thumbnailConfig?: InputMaybe<Scalars['JSON']['input']>;
  watch: Scalars['Boolean']['input'];
};

export type LibraryFilterInput = {
  _and?: InputMaybe<Array<LibraryFilterInput>>;
  _not?: InputMaybe<Array<LibraryFilterInput>>;
  _or?: InputMaybe<Array<LibraryFilterInput>>;
  id?: InputMaybe<FieldFilterString>;
  name?: InputMaybe<FieldFilterString>;
  path?: InputMaybe<FieldFilterString>;
};

export type LibraryModelOrderBy = {
	direction: OrderDirection
	field: LibraryModelOrdering
}

export enum LibraryModelOrdering {
	ConfigId = 'CONFIG_ID',
	CreatedAt = 'CREATED_AT',
	Description = 'DESCRIPTION',
	Emoji = 'EMOJI',
	Id = 'ID',
	JobScheduleConfigId = 'JOB_SCHEDULE_CONFIG_ID',
	LastScannedAt = 'LAST_SCANNED_AT',
	Name = 'NAME',
	Path = 'PATH',
	Status = 'STATUS',
	UpdatedAt = 'UPDATED_AT',
}

/** The different patterns a library may be organized by */
export enum LibraryPattern {
  CollectionBased = 'COLLECTION_BASED',
  SeriesBased = 'SERIES_BASED'
}

/** The data that is collected and updated during the execution of a library scan job */
export type LibraryScanOutput = {
  __typename?: 'LibraryScanOutput';
  /** The number of media entities created */
  createdMedia: Scalars['Int']['output'];
  /** The number of series entities created */
  createdSeries: Scalars['Int']['output'];
  /** The number of ignored directories during the scan */
  ignoredDirectories: Scalars['Int']['output'];
  /** The number of files that were ignored during the scan */
  ignoredFiles: Scalars['Int']['output'];
  /**
   * The number of files that were deemed to be skipped during the scan, e.g. it
   * exists in the database but has not been modified since the last scan
   */
  skippedFiles: Scalars['Int']['output'];
  /** The number of directories visited during the scan */
  totalDirectories: Scalars['Int']['output'];
  /** The number of files visited during the scan */
  totalFiles: Scalars['Int']['output'];
  /** The number of media entities updated */
  updatedMedia: Scalars['Int']['output'];
  /** The number of series entities updated */
  updatedSeries: Scalars['Int']['output'];
};

export type LibraryScanRecordModel = {
  __typename?: 'LibraryScanRecordModel';
  id: Scalars['Int']['output'];
  jobId?: Maybe<Scalars['String']['output']>;
  libraryId: Scalars['String']['output'];
  options?: Maybe<Array<Scalars['Int']['output']>>;
  timestamp: Scalars['DateTime']['output'];
};

export type LibraryStats = {
  __typename?: 'LibraryStats';
  bookCount: Scalars['Int']['output'];
  completedBooks: Scalars['Int']['output'];
  inProgressBooks: Scalars['Int']['output'];
  seriesCount: Scalars['Int']['output'];
  totalBytes: Scalars['Int']['output'];
};

export type Log = {
  __typename?: 'Log';
  context?: Maybe<Scalars['String']['output']>;
  id: Scalars['Int']['output'];
  jobId?: Maybe<Scalars['String']['output']>;
  level: Scalars['String']['output'];
  message: Scalars['String']['output'];
  timestamp: Scalars['DateTime']['output'];
};

export type LogDeleteOutput = {
  __typename?: 'LogDeleteOutput';
  deleted: Scalars['Int']['output'];
};

export type LogFileInfo = {
  __typename?: 'LogFileInfo';
  modified: Scalars['String']['output'];
  path: Scalars['String']['output'];
  size: Scalars['Int']['output'];
};

export type LogFilterInput = {
  _and?: InputMaybe<Array<LogFilterInput>>;
  _not?: InputMaybe<Array<LogFilterInput>>;
  _or?: InputMaybe<Array<LogFilterInput>>;
  jobId?: InputMaybe<FieldFilterString>;
  level?: InputMaybe<FieldFilterString>;
};

export type LogModelOrderBy = {
  direction: OrderDirection;
  field: LogModelOrdering;
};

export enum LogModelOrdering {
  Context = 'CONTEXT',
  Id = 'ID',
  JobId = 'JOB_ID',
  Level = 'LEVEL',
  Message = 'MESSAGE',
  Timestamp = 'TIMESTAMP'
}

export type Media = {
  __typename?: 'Media';
  /** The timestamp of the creation of the media */
  createdAt: Scalars['DateTime']['output'];
  /** The timestamp of when the media was **soft** deleted. This will act like a trash bin. */
  deletedAt?: Maybe<Scalars['DateTime']['output']>;
  /** The extension of the media file, excluding the leading period */
  extension: Scalars['String']['output'];
  /**
   * A Stump-specific hash of the media file. This is used as a secondary identifier for the media, primarily
   * in aiding in the identification of duplicate media files
   */
  hash?: Maybe<Scalars['String']['output']>;
  /** The unique identifier for the media */
  id: Scalars['String']['output'];
  /**
   * A hash of the media file that adheres to the KoReader hash algorithm. This is used to identify
   * books from the KoReader application so progress can be synced between the two applications
   */
  koreaderHash?: Maybe<Scalars['String']['output']>;
  library: Library;
  libraryConfig: LibraryConfig;
  metadata?: Maybe<MediaMetadata>;
  /**
   * The timestamp of when the underlying file was last modified on disk. This will only be set if
   * a timestamp can be retrieved from the filesystem
   */
  modifiedAt?: Maybe<Scalars['DateTime']['output']>;
  /** The name of the media, derived from the filename and excluding the extension */
  name: Scalars['String']['output'];
  /** The next media in the series, ordered by name */
  nextInSeries: PaginatedMediaResponse;
  /** The number of pages in the media, if applicable. Will be -1 for certain media types */
  pages: Scalars['Int']['output'];
  /** The path of the underlying media file on disk */
  path: Scalars['String']['output'];
  readHistory: Array<FinishedReadingSession>;
  readProgress?: Maybe<ActiveReadingSession>;
  /**
   * The path to the media file **relative** to the library path. This is only useful for
   * displaying a truncated path when in the context of a library, e.g. limited space
   * on a mobile device.
   */
  relativeLibraryPath: Scalars['String']['output'];
  /**
   * The resolved name of the media, which will prioritize the title pulled from
   * metatadata, if available, and fallback to the name derived from the file name
   */
  resolvedName: Scalars['String']['output'];
  series: Series;
  /**
   * The unique identifier of the series that the media belongs to. While this is nullable, it is
   * expected that all media will belong to a series
   */
  seriesId?: Maybe<Scalars['String']['output']>;
  /** The size of the media file in bytes */
  size: Scalars['Int']['output'];
  /**
   * The status of the media. This is used to determine if the media is available for reading (i.e.,
   * if it is available on disk)
   */
  status: FileStatus;
  tags: Array<Tag>;
  /**
   * A reference to the thumbnail image for the media. This will be a fully
   * qualified URL to the image.
   */
  thumbnail: ImageRef;
  /** The timestamp of the last time the media was updated. This will be set during creation, as well */
  updatedAt: Scalars['DateTime']['output'];
};


export type MediaNextInSeriesArgs = {
  pagination?: Pagination;
};

export type MediaAnnotationsModel = {
  __typename?: 'MediaAnnotationsModel';
  epubcfi?: Maybe<Scalars['String']['output']>;
  highlightedText?: Maybe<Scalars['String']['output']>;
  id: Scalars['String']['output'];
  mediaId: Scalars['String']['output'];
  notes?: Maybe<Scalars['String']['output']>;
  page?: Maybe<Scalars['Int']['output']>;
  pageCoordinatesX?: Maybe<Scalars['Decimal']['output']>;
  pageCoordinatesY?: Maybe<Scalars['Decimal']['output']>;
  userId: Scalars['String']['output'];
};

export type MediaFilterInput = {
  _and?: InputMaybe<Array<MediaFilterInput>>;
  _not?: InputMaybe<Array<MediaFilterInput>>;
  _or?: InputMaybe<Array<MediaFilterInput>>;
  createdAt?: InputMaybe<NumericFilterDateTime>;
  extension?: InputMaybe<FieldFilterString>;
  metadata?: InputMaybe<MediaMetadataFilterInput>;
  name?: InputMaybe<FieldFilterString>;
  pages?: InputMaybe<NumericFilterI32>;
  path?: InputMaybe<FieldFilterString>;
  readingStatus?: InputMaybe<ComputedFilterReadingStatus>;
  series?: InputMaybe<SeriesFilterInput>;
  seriesId?: InputMaybe<FieldFilterString>;
  size?: InputMaybe<NumericFilterI64>;
  status?: InputMaybe<FieldFilterFileStatus>;
  updatedAt?: InputMaybe<NumericFilterDateTime>;
};

export type MediaMetadata = {
  __typename?: 'MediaMetadata';
  ageRating?: Maybe<Scalars['Int']['output']>;
  characters: Array<Scalars['String']['output']>;
  colorists: Array<Scalars['String']['output']>;
  coverArtists: Array<Scalars['String']['output']>;
  day?: Maybe<Scalars['Int']['output']>;
  editors: Array<Scalars['String']['output']>;
  genre?: Maybe<Scalars['String']['output']>;
  genres: Array<Scalars['String']['output']>;
  id: Scalars['Int']['output'];
  inkers: Array<Scalars['String']['output']>;
  letterers: Array<Scalars['String']['output']>;
  links: Array<Scalars['String']['output']>;
  mediaId?: Maybe<Scalars['String']['output']>;
  month?: Maybe<Scalars['Int']['output']>;
  notes?: Maybe<Scalars['String']['output']>;
  number?: Maybe<Scalars['Decimal']['output']>;
  pageAnalysis?: Maybe<PageAnalysis>;
  pageCount?: Maybe<Scalars['Int']['output']>;
  pencillers: Array<Scalars['String']['output']>;
  publisher?: Maybe<Scalars['String']['output']>;
  series?: Maybe<Scalars['String']['output']>;
  summary?: Maybe<Scalars['String']['output']>;
  teams: Array<Scalars['String']['output']>;
  title?: Maybe<Scalars['String']['output']>;
  volume?: Maybe<Scalars['Int']['output']>;
  writers: Array<Scalars['String']['output']>;
  year?: Maybe<Scalars['Int']['output']>;
};

export type MediaMetadataFilterInput = {
  _and?: InputMaybe<Array<MediaMetadataFilterInput>>;
  _not?: InputMaybe<Array<MediaMetadataFilterInput>>;
  _or?: InputMaybe<Array<MediaMetadataFilterInput>>;
  ageRating?: InputMaybe<NumericFilterI32>;
  characters?: InputMaybe<FieldFilterString>;
  colorists?: InputMaybe<FieldFilterString>;
  coverArtists?: InputMaybe<FieldFilterString>;
  day?: InputMaybe<NumericFilterI32>;
  editors?: InputMaybe<FieldFilterString>;
  genre?: InputMaybe<FieldFilterString>;
  inkers?: InputMaybe<FieldFilterString>;
  letterers?: InputMaybe<FieldFilterString>;
  links?: InputMaybe<FieldFilterString>;
  month?: InputMaybe<NumericFilterI32>;
  pencillers?: InputMaybe<FieldFilterString>;
  publisher?: InputMaybe<FieldFilterString>;
  series?: InputMaybe<NumericFilterI32>;
  summary?: InputMaybe<FieldFilterString>;
  teams?: InputMaybe<FieldFilterString>;
  title?: InputMaybe<FieldFilterString>;
  writers?: InputMaybe<FieldFilterString>;
  year?: InputMaybe<NumericFilterI32>;
};

export enum MediaMetadataModelOrdering {
  AgeRating = 'AGE_RATING',
  Characters = 'CHARACTERS',
  Colorists = 'COLORISTS',
  CoverArtists = 'COVER_ARTISTS',
  Day = 'DAY',
  Editors = 'EDITORS',
  Genre = 'GENRE',
  Id = 'ID',
  Inkers = 'INKERS',
  Letterers = 'LETTERERS',
  Links = 'LINKS',
  MediaId = 'MEDIA_ID',
  Month = 'MONTH',
  Notes = 'NOTES',
  Number = 'NUMBER',
  PageAnalysis = 'PAGE_ANALYSIS',
  PageCount = 'PAGE_COUNT',
  Pencillers = 'PENCILLERS',
  Publisher = 'PUBLISHER',
  Series = 'SERIES',
  Summary = 'SUMMARY',
  Teams = 'TEAMS',
  Title = 'TITLE',
  Volume = 'VOLUME',
  Writers = 'WRITERS',
  Year = 'YEAR'
}

export type MediaMetadataOrderByField = {
  direction: OrderDirection;
  field: MediaMetadataModelOrdering;
};

export type MediaMetadataOverview = {
  __typename?: 'MediaMetadataOverview';
  characters: Array<Scalars['String']['output']>;
  colorists: Array<Scalars['String']['output']>;
  editors: Array<Scalars['String']['output']>;
  genres: Array<Scalars['String']['output']>;
  inkers: Array<Scalars['String']['output']>;
  letterers: Array<Scalars['String']['output']>;
  pencillers: Array<Scalars['String']['output']>;
  publishers: Array<Scalars['String']['output']>;
  teams: Array<Scalars['String']['output']>;
  writers: Array<Scalars['String']['output']>;
};

export enum MediaModelOrdering {
  CreatedAt = 'CREATED_AT',
  DeletedAt = 'DELETED_AT',
  Extension = 'EXTENSION',
  Hash = 'HASH',
  Id = 'ID',
  KoreaderHash = 'KOREADER_HASH',
  ModifiedAt = 'MODIFIED_AT',
  Name = 'NAME',
  Pages = 'PAGES',
  Path = 'PATH',
  SeriesId = 'SERIES_ID',
  Size = 'SIZE',
  Status = 'STATUS',
  UpdatedAt = 'UPDATED_AT'
}

export type MediaOrderBy =
  { media: MediaOrderByField; metadata?: never; }
  |  { media?: never; metadata: MediaMetadataOrderByField; };

export type MediaOrderByField = {
  direction: OrderDirection;
  field: MediaModelOrdering;
};

export type Mutation = {
  __typename?: 'Mutation';
  addBooksToBookClubSchedule: BookClub;
  analyzeMedia: Scalars['Boolean']['output'];
  analyzeSeries: Scalars['Boolean']['output'];
  /**
   * Delete media and series from a library that match one of the following conditions:
   *
   * - A series that is missing from disk (status is not `Ready`)
   * - A media that is missing from disk (status is not `Ready`)
   * - A series that is not associated with any media (i.e., no media in the series)
   *
   * This operation will also remove any associated thumbnails of the deleted media and series.
   */
  cleanLibrary: CleanLibraryResponse;
  convertMedia: Scalars['Boolean']['output'];
  createApiKey: Apikey;
  createBookClub: BookClub;
  createBookClubInvitation: BookClubInvitation;
  createBookClubMember: BookClubMember;
  createBookClubSchedule: BookClub;
  createEmailDevice: RegisteredEmailDevice;
  createEmailer: Emailer;
  /**
   * Create a new library with the provided configuration. If `scan_after_persist` is `true`,
   * the library will be scanned immediately after creation.
   */
  createLibrary: Library;
  createNotifier: Notifier;
  /**
   * Create or update a bookmark for a user. If a bookmark already exists for the given media
   * and epubcfi, the preview content is updated.
   */
  createOrUpdateBookmark: Bookmark;
  /**
   * Creates a new reading list.
   *
   * # Returns
   *
   * A result containing the newly created reading list, or an error if creation failed.
   */
  createReadingList: ReadingList;
  createSmartList: SmartList;
  createSmartListView: SmartListView;
  /**
   * Returns a list containing the newly created tags, or an error if creation failed.
   *
   * If any of the tags already exist an error is returned.
   *
   * * `tags` - A non-empty list of tags to create.
   */
  createTags: Array<Tag>;
  createUser: User;
  deleteApiKey: Apikey;
  /** Delete a bookmark by epubcfi. The user must be the owner of the bookmark. */
  deleteBookmark: Bookmark;
  deleteEmailDevice: RegisteredEmailDevice;
  deleteEmailer: Emailer;
  /**
   * Delete a library, including all associated media and series via cascading deletes. This
   * operation cannot be undone.
   */
  deleteLibrary: Library;
  deleteLibraryScanHistory: Library;
  deleteLogFile: Scalars['Boolean']['output'];
  deleteLoginActivity: Scalars['Int']['output'];
  deleteLogs: LogDeleteOutput;
  deleteMediaProgress: Media;
  deleteNotifier: Notifier;
  /**
   * Deletes a reading list by ID.
   *
   * # Returns
   *
   * A result containing the deleted reading list, or an error if deletion failed.
   */
  deleteReadingList: ReadingList;
  deleteSmartList: SmartList;
  deleteSmartListView: SmartListView;
  /**
   * Delete tags. Returns a list containing the deleted tags, or an error if deletion failed.
   *
   * * `tags` - A non-empty list of tags to create.
   */
  deleteTags: Array<Tag>;
  deleteUserById: User;
  deleteUserSessions: Scalars['Int']['output'];
  markMediaAsComplete?: Maybe<FinishedReadingSessionModel>;
  markSeriesAsComplete: Series;
  meUpdateUser: User;
  meUpdateUserPreferences: UserPreferences;
  patchEmailDevice: Scalars['Int']['output'];
  respondToBookClubInvitation: BookClubInvitation;
  /**
   * Enqueue a scan job for a library. This will index the filesystem from the library's root path
   * and update the database accordingly.
   */
  scanLibrary: Scalars['Boolean']['output'];
  scanSeries: Scalars['Boolean']['output'];
  sendAttachmentEmail: SendAttachmentEmailOutput;
  updateApiKey: Apikey;
  updateBookClub: BookClub;
  updateEmailDevice: RegisteredEmailDevice;
  updateEmailer: Emailer;
  /**
   * Update the progress of an epub for a user. If the percentage is 1 or greater, the epub is
   * considered finished and the active session is deleted and a finished session is created.
   *
   * If the epub is already finished and the percentage is 1 or greater, the old finished
   * session is deleted and a new one is created.
   */
  updateEpubProgress: ReadingProgressOutput;
  /**
   * Update an existing library with the provided configuration. If `scan_after_persist` is `true`,
   * the library will be scanned immediately after updating.
   */
  updateLibrary: Library;
  updateLibraryEmoji: Library;
  /**
   * Exclude users from a library, preventing them from seeing the library in the UI. This operates as a
   * full replacement of the excluded users list, so any users not included in the provided list will be
   * removed from the exclusion list if they were previously excluded.
   *
   * The server owner cannot be excluded from a library, nor can the user performing the action exclude
   * themselves.
   */
  updateLibraryExcludedUsers: Library;
  updateMediaProgress: ReadingProgressOutput;
  updateNotifier: Notifier;
  /**
   * Updates an existing reading list.
   *
   * # Returns
   *
   * A result containing the updated reading list, or an error if update failed.
   */
  updateReadingList: ReadingList;
  updateSmartList: SmartList;
  updateSmartListView: SmartListView;
  updateUser: User;
  updateUserLockStatus: User;
  uploadBooks: Scalars['Boolean']['output'];
  uploadSeries: Scalars['Boolean']['output'];
  /**
   * "Visit" a library, which will upsert a record of the user's last visit to the library.
   * This is used to inform the UI of the last library which was visited by the user
   */
  visitLibrary: Library;
};


export type MutationAddBooksToBookClubScheduleArgs = {
  books: Array<CreateBookClubScheduleBook>;
  id: Scalars['ID']['input'];
};


export type MutationAnalyzeMediaArgs = {
  id: Scalars['ID']['input'];
};


export type MutationAnalyzeSeriesArgs = {
  id: Scalars['ID']['input'];
};


export type MutationCleanLibraryArgs = {
  id: Scalars['ID']['input'];
};


export type MutationConvertMediaArgs = {
  id: Scalars['ID']['input'];
};


export type MutationCreateApiKeyArgs = {
  input: ApikeyInput;
};


export type MutationCreateBookClubArgs = {
  input: CreateBookClubInput;
};


export type MutationCreateBookClubInvitationArgs = {
  id: Scalars['ID']['input'];
  input: BookClubInvitationInput;
};


export type MutationCreateBookClubMemberArgs = {
  bookClubId: Scalars['ID']['input'];
  input: CreateBookClubMemberInput;
};


export type MutationCreateBookClubScheduleArgs = {
  id: Scalars['ID']['input'];
  input: CreateBookClubScheduleInput;
};


export type MutationCreateEmailDeviceArgs = {
  input: EmailDeviceInput;
};


export type MutationCreateEmailerArgs = {
  input: EmailerInput;
};


export type MutationCreateLibraryArgs = {
  input: CreateOrUpdateLibraryInput;
};


export type MutationCreateNotifierArgs = {
  input: NotifierInput;
};


export type MutationCreateOrUpdateBookmarkArgs = {
  input: BookmarkInput;
};


export type MutationCreateReadingListArgs = {
  input: ReadingListInput;
};


export type MutationCreateSmartListArgs = {
  input: SaveSmartListInput;
};


export type MutationCreateSmartListViewArgs = {
  input: SaveSmartListViewInput;
};


export type MutationCreateTagsArgs = {
  tags: Array<Scalars['String']['input']>;
};


export type MutationCreateUserArgs = {
  input: CreateUserInput;
};


export type MutationDeleteApiKeyArgs = {
  id: Scalars['Int']['input'];
};


export type MutationDeleteBookmarkArgs = {
  epubcfi: Scalars['String']['input'];
};


export type MutationDeleteEmailDeviceArgs = {
  id: Scalars['Int']['input'];
};


export type MutationDeleteEmailerArgs = {
  id: Scalars['Int']['input'];
};


export type MutationDeleteLibraryArgs = {
  id: Scalars['ID']['input'];
};


export type MutationDeleteLibraryScanHistoryArgs = {
  id: Scalars['ID']['input'];
};


export type MutationDeleteLogsArgs = {
  filter: LogFilterInput;
};


export type MutationDeleteMediaProgressArgs = {
  id: Scalars['ID']['input'];
};


export type MutationDeleteNotifierArgs = {
  id: Scalars['Int']['input'];
};


export type MutationDeleteReadingListArgs = {
  id: Scalars['String']['input'];
};


export type MutationDeleteSmartListArgs = {
  id: Scalars['ID']['input'];
};


export type MutationDeleteSmartListViewArgs = {
  id: Scalars['ID']['input'];
  name: Scalars['String']['input'];
};


export type MutationDeleteTagsArgs = {
  tags: Array<Scalars['String']['input']>;
};


export type MutationDeleteUserByIdArgs = {
  hardDelete?: InputMaybe<Scalars['Boolean']['input']>;
  userId: Scalars['String']['input'];
};


export type MutationDeleteUserSessionsArgs = {
  userId: Scalars['String']['input'];
};


export type MutationMarkMediaAsCompleteArgs = {
  id: Scalars['ID']['input'];
  isComplete: Scalars['Boolean']['input'];
  page?: InputMaybe<Scalars['Int']['input']>;
};


export type MutationMarkSeriesAsCompleteArgs = {
  id: Scalars['ID']['input'];
};


export type MutationMeUpdateUserArgs = {
  input: UpdateUserInput;
};


export type MutationMeUpdateUserPreferencesArgs = {
  input: UpdateUserPreferencesInput;
};


export type MutationPatchEmailDeviceArgs = {
  id: Scalars['Int']['input'];
  input: EmailDeviceInput;
};


export type MutationRespondToBookClubInvitationArgs = {
  id: Scalars['ID']['input'];
  input: BookClubInvitationResponseInput;
};


export type MutationScanLibraryArgs = {
<<<<<<< HEAD
  id: Scalars['ID']['input'];
  options?: InputMaybe<Scalars['JSON']['input']>;
};

=======
	id: Scalars['ID']['input']
	options?: InputMaybe<Scalars['JSON']['input']>
}
>>>>>>> b2809426

export type MutationScanSeriesArgs = {
  id: Scalars['ID']['input'];
};


export type MutationSendAttachmentEmailArgs = {
  input: SendAttachmentEmailsInput;
};


export type MutationUpdateApiKeyArgs = {
  id: Scalars['Int']['input'];
  input: ApikeyInput;
};


export type MutationUpdateBookClubArgs = {
  id: Scalars['ID']['input'];
  input: UpdateBookClubInput;
};


export type MutationUpdateEmailDeviceArgs = {
  id: Scalars['Int']['input'];
  input: EmailDeviceInput;
};


export type MutationUpdateEmailerArgs = {
  id: Scalars['Int']['input'];
  input: EmailerInput;
};


export type MutationUpdateEpubProgressArgs = {
  input: EpubProgressInput;
};


export type MutationUpdateLibraryArgs = {
  id: Scalars['ID']['input'];
  input: CreateOrUpdateLibraryInput;
};


export type MutationUpdateLibraryEmojiArgs = {
  emoji?: InputMaybe<Scalars['String']['input']>;
  id: Scalars['ID']['input'];
};


export type MutationUpdateLibraryExcludedUsersArgs = {
  id: Scalars['ID']['input'];
  userIds: Array<Scalars['String']['input']>;
};


export type MutationUpdateMediaProgressArgs = {
  id: Scalars['ID']['input'];
  page?: InputMaybe<Scalars['Int']['input']>;
};


export type MutationUpdateNotifierArgs = {
  id: Scalars['Int']['input'];
  input: NotifierInput;
};


export type MutationUpdateReadingListArgs = {
  input: ReadingListInput;
};


export type MutationUpdateSmartListArgs = {
  id: Scalars['ID']['input'];
  input: SaveSmartListInput;
};


export type MutationUpdateSmartListViewArgs = {
  input: SaveSmartListViewInput;
};


export type MutationUpdateUserArgs = {
  input: UpdateUserInput;
  userId: Scalars['String']['input'];
};


export type MutationUpdateUserLockStatusArgs = {
  lock: Scalars['Boolean']['input'];
  userId: Scalars['String']['input'];
};


export type MutationUploadBooksArgs = {
  input: UploadBooksInput;
};


export type MutationUploadSeriesArgs = {
  input: UploadSeriesInput;
};


export type MutationVisitLibraryArgs = {
  id: Scalars['ID']['input'];
};

export type Notifier = {
  __typename?: 'Notifier';
  config: NotifierConfig;
  id: Scalars['Int']['output'];
  type: Scalars['String']['output'];
};

export type NotifierConfig = DiscordConfig | TelegramConfig;

export type NotifierInput =
  { discord: DiscordConfigInput; telegram?: never; }
  |  { discord?: never; telegram: TelegramConfigInput; };

export type NumericFilterDateTime =
  { anyOf: Array<Scalars['DateTime']['input']>; eq?: never; gt?: never; gte?: never; lt?: never; lte?: never; neq?: never; noneOf?: never; range?: never; }
  |  { anyOf?: never; eq: Scalars['DateTime']['input']; gt?: never; gte?: never; lt?: never; lte?: never; neq?: never; noneOf?: never; range?: never; }
  |  { anyOf?: never; eq?: never; gt: Scalars['DateTime']['input']; gte?: never; lt?: never; lte?: never; neq?: never; noneOf?: never; range?: never; }
  |  { anyOf?: never; eq?: never; gt?: never; gte: Scalars['DateTime']['input']; lt?: never; lte?: never; neq?: never; noneOf?: never; range?: never; }
  |  { anyOf?: never; eq?: never; gt?: never; gte?: never; lt: Scalars['DateTime']['input']; lte?: never; neq?: never; noneOf?: never; range?: never; }
  |  { anyOf?: never; eq?: never; gt?: never; gte?: never; lt?: never; lte: Scalars['DateTime']['input']; neq?: never; noneOf?: never; range?: never; }
  |  { anyOf?: never; eq?: never; gt?: never; gte?: never; lt?: never; lte?: never; neq: Scalars['DateTime']['input']; noneOf?: never; range?: never; }
  |  { anyOf?: never; eq?: never; gt?: never; gte?: never; lt?: never; lte?: never; neq?: never; noneOf: Array<Scalars['DateTime']['input']>; range?: never; }
  |  { anyOf?: never; eq?: never; gt?: never; gte?: never; lt?: never; lte?: never; neq?: never; noneOf?: never; range: NumericRangeDateTime; };

export type NumericFilterI32 =
  { anyOf: Array<Scalars['Int']['input']>; eq?: never; gt?: never; gte?: never; lt?: never; lte?: never; neq?: never; noneOf?: never; range?: never; }
  |  { anyOf?: never; eq: Scalars['Int']['input']; gt?: never; gte?: never; lt?: never; lte?: never; neq?: never; noneOf?: never; range?: never; }
  |  { anyOf?: never; eq?: never; gt: Scalars['Int']['input']; gte?: never; lt?: never; lte?: never; neq?: never; noneOf?: never; range?: never; }
  |  { anyOf?: never; eq?: never; gt?: never; gte: Scalars['Int']['input']; lt?: never; lte?: never; neq?: never; noneOf?: never; range?: never; }
  |  { anyOf?: never; eq?: never; gt?: never; gte?: never; lt: Scalars['Int']['input']; lte?: never; neq?: never; noneOf?: never; range?: never; }
  |  { anyOf?: never; eq?: never; gt?: never; gte?: never; lt?: never; lte: Scalars['Int']['input']; neq?: never; noneOf?: never; range?: never; }
  |  { anyOf?: never; eq?: never; gt?: never; gte?: never; lt?: never; lte?: never; neq: Scalars['Int']['input']; noneOf?: never; range?: never; }
  |  { anyOf?: never; eq?: never; gt?: never; gte?: never; lt?: never; lte?: never; neq?: never; noneOf: Array<Scalars['Int']['input']>; range?: never; }
  |  { anyOf?: never; eq?: never; gt?: never; gte?: never; lt?: never; lte?: never; neq?: never; noneOf?: never; range: NumericRangeI32; };

export type NumericFilterI64 =
  { anyOf: Array<Scalars['Int']['input']>; eq?: never; gt?: never; gte?: never; lt?: never; lte?: never; neq?: never; noneOf?: never; range?: never; }
  |  { anyOf?: never; eq: Scalars['Int']['input']; gt?: never; gte?: never; lt?: never; lte?: never; neq?: never; noneOf?: never; range?: never; }
  |  { anyOf?: never; eq?: never; gt: Scalars['Int']['input']; gte?: never; lt?: never; lte?: never; neq?: never; noneOf?: never; range?: never; }
  |  { anyOf?: never; eq?: never; gt?: never; gte: Scalars['Int']['input']; lt?: never; lte?: never; neq?: never; noneOf?: never; range?: never; }
  |  { anyOf?: never; eq?: never; gt?: never; gte?: never; lt: Scalars['Int']['input']; lte?: never; neq?: never; noneOf?: never; range?: never; }
  |  { anyOf?: never; eq?: never; gt?: never; gte?: never; lt?: never; lte: Scalars['Int']['input']; neq?: never; noneOf?: never; range?: never; }
  |  { anyOf?: never; eq?: never; gt?: never; gte?: never; lt?: never; lte?: never; neq: Scalars['Int']['input']; noneOf?: never; range?: never; }
  |  { anyOf?: never; eq?: never; gt?: never; gte?: never; lt?: never; lte?: never; neq?: never; noneOf: Array<Scalars['Int']['input']>; range?: never; }
  |  { anyOf?: never; eq?: never; gt?: never; gte?: never; lt?: never; lte?: never; neq?: never; noneOf?: never; range: NumericRangeI64; };

export type NumericRangeDateTime = {
  from: Scalars['DateTime']['input'];
  inclusive: Scalars['Boolean']['input'];
  to: Scalars['DateTime']['input'];
};

export type NumericRangeI32 = {
  from: Scalars['Int']['input'];
  inclusive: Scalars['Boolean']['input'];
  to: Scalars['Int']['input'];
};

export type NumericRangeI64 = {
  from: Scalars['Int']['input'];
  inclusive: Scalars['Boolean']['input'];
  to: Scalars['Int']['input'];
};

/** A simple offset-based pagination input object */
export type OffsetPagination = {
  /**
   * The page to start from. This is 1-based by default, but can be
   * changed to 0-based by setting the `zero_based` field to true.
   */
  page: Scalars['Int']['input'];
  /** The number of items to return per page. This is 20 by default. */
  pageSize?: InputMaybe<Scalars['Int']['input']>;
  /** Whether or not the page is zero-based. This is false by default. */
  zeroBased?: InputMaybe<Scalars['Boolean']['input']>;
};

/** Information about the current offset pagination state */
export type OffsetPaginationInfo = {
  __typename?: 'OffsetPaginationInfo';
  /** The current page, zero-indexed. */
  currentPage: Scalars['Int']['output'];
  /** The offset of the current page. E.g. if current page is 1, and pageSize is 10, the offset is 20. */
  pageOffset: Scalars['Int']['output'];
  /** The number of elements per page. */
  pageSize: Scalars['Int']['output'];
  /**
   * The number of pages available. This is **not** affected by the zero-based flag,
   * so a client requesting zero-based pagination will need to adjust their pagination
   * logic accordingly.
   */
  totalPages: Scalars['Int']['output'];
  /** Whether or not the page is zero-indexed. */
  zeroBased: Scalars['Boolean']['output'];
};

export enum OrderDirection {
  Asc = 'ASC',
  Desc = 'DESC'
}

/** A struct containing the various analyses of a book in Stump, e.g., page dimensions. */
export type PageAnalysis = {
  __typename?: 'PageAnalysis';
  dimensions: Array<PageDimension>;
};

/**
 * Represents a page dimension for a page of a Stump media item. It consists of a
 * height and a width.
 */
export type PageDimension = {
  __typename?: 'PageDimension';
  height: Scalars['Int']['output'];
  width: Scalars['Int']['output'];
};

export type PaginatedDirectoryListingResponse = {
  __typename?: 'PaginatedDirectoryListingResponse';
  nodes: Array<DirectoryListing>;
  pageInfo: PaginationInfo;
};

export type PaginatedLibraryResponse = {
  __typename?: 'PaginatedLibraryResponse';
  nodes: Array<Library>;
  pageInfo: PaginationInfo;
};

export type PaginatedLogResponse = {
  __typename?: 'PaginatedLogResponse';
  nodes: Array<Log>;
  pageInfo: PaginationInfo;
};

export type PaginatedMediaResponse = {
  __typename?: 'PaginatedMediaResponse';
  nodes: Array<Media>;
  pageInfo: PaginationInfo;
};

export type PaginatedReadingListResponse = {
  __typename?: 'PaginatedReadingListResponse';
  nodes: Array<ReadingList>;
  pageInfo: PaginationInfo;
};

export type PaginatedSeriesResponse = {
  __typename?: 'PaginatedSeriesResponse';
  nodes: Array<Series>;
  pageInfo: PaginationInfo;
};

/**
 * A union of the supported pagination flavors which Stump supports. The resulting
 * response will be dependent on the pagination type used, e.g. a [CursorPaginatedResponse]
 * will be returned if the [CursorPagination] type is used.
 *
 * You may use a conditional fragment in your GraphQL query for type-specific fields:
 * ```graphql
 * query MyQuery {
 * media(pagination: { offset: { page: 1, pageSize: 20 } }) {
 * ... on OffsetPaginationInfo {
 * totalPages
 * currentPage
 * }
 * }
 * }
 * ```
 *
 * A special case is the `None` variant, which will return an offset-based pagination info
 * object based on the size of the result set. This will not paginate the results, so be
 * cautious when using this with large result sets.
 *
 * **Note**: Be sure to call [Pagination::resolve] before using the pagination object
 * to ensure that the pagination object is in a valid state.
 */
export type Pagination =
  { cursor: CursorPagination; none?: never; offset?: never; }
  |  { cursor?: never; none: Unpaginated; offset?: never; }
  |  { cursor?: never; none?: never; offset: OffsetPagination; };

export type PaginationInfo = CursorPaginationInfo | OffsetPaginationInfo;

export type Query = {
  __typename?: 'Query';
  bookClubById?: Maybe<BookClub>;
  bookClubs: Array<BookClub>;
  /** Get all bookmarks for a single epub by its media ID */
  bookmarksByMediaId: Array<Bookmark>;
  duplicateMedia: Array<Media>;
  emailDeviceById?: Maybe<RegisteredEmailDevice>;
  emailDevices: Array<RegisteredEmailDevice>;
  emailerById?: Maybe<Emailer>;
  emailers: Array<Emailer>;
  /** Get a single epub by its media ID */
  epubById: Epub;
  getApiKeyById: Apikey;
  getApiKeys: Array<Apikey>;
  getNotifierById: Notifier;
  getNotifiers: Array<Notifier>;
  keepReading: PaginatedMediaResponse;
  libraries: PaginatedLibraryResponse;
  libraryById?: Maybe<Library>;
  listDirectory: PaginatedDirectoryListingResponse;
  /**
   * Get information about the Stump log file, located at STUMP_CONFIG_DIR/Stump.log, or
   * ~/.stump/Stump.log by default. Information such as the file size, last modified date, etc.
   */
  logfileInfo: LogFileInfo;
  loginActivity: Array<UserLoginActivity>;
  loginActivityById: Array<UserLoginActivity>;
  logs: PaginatedLogResponse;
  me: User;
  media: PaginatedMediaResponse;
  mediaById?: Maybe<Media>;
  mediaByPath?: Maybe<Media>;
  mediaMetadataOverview: MediaMetadataOverview;
  numberOfLibraries: Scalars['Int']['output'];
  numberOfSeries: Scalars['Int']['output'];
  /**
   * Retrieves a reading list by ID for the current user.
   *
   * # Returns
   * A reading list with the given ID. If no reading list with this ID exists for the current user, an error will be returned.
   */
  readingListById: ReadingList;
  /**
   * Retrieves a paginated list of reading lists for the current user.
   *
   * # Returns
   *
   * A paginated list of reading lists.
   */
  readingLists: PaginatedReadingListResponse;
  recentlyAddedMedia: PaginatedMediaResponse;
  recentlyAddedSeries: PaginatedSeriesResponse;
  series: PaginatedSeriesResponse;
  seriesById?: Maybe<Series>;
  smartListById?: Maybe<SmartList>;
  smartListItems: SmartListItems;
  smartListMeta?: Maybe<SmartListMeta>;
  smartListViews: Array<SmartListView>;
  smartLists: Array<SmartList>;
  stumpConfig: StumpConfig;
  /** Returns a list of all tags. */
  tags: Array<Tag>;
  uploadConfig: UploadConfig;
  userById: User;
  users: Array<User>;
};


export type QueryBookClubByIdArgs = {
  id: Scalars['ID']['input'];
};


export type QueryBookClubsArgs = {
  all?: InputMaybe<Scalars['Boolean']['input']>;
};


export type QueryBookmarksByMediaIdArgs = {
  id: Scalars['ID']['input'];
};


export type QueryEmailDeviceByIdArgs = {
  id: Scalars['Int']['input'];
};


export type QueryEmailerByIdArgs = {
  id: Scalars['ID']['input'];
};


export type QueryEpubByIdArgs = {
  id: Scalars['ID']['input'];
};


export type QueryGetApiKeyByIdArgs = {
  id: Scalars['Int']['input'];
};


export type QueryGetNotifierByIdArgs = {
  id: Scalars['Int']['input'];
};


export type QueryKeepReadingArgs = {
  pagination?: Pagination;
};


export type QueryLibrariesArgs = {
<<<<<<< HEAD
  pagination?: Pagination;
};

=======
	orderBy?: Array<LibraryModelOrderBy>
	pagination?: Pagination
}
>>>>>>> b2809426

export type QueryLibraryByIdArgs = {
  id: Scalars['ID']['input'];
};


export type QueryListDirectoryArgs = {
  input?: InputMaybe<DirectoryListingInput>;
  pagination: Pagination;
};


export type QueryLoginActivityByIdArgs = {
  id: Scalars['ID']['input'];
};


export type QueryLogsArgs = {
  filter: LogFilterInput;
  orderBy: Array<LogModelOrderBy>;
  pagination?: Pagination;
};


export type QueryMediaArgs = {
  filter: MediaFilterInput;
  orderBy?: Array<MediaOrderBy>;
  pagination?: Pagination;
};


export type QueryMediaByIdArgs = {
  id: Scalars['ID']['input'];
};


export type QueryMediaByPathArgs = {
  path: Scalars['String']['input'];
};


export type QueryMediaMetadataOverviewArgs = {
	seriesId?: InputMaybe<Scalars['ID']['input']>
}

export type QueryReadingListByIdArgs = {
  id: Scalars['ID']['input'];
};


export type QueryReadingListsArgs = {
  pagination?: Pagination;
};


export type QueryRecentlyAddedMediaArgs = {
  pagination?: Pagination;
};


export type QueryRecentlyAddedSeriesArgs = {
  pagination?: Pagination;
};


export type QuerySeriesArgs = {
<<<<<<< HEAD
  filter: SeriesFilterInput;
  pagination?: Pagination;
};

=======
	filter: SeriesFilterInput
	orderBy?: Array<SeriesOrderBy>
	pagination?: Pagination
}
>>>>>>> b2809426

export type QuerySeriesByIdArgs = {
  id: Scalars['ID']['input'];
};


export type QuerySmartListByIdArgs = {
  id: Scalars['ID']['input'];
};


export type QuerySmartListItemsArgs = {
  id: Scalars['ID']['input'];
};


export type QuerySmartListMetaArgs = {
  id: Scalars['ID']['input'];
};


export type QuerySmartListsArgs = {
  input: SmartListsInput;
};


export type QueryUserByIdArgs = {
  id: Scalars['ID']['input'];
};

/** The different reading directions supported by any Stump reader */
export enum ReadingDirection {
  Ltr = 'LTR',
  Rtl = 'RTL'
}

/** The different ways an image may be scaled to fit a reader's viewport */
export enum ReadingImageScaleFit {
  Height = 'HEIGHT',
  None = 'NONE',
  Width = 'WIDTH'
}

export type ReadingList = {
  __typename?: 'ReadingList';
  creatingUserId: Scalars['String']['output'];
  description?: Maybe<Scalars['String']['output']>;
  id: Scalars['String']['output'];
  name: Scalars['String']['output'];
  ordering: Scalars['String']['output'];
  updatedAt: Scalars['DateTime']['output'];
  visibility: Scalars['String']['output'];
};

export type ReadingListInput = {
  id: Scalars['String']['input'];
  mediaIds: Array<Scalars['String']['input']>;
  name: Scalars['String']['input'];
  visibility?: InputMaybe<EntityVisibility>;
};

/** The different reading modes supported by any Stump reader */
export enum ReadingMode {
  ContinuousHorizontal = 'CONTINUOUS_HORIZONTAL',
  ContinuousVertical = 'CONTINUOUS_VERTICAL',
  Paged = 'PAGED'
}

export type ReadingProgressOutput = {
  __typename?: 'ReadingProgressOutput';
  activeSession?: Maybe<ActiveReadingSession>;
  finishedSession?: Maybe<FinishedReadingSession>;
};

export enum ReadingStatus {
  Abandoned = 'ABANDONED',
  Finished = 'FINISHED',
  NotStarted = 'NOT_STARTED',
  Reading = 'READING'
}

export type RecentlyAdded = {
  __typename?: 'RecentlyAdded';
  entity: FilterableArrangementEntity;
  links: Array<FilterableArrangementEntityLink>;
  name?: Maybe<Scalars['String']['output']>;
};

export type RegisteredEmailDevice = {
  __typename?: 'RegisteredEmailDevice';
  email: Scalars['String']['output'];
  forbidden: Scalars['Boolean']['output'];
  id: Scalars['Int']['output'];
  name: Scalars['String']['output'];
  sendHistory: Array<EmailerSendRecord>;
};

export type SaveSmartListInput = {
  defaultGrouping: SmartListGrouping;
  description?: InputMaybe<Scalars['String']['input']>;
  filters: Array<SmartListFilterGroupInput>;
  joiner: SmartListJoiner;
  name: Scalars['String']['input'];
  visibility: EntityVisibility;
};

export type SaveSmartListViewInput = {
  config: Scalars['String']['input'];
  listId: Scalars['ID']['input'];
  name: Scalars['String']['input'];
};

export type SendAttachmentEmailOutput = {
  __typename?: 'SendAttachmentEmailOutput';
  errors: Array<Scalars['String']['output']>;
  sentCount: Scalars['Int']['output'];
};

export type SendAttachmentEmailsInput = {
  mediaIds: Array<Scalars['ID']['input']>;
  sendTo: Array<EmailerSendTo>;
};

export type SendToDevice = {
  id: Scalars['Int']['input'];
};

export type SendToEmail = {
  email: Scalars['String']['input'];
};

export type Series = {
  __typename?: 'Series';
  createdAt: Scalars['DateTime']['output'];
  description?: Maybe<Scalars['String']['output']>;
  id: Scalars['String']['output'];
  isComplete: Scalars['Boolean']['output'];
  library: Library;
  libraryId?: Maybe<Scalars['String']['output']>;
  media: Array<Media>;
  mediaCount: Scalars['Int']['output'];
  metadata?: Maybe<SeriesMetadataModel>;
  name: Scalars['String']['output'];
  path: Scalars['String']['output'];
  percentageCompleted: Scalars['Float']['output'];
  readCount: Scalars['Int']['output'];
  resolvedDescription?: Maybe<Scalars['String']['output']>;
  resolvedName: Scalars['String']['output'];
  status: FileStatus;
  tags: Array<Tag>;
  unreadCount: Scalars['Int']['output'];
  upNext: Array<Media>;
  updatedAt: Scalars['DateTime']['output'];
};


export type SeriesUpNextArgs = {
  cursor?: InputMaybe<Scalars['String']['input']>;
  take?: Scalars['Int']['input'];
};

export type SeriesFilterInput = {
  _and?: InputMaybe<Array<SeriesFilterInput>>;
  _not?: InputMaybe<Array<SeriesFilterInput>>;
  _or?: InputMaybe<Array<SeriesFilterInput>>;
  library?: InputMaybe<LibraryFilterInput>;
  libraryId?: InputMaybe<FieldFilterString>;
  metadata?: InputMaybe<SeriesMetadataFilterInput>;
  name?: InputMaybe<FieldFilterString>;
  path?: InputMaybe<FieldFilterString>;
};

export type SeriesMetadataFilterInput = {
  _and?: InputMaybe<Array<SeriesMetadataFilterInput>>;
  _not?: InputMaybe<Array<SeriesMetadataFilterInput>>;
  _or?: InputMaybe<Array<SeriesMetadataFilterInput>>;
  ageRating?: InputMaybe<NumericFilterI32>;
  booktype?: InputMaybe<FieldFilterString>;
  comicid?: InputMaybe<NumericFilterI32>;
  imprint?: InputMaybe<FieldFilterString>;
  metaType?: InputMaybe<FieldFilterString>;
  publisher?: InputMaybe<FieldFilterString>;
  status?: InputMaybe<FieldFilterString>;
  summary?: InputMaybe<FieldFilterString>;
  title?: InputMaybe<FieldFilterString>;
  volume?: InputMaybe<NumericFilterI32>;
};

export type SeriesMetadataModel = {
  __typename?: 'SeriesMetadataModel';
  ageRating?: Maybe<Scalars['Int']['output']>;
  booktype?: Maybe<Scalars['String']['output']>;
  comicid?: Maybe<Scalars['Int']['output']>;
  imprint?: Maybe<Scalars['String']['output']>;
  metaType: Scalars['String']['output'];
  publisher?: Maybe<Scalars['String']['output']>;
  seriesId: Scalars['String']['output'];
  status?: Maybe<Scalars['String']['output']>;
  summary?: Maybe<Scalars['String']['output']>;
  title?: Maybe<Scalars['String']['output']>;
  volume?: Maybe<Scalars['Int']['output']>;
};

export enum SeriesMetadataModelOrdering {
	AgeRating = 'AGE_RATING',
	Booktype = 'BOOKTYPE',
	Comicid = 'COMICID',
	Imprint = 'IMPRINT',
	MetaType = 'META_TYPE',
	Publisher = 'PUBLISHER',
	SeriesId = 'SERIES_ID',
	Status = 'STATUS',
	Summary = 'SUMMARY',
	Title = 'TITLE',
	Volume = 'VOLUME',
}

export type SeriesMetadataOrderByField = {
	direction: OrderDirection
	field: SeriesMetadataModelOrdering
}

export enum SeriesModelOrdering {
	CreatedAt = 'CREATED_AT',
	Description = 'DESCRIPTION',
	Id = 'ID',
	LibraryId = 'LIBRARY_ID',
	Name = 'NAME',
	Path = 'PATH',
	Status = 'STATUS',
	UpdatedAt = 'UPDATED_AT',
}

export type SeriesOrderBy =
	| { metadata: SeriesMetadataOrderByField; series?: never }
	| { metadata?: never; series: SeriesOrderByField }

export type SeriesOrderByField = {
	direction: OrderDirection
	field: SeriesModelOrdering
}

export type SeriesScanOutput = {
  __typename?: 'SeriesScanOutput';
  /** The number of media entities that were created */
  createdMedia: Scalars['Int']['output'];
  /** The number of files that were ignored during the scan */
  ignoredFiles: Scalars['Int']['output'];
  /**
   * The number of files that were deemed to be skipped during the scan, e.g. it
   * exists in the database but has not been modified since the last scan
   */
  skippedFiles: Scalars['Int']['output'];
  /** The number of files to scan relative to the series root */
  totalFiles: Scalars['Int']['output'];
  /** The number of media entities that were updated */
  updatedMedia: Scalars['Int']['output'];
};

export type SmartList = {
  __typename?: 'SmartList';
  creatorId: Scalars['String']['output'];
  defaultGrouping: SmartListGrouping;
  description?: Maybe<Scalars['String']['output']>;
  filters: Scalars['String']['output'];
  id: Scalars['String']['output'];
  joiner: SmartListJoiner;
  name: Scalars['String']['output'];
  views: Array<SmartListView>;
  visibility: EntityVisibility;
};

export type SmartListFilterGroupInput = {
  groups: Array<SmartListFilterInput>;
  joiner: SmartListGroupJoiner;
};

export type SmartListFilterInput =
  { library: LibraryFilterInput; media?: never; mediaMetadata?: never; series?: never; seriesMetadata?: never; }
  |  { library?: never; media: MediaFilterInput; mediaMetadata?: never; series?: never; seriesMetadata?: never; }
  |  { library?: never; media?: never; mediaMetadata: MediaMetadataFilterInput; series?: never; seriesMetadata?: never; }
  |  { library?: never; media?: never; mediaMetadata?: never; series: SeriesFilterInput; seriesMetadata?: never; }
  |  { library?: never; media?: never; mediaMetadata?: never; series?: never; seriesMetadata: SeriesMetadataFilterInput; };

/** The different filter joiners that can be used in smart lists */
export enum SmartListGroupJoiner {
  And = 'AND',
  Not = 'NOT',
  Or = 'OR'
}

export type SmartListGrouped = {
  __typename?: 'SmartListGrouped';
  items: Array<SmartListGroupedItem>;
};

export type SmartListGroupedItem = {
  __typename?: 'SmartListGroupedItem';
  books: Array<Media>;
  entity: SmartListItemEntity;
};

/** The different grouping options for smart lists */
export enum SmartListGrouping {
  ByBooks = 'BY_BOOKS',
  ByLibrary = 'BY_LIBRARY',
  BySeries = 'BY_SERIES'
}

export type SmartListItemEntity = Library | Series;

export type SmartListItems = SmartListGrouped | SmartListUngrouped;

/** The different filter joiners that can be used in smart lists */
export enum SmartListJoiner {
  And = 'AND',
  Or = 'OR'
}

export type SmartListMeta = {
  __typename?: 'SmartListMeta';
  matchedBooks: Scalars['Int']['output'];
  matchedLibraries: Scalars['Int']['output'];
  matchedSeries: Scalars['Int']['output'];
};

export type SmartListUngrouped = {
  __typename?: 'SmartListUngrouped';
  books: Array<Media>;
};

export type SmartListView = {
  __typename?: 'SmartListView';
  config: Scalars['String']['output'];
  id: Scalars['Int']['output'];
  listId: Scalars['String']['output'];
  name: Scalars['String']['output'];
};

export type SmartListsInput = {
  all?: InputMaybe<Scalars['Boolean']['input']>;
  mine?: InputMaybe<Scalars['Boolean']['input']>;
  search?: InputMaybe<Scalars['String']['input']>;
};

export type SpineItem = {
  __typename?: 'SpineItem';
  id?: Maybe<Scalars['String']['output']>;
  idref: Scalars['String']['output'];
  linear: Scalars['Boolean']['output'];
  properties?: Maybe<Scalars['String']['output']>;
};

/**
 * Represents the configuration of a Stump application. This struct is generated at startup
 * using a TOML file, environment variables, or both and is input when creating a `StumpCore`
 * instance.
 *
 * Example:
 * ```
 * use stump_core::{config::{self, StumpConfig}, StumpCore};
 *
 * #[tokio::main]
 * async fn main() {
 * /// Get config dir from environment variables.
 * let config_dir = config::bootstrap_config_dir();
 *
 * // Create a StumpConfig using the config file and environment variables.
 * let config = StumpConfig::new(config_dir)
 * // Load Stump.toml file (if any)
 * .with_config_file().unwrap()
 * // Overlay environment variables
 * .with_environment().unwrap();
 *
 * // Ensure that config directory exists and write Stump.toml.
 * config.write_config_dir().unwrap();
 * // Create an instance of the stump core.
 * let core = StumpCore::new(config).await;
 * }
 * ```
 */
export type StumpConfig = {
  __typename?: 'StumpConfig';
  accessTokenTtl: Scalars['Int']['output'];
  /** A list of origins for CORS. */
  allowedOrigins: Array<Scalars['String']['output']>;
  /** The client directory. */
  clientDir: Scalars['String']['output'];
  /** The configuration root for the Stump application, contains thumbnails, cache, and logs. */
  configDir: Scalars['String']['output'];
  /** An optional custom path for the templates directory. */
  customTemplatesDir?: Maybe<Scalars['String']['output']>;
  /** An optional custom path for the database. */
  dbPath?: Maybe<Scalars['String']['output']>;
  /** Indicates if the KoReader sync feature should be enabled. */
  enableKoreaderSync: Scalars['Boolean']['output'];
  /** Indicates if the Swagger UI should be disabled. */
  enableSwagger: Scalars['Boolean']['output'];
  /** Whether or not the server will allow users with the appropriate permissions to upload books and series. */
  enableUpload: Scalars['Boolean']['output'];
  /** The interval at which automatic deleted session cleanup is performed. */
  expiredSessionCleanupInterval: Scalars['Int']['output'];
  /** The maximum size, in bytes, of files that can be uploaded to be included in libraries. */
  maxFileUploadSize: Scalars['Int']['output'];
  /**
   * The maximum file size, in bytes, of images that can be uploaded, e.g., as thumbnails for users,
   * libraries, series, or media.
   */
  maxImageUploadSize: Scalars['Int']['output'];
  /**
   * The maximum number of concurrent files which may be processed by a scanner. This is used
   * to limit/increase the number of files that are processed at once. This may be useful for those
   * with high or low performance systems to configure to their needs.
   */
  maxScannerConcurrency: Scalars['Int']['output'];
  /**
   * The maximum number of concurrent files which may be processed by a thumbnail generator. This is used
   * to limit/increase the number of images that are processed at once. Image generation can be
   * resource intensive, so this may be useful for those with high or low performance systems to
   * configure to their needs.
   */
  maxThumbnailConcurrency: Scalars['Int']['output'];
  /** Password hash cost */
  passwordHashCost: Scalars['Int']['output'];
  /** Path to the PDFium binary for PDF support. */
  pdfiumPath?: Maybe<Scalars['String']['output']>;
  /** The port from which to serve the application (default: 10801). */
  port: Scalars['Int']['output'];
  /** Whether or not to pretty print logs. */
  prettyLogs: Scalars['Boolean']['output'];
  /** The "release" | "debug" profile with which the application is running. */
  profile: Scalars['String']['output'];
  /** The time in seconds that a login session will be valid for. */
  sessionTtl: Scalars['Int']['output'];
  /** The verbosity with which to log errors (default: 0). */
  verbosity: Scalars['Int']['output'];
};

export type Subscription = {
  __typename?: 'Subscription';
  readEvents: CoreEvent;
  tailLogFile: Scalars['String']['output'];
};

export enum SupportedFont {
  AtkinsonHyperlegible = 'ATKINSON_HYPERLEGIBLE',
  Bitter = 'BITTER',
  Charis = 'CHARIS',
  Inter = 'INTER',
  LibreBaskerville = 'LIBRE_BASKERVILLE',
  Literata = 'LITERATA',
  Nunito = 'NUNITO',
  OpenDyslexic = 'OPEN_DYSLEXIC'
}

export enum SystemArrangment {
  BookClubs = 'BOOK_CLUBS',
  Explore = 'EXPLORE',
  Home = 'HOME',
  Libraries = 'LIBRARIES',
  SmartLists = 'SMART_LISTS'
}

export type SystemArrangmentConfig = {
  __typename?: 'SystemArrangmentConfig';
  links: Array<FilterableArrangementEntityLink>;
  variant: SystemArrangment;
};

export type Tag = {
  __typename?: 'Tag';
  id: Scalars['String']['output'];
  name: Scalars['String']['output'];
};

export type TelegramConfig = {
  __typename?: 'TelegramConfig';
  chatId: Scalars['String']['output'];
  encryptedToken: Scalars['String']['output'];
};

export type TelegramConfigInput = {
  chatId: Scalars['String']['input'];
  token: Scalars['String']['input'];
};

export type ThumbnailGenerationOutput = {
  __typename?: 'ThumbnailGenerationOutput';
  /** The number of thumbnails that were generated */
  generatedThumbnails: Scalars['Int']['output'];
  /** The number of thumbnails that were removed */
  removedThumbnails: Scalars['Int']['output'];
  /** The number of thumbnails that were skipped (already existed and not force regenerated) */
  skippedFiles: Scalars['Int']['output'];
  /** The total number of files that were visited during the thumbnail generation */
  visitedFiles: Scalars['Int']['output'];
};

/**
 * A simple pagination input object which does not paginate. An explicit struct is
 * required as a limitation of async_graphql's [OneofObject], which doesn't allow
 * for empty variants.
 */
export type Unpaginated = {
  unpaginated: Scalars['Boolean']['input'];
};

export type UpdateBookClubInput = {
  description?: InputMaybe<Scalars['String']['input']>;
  emoji?: InputMaybe<Scalars['String']['input']>;
  isPrivate?: InputMaybe<Scalars['Boolean']['input']>;
  memberRoleSpec?: InputMaybe<Scalars['JSON']['input']>;
  name?: InputMaybe<Scalars['String']['input']>;
};

export type UpdateUserInput = {
  ageRestriction?: InputMaybe<AgeRestrictionInput>;
  avatarUrl?: InputMaybe<Scalars['String']['input']>;
  maxSessionsAllowed?: InputMaybe<Scalars['Int']['input']>;
  password?: InputMaybe<Scalars['String']['input']>;
  permissions: Array<UserPermission>;
  username: Scalars['String']['input'];
};

export type UpdateUserPreferencesInput = {
  appFont: SupportedFont;
  appTheme: Scalars['String']['input'];
  enableCompactDisplay: Scalars['Boolean']['input'];
  enableDiscordPresence: Scalars['Boolean']['input'];
  enableDoubleSidebar: Scalars['Boolean']['input'];
  enableGradients: Scalars['Boolean']['input'];
  enableHideScrollbar: Scalars['Boolean']['input'];
  enableJobOverlay: Scalars['Boolean']['input'];
  enableLiveRefetch: Scalars['Boolean']['input'];
  enableReplacePrimarySidebar: Scalars['Boolean']['input'];
  layoutMaxWidthPx?: InputMaybe<Scalars['Int']['input']>;
  locale: Scalars['String']['input'];
  preferAccentColor: Scalars['Boolean']['input'];
  preferredLayoutMode: Scalars['String']['input'];
  primaryNavigationMode: Scalars['String']['input'];
  showQueryIndicator: Scalars['Boolean']['input'];
  showThumbnailsInHeaders: Scalars['Boolean']['input'];
};

export type UploadBooksInput = {
  libraryId: Scalars['String']['input'];
  placeAt: Scalars['String']['input'];
  uploads: Array<Scalars['Upload']['input']>;
};

export type UploadConfig = {
  __typename?: 'UploadConfig';
  enabled: Scalars['Boolean']['output'];
  maxFileUploadSize: Scalars['Int']['output'];
};

export type UploadSeriesInput = {
  libraryId: Scalars['String']['input'];
  placeAt: Scalars['String']['input'];
  seriesDirName: Scalars['String']['input'];
  upload: Scalars['Upload']['input'];
};

export type User = {
<<<<<<< HEAD
  __typename?: 'User';
  ageRestriction?: Maybe<AgeRestriction>;
  avatarUrl?: Maybe<Scalars['String']['output']>;
  continueReading: PaginatedMediaResponse;
  createdAt: Scalars['DateTime']['output'];
  deletedAt?: Maybe<Scalars['DateTime']['output']>;
  id: Scalars['String']['output'];
  isLocked: Scalars['Boolean']['output'];
  isServerOwner: Scalars['Boolean']['output'];
  lastLogin?: Maybe<Scalars['DateTime']['output']>;
  maxSessionsAllowed?: Maybe<Scalars['Int']['output']>;
  permissions: Array<UserPermission>;
  preferences: UserPreferences;
  username: Scalars['String']['output'];
};

=======
	__typename?: 'User'
	ageRestriction?: Maybe<AgeRestriction>
	avatarUrl?: Maybe<Scalars['String']['output']>
	continueReading: PaginatedMediaResponse
	createdAt: Scalars['DateTime']['output']
	deletedAt?: Maybe<Scalars['DateTime']['output']>
	id: Scalars['String']['output']
	isLocked: Scalars['Boolean']['output']
	isServerOwner: Scalars['Boolean']['output']
	lastLogin?: Maybe<Scalars['DateTime']['output']>
	maxSessionsAllowed?: Maybe<Scalars['Int']['output']>
	permissions: Array<UserPermission>
	preferences: UserPreferences
	username: Scalars['String']['output']
}
>>>>>>> b2809426

export type UserContinueReadingArgs = {
  pagination?: Pagination;
};

export type UserLoginActivity = {
  __typename?: 'UserLoginActivity';
  authenticationSuccessful: Scalars['Boolean']['output'];
  id: Scalars['Int']['output'];
  ipAddress: Scalars['String']['output'];
  timestamp: Scalars['DateTime']['output'];
  user: User;
  userAgent: Scalars['String']['output'];
  userId: Scalars['String']['output'];
};

/** The permissions a user may be granted */
export enum UserPermission {
  /** Grant access to read/create their own API keys */
  AccessApiKeys = 'ACCESS_API_KEYS',
  /**
   * TODO: Expand permissions for bookclub + smartlist
   * Grant access to the book club feature
   */
  AccessBookClub = 'ACCESS_BOOK_CLUB',
  /** Grant access to the koreader sync feature */
  AccessKoreaderSync = 'ACCESS_KOREADER_SYNC',
  /** Grant access to access the smart list feature. This includes the ability to create and edit smart lists */
  AccessSmartList = 'ACCESS_SMART_LIST',
  /** Grant access to create a book club (access book club) */
  CreateBookClub = 'CREATE_BOOK_CLUB',
  /** Grant access to create a library */
  CreateLibrary = 'CREATE_LIBRARY',
  /** Grant access to create a notifier */
  CreateNotifier = 'CREATE_NOTIFIER',
  /** Grant access to delete the library (manage library) */
  DeleteLibrary = 'DELETE_LIBRARY',
  /** Grant access to delete a notifier */
  DeleteNotifier = 'DELETE_NOTIFIER',
  /** Grant access to download files from a library */
  DownloadFile = 'DOWNLOAD_FILE',
  /** Grant access to edit basic details about the library */
  EditLibrary = 'EDIT_LIBRARY',
  /** Grant access to create an emailer */
  EmailerCreate = 'EMAILER_CREATE',
  /** Grant access to manage an emailer */
  EmailerManage = 'EMAILER_MANAGE',
  /** Grant access to read any emailers in the system */
  EmailerRead = 'EMAILER_READ',
  /** Grant access to send an arbitrary email, bypassing any registered device requirements */
  EmailArbitrarySend = 'EMAIL_ARBITRARY_SEND',
  /** Grant access to send an email */
  EmailSend = 'EMAIL_SEND',
  /** Grant access to access the file explorer */
  FileExplorer = 'FILE_EXPLORER',
  /** Grant access to manage the library (scan,edit,manage relations) */
  ManageLibrary = 'MANAGE_LIBRARY',
  /** Grant access to manage a notifier */
  ManageNotifier = 'MANAGE_NOTIFIER',
  /** Grant access to manage the server. This is effectively a step below server owner */
  ManageServer = 'MANAGE_SERVER',
  /** Grant access to manage users (create,edit,delete) */
  ManageUsers = 'MANAGE_USERS',
  ReadNotifier = 'READ_NOTIFIER',
  /**
   * Grant access to read users.
   *
   * Note that this is explicitly for querying users via user-specific endpoints.
   * This would not affect relational queries, such as members in a common book club.
   */
  ReadUsers = 'READ_USERS',
  /** Grant access to scan the library for new files */
  ScanLibrary = 'SCAN_LIBRARY',
  /** Grant access to upload files to a library */
  UploadFile = 'UPLOAD_FILE'
}

export type UserPermissionStruct = {
  __typename?: 'UserPermissionStruct';
  value: Array<UserPermission>;
};

export type UserPreferences = {
<<<<<<< HEAD
  __typename?: 'UserPreferences';
  appFont: Scalars['String']['output'];
  appTheme: Scalars['String']['output'];
  enableAlphabetSelect: Scalars['Boolean']['output'];
  enableCompactDisplay: Scalars['Boolean']['output'];
  enableDiscordPresence: Scalars['Boolean']['output'];
  enableDoubleSidebar: Scalars['Boolean']['output'];
  enableGradients: Scalars['Boolean']['output'];
  enableHideScrollbar: Scalars['Boolean']['output'];
  enableJobOverlay: Scalars['Boolean']['output'];
  enableLiveRefetch: Scalars['Boolean']['output'];
  enableReplacePrimarySidebar: Scalars['Boolean']['output'];
  homeArrangement: Arrangement;
  id: Scalars['String']['output'];
  layoutMaxWidthPx?: Maybe<Scalars['Int']['output']>;
  locale: Scalars['String']['output'];
  navigationArrangement: Arrangement;
  preferAccentColor: Scalars['Boolean']['output'];
  preferredLayoutMode: Scalars['String']['output'];
  primaryNavigationMode: Scalars['String']['output'];
  showQueryIndicator: Scalars['Boolean']['output'];
  showThumbnailsInHeaders: Scalars['Boolean']['output'];
  userId?: Maybe<Scalars['String']['output']>;
};

export type TagSelectQueryQueryVariables = Exact<{ [key: string]: never; }>;


export type TagSelectQueryQuery = { __typename?: 'Query', tags: Array<{ __typename?: 'Tag', id: string, name: string }> };

export type BookCardFragment = { __typename?: 'Media', id: string, resolvedName: string, pages: number, size: number, status: FileStatus, thumbnail: { __typename?: 'ImageRef', url: string }, readProgress?: { __typename?: 'ActiveReadingSession', percentageCompleted?: any | null, epubcfi?: string | null, page?: number | null } | null, readHistory: Array<{ __typename: 'FinishedReadingSession' }> } & { ' $fragmentName'?: 'BookCardFragment' };
=======
	__typename?: 'UserPreferences'
	appFont: Scalars['String']['output']
	appTheme: Scalars['String']['output']
	enableAlphabetSelect: Scalars['Boolean']['output']
	enableCompactDisplay: Scalars['Boolean']['output']
	enableDiscordPresence: Scalars['Boolean']['output']
	enableDoubleSidebar: Scalars['Boolean']['output']
	enableGradients: Scalars['Boolean']['output']
	enableHideScrollbar: Scalars['Boolean']['output']
	enableJobOverlay: Scalars['Boolean']['output']
	enableLiveRefetch: Scalars['Boolean']['output']
	enableReplacePrimarySidebar: Scalars['Boolean']['output']
	homeArrangement: Arrangement
	id: Scalars['String']['output']
	layoutMaxWidthPx?: Maybe<Scalars['Int']['output']>
	locale: Scalars['String']['output']
	navigationArrangement: Arrangement
	preferAccentColor: Scalars['Boolean']['output']
	preferredLayoutMode: Scalars['String']['output']
	primaryNavigationMode: Scalars['String']['output']
	showQueryIndicator: Scalars['Boolean']['output']
	showThumbnailsInHeaders: Scalars['Boolean']['output']
	userId?: Maybe<Scalars['String']['output']>
}

export type TagSelectQueryQueryVariables = Exact<{ [key: string]: never }>

export type TagSelectQueryQuery = {
	__typename?: 'Query'
	tags: Array<{ __typename?: 'Tag'; id: string; name: string }>
}

export type BookCardFragment = {
	__typename?: 'Media'
	id: string
	resolvedName: string
	pages: number
	size: number
	status: FileStatus
	thumbnail: { __typename?: 'ImageRef'; url: string }
	readProgress?: {
		__typename?: 'ActiveReadingSession'
		percentageCompleted?: any | null
		epubcfi?: string | null
		page?: number | null
	} | null
	readHistory: Array<{ __typename: 'FinishedReadingSession' }>
} & { ' $fragmentName'?: 'BookCardFragment' }
>>>>>>> b2809426

export type MediaAtPathQueryVariables = Exact<{
  path: Scalars['String']['input'];
}>;


export type MediaAtPathQuery = { __typename?: 'Query', mediaByPath?: { __typename?: 'Media', id: string, resolvedName: string, thumbnail: { __typename?: 'ImageRef', url: string } } | null };

export type UploadLibraryBooksMutationVariables = Exact<{
  input: UploadBooksInput;
}>;


export type UploadLibraryBooksMutation = { __typename?: 'Mutation', uploadBooks: boolean };

export type UploadLibrarySeriesMutationVariables = Exact<{
  input: UploadSeriesInput;
}>;


export type UploadLibrarySeriesMutation = { __typename?: 'Mutation', uploadSeries: boolean };

export type MediaFilterFormQueryVariables = Exact<{
	seriesId?: InputMaybe<Scalars['ID']['input']>
}>

export type MediaFilterFormQuery = {
	__typename?: 'Query'
	mediaMetadataOverview: {
		__typename?: 'MediaMetadataOverview'
		genres: Array<string>
		writers: Array<string>
		pencillers: Array<string>
		colorists: Array<string>
		letterers: Array<string>
		inkers: Array<string>
		publishers: Array<string>
		editors: Array<string>
		characters: Array<string>
	}
}

export type DeleteLibraryMutationVariables = Exact<{
  id: Scalars['ID']['input'];
}>;


export type DeleteLibraryMutation = { __typename?: 'Mutation', deleteLibrary: { __typename?: 'Library', id: string } };

export type SideBarQueryQueryVariables = Exact<{ [key: string]: never; }>;


export type SideBarQueryQuery = { __typename?: 'Query', me: { __typename?: 'User', id: string, preferences: { __typename?: 'UserPreferences', navigationArrangement: { __typename?: 'Arrangement', locked: boolean, sections: Array<{ __typename?: 'ArrangementSection', visible: boolean, config: { __typename: 'CustomArrangementConfig' } | { __typename: 'InProgressBooks' } | { __typename: 'RecentlyAdded' } | { __typename: 'SystemArrangmentConfig', variant: SystemArrangment, links: Array<FilterableArrangementEntityLink> } }> } } } };

export type UpdateLibraryEmojiMutationVariables = Exact<{
  id: Scalars['ID']['input'];
  emoji?: InputMaybe<Scalars['String']['input']>;
}>;


export type UpdateLibraryEmojiMutation = { __typename?: 'Mutation', updateLibraryEmoji: { __typename?: 'Library', id: string } };

export type ScanLibraryMutationMutationVariables = Exact<{
  id: Scalars['ID']['input'];
}>;


export type ScanLibraryMutationMutation = { __typename?: 'Mutation', scanLibrary: boolean };

export type LibrarySideBarSectionQueryVariables = Exact<{ [key: string]: never; }>;


export type LibrarySideBarSectionQuery = { __typename?: 'Query', libraries: { __typename?: 'PaginatedLibraryResponse', nodes: Array<{ __typename?: 'Library', id: string, name: string, emoji?: string | null }> } };

export type EpubJsReaderQueryVariables = Exact<{
  id: Scalars['ID']['input'];
}>;


export type EpubJsReaderQuery = { __typename?: 'Query', epubById: { __typename?: 'Epub', mediaId: string, rootBase: string, rootFile: string, extraCss: Array<string>, toc: Array<string>, resources: any, metadata: any, spine: Array<{ __typename?: 'SpineItem', id?: string | null, idref: string, properties?: string | null, linear: boolean }>, bookmarks: Array<{ __typename?: 'Bookmark', id: string, userId: string, epubcfi?: string | null, mediaId: string }> } };

export type UpdateEpubProgressMutationVariables = Exact<{
  input: EpubProgressInput;
}>;


export type UpdateEpubProgressMutation = { __typename?: 'Mutation', updateEpubProgress: { __typename: 'ReadingProgressOutput' } };

export type CreateOrUpdateBookmarkMutationVariables = Exact<{
  input: BookmarkInput;
}>;


export type CreateOrUpdateBookmarkMutation = { __typename?: 'Mutation', createOrUpdateBookmark: { __typename: 'Bookmark' } };

export type DeleteBookmarkMutationVariables = Exact<{
  epubcfi: Scalars['String']['input'];
}>;


export type DeleteBookmarkMutation = { __typename?: 'Mutation', deleteBookmark: { __typename: 'Bookmark' } };

export type BookCompletionToggleButtonCompleteMutationVariables = Exact<{
  id: Scalars['ID']['input'];
  isComplete: Scalars['Boolean']['input'];
  page?: InputMaybe<Scalars['Int']['input']>;
}>;


export type BookCompletionToggleButtonCompleteMutation = { __typename?: 'Mutation', markMediaAsComplete?: { __typename?: 'FinishedReadingSessionModel', completedAt: any } | null };

export type BookCompletionToggleButtonDeleteSessionMutationVariables = Exact<{
  id: Scalars['ID']['input'];
}>;


export type BookCompletionToggleButtonDeleteSessionMutation = { __typename?: 'Mutation', deleteMediaProgress: { __typename: 'Media' } };

export type BookLibrarySeriesLinksQueryVariables = Exact<{
  id: Scalars['ID']['input'];
}>;


export type BookLibrarySeriesLinksQuery = { __typename?: 'Query', seriesById?: { __typename?: 'Series', id: string, name: string, libraryId?: string | null } | null };

export type BookOverviewSceneQueryVariables = Exact<{
  id: Scalars['ID']['input'];
}>;


export type BookOverviewSceneQuery = { __typename?: 'Query', mediaById?: (
    { __typename?: 'Media', extension: string, metadata?: { __typename?: 'MediaMetadata', links: Array<string>, summary?: string | null } | null }
    & { ' $fragmentRefs'?: { 'BookCardFragment': BookCardFragment } }
  ) | null };

export type BookOverviewHeaderQueryVariables = Exact<{
  id: Scalars['ID']['input'];
}>;


export type BookOverviewHeaderQuery = { __typename?: 'Query', mediaById?: { __typename?: 'Media', id: string, resolvedName: string, seriesId?: string | null, metadata?: { __typename?: 'MediaMetadata', ageRating?: number | null, characters: Array<string>, colorists: Array<string>, coverArtists: Array<string>, editors: Array<string>, genres: Array<string>, inkers: Array<string>, letterers: Array<string>, links: Array<string>, pencillers: Array<string>, publisher?: string | null, teams: Array<string>, writers: Array<string>, year?: number | null } | null, tags: Array<{ __typename?: 'Tag', id: string, name: string }> } | null };

export type BooksAfterCurrentQueryQueryVariables = Exact<{
  id: Scalars['ID']['input'];
  pagination?: InputMaybe<Pagination>;
}>;


export type BooksAfterCurrentQueryQuery = { __typename?: 'Query', mediaById?: { __typename?: 'Media', nextInSeries: { __typename?: 'PaginatedMediaResponse', nodes: Array<(
        { __typename?: 'Media' }
        & { ' $fragmentRefs'?: { 'BookCardFragment': BookCardFragment } }
      )>, pageInfo: { __typename: 'CursorPaginationInfo', currentCursor?: string | null, nextCursor?: string | null, limit: number } | { __typename: 'OffsetPaginationInfo' } } } | null };

export type EmailBookDropdownDeviceQueryVariables = Exact<{ [key: string]: never; }>;


export type EmailBookDropdownDeviceQuery = { __typename?: 'Query', emailDevices: Array<{ __typename?: 'RegisteredEmailDevice', id: number, name: string }> };

export type SendEmailAttachmentMutationVariables = Exact<{
  id: Scalars['ID']['input'];
  sendTo: Array<EmailerSendTo> | EmailerSendTo;
}>;


export type SendEmailAttachmentMutation = { __typename?: 'Mutation', sendAttachmentEmail: { __typename?: 'SendAttachmentEmailOutput', sentCount: number, errors: Array<string> } };

export type BookReaderSceneQueryVariables = Exact<{
  id: Scalars['ID']['input'];
}>;


export type BookReaderSceneQuery = { __typename?: 'Query', mediaById?: { __typename?: 'Media', id: string, resolvedName: string, pages: number, extension: string, readProgress?: { __typename?: 'ActiveReadingSession', percentageCompleted?: any | null, epubcfi?: string | null, page?: number | null } | null, libraryConfig: { __typename?: 'LibraryConfig', defaultReadingImageScaleFit: ReadingImageScaleFit, defaultReadingMode: ReadingMode, defaultReadingDir: ReadingDirection } } | null };

export type UpdateReadProgressMutationVariables = Exact<{
  id: Scalars['ID']['input'];
  page: Scalars['Int']['input'];
}>;


export type UpdateReadProgressMutation = { __typename?: 'Mutation', updateMediaProgress: { __typename: 'ReadingProgressOutput' } };

export type BookSearchSceneQueryVariables = Exact<{
<<<<<<< HEAD
  filter: MediaFilterInput;
  orderBy: Array<MediaOrderBy> | MediaOrderBy;
  pagination: Pagination;
}>;


export type BookSearchSceneQuery = { __typename?: 'Query', media: { __typename?: 'PaginatedMediaResponse', nodes: Array<(
      { __typename?: 'Media', id: string }
      & { ' $fragmentRefs'?: { 'BookCardFragment': BookCardFragment } }
    )>, pageInfo: { __typename: 'CursorPaginationInfo' } | { __typename: 'OffsetPaginationInfo', currentPage: number, totalPages: number, pageSize: number, pageOffset: number, zeroBased: boolean } } };
=======
	filter: MediaFilterInput
	orderBy: Array<MediaOrderBy> | MediaOrderBy
	pagination: Pagination
}>

export type BookSearchSceneQuery = {
	__typename?: 'Query'
	media: {
		__typename?: 'PaginatedMediaResponse'
		nodes: Array<
			{ __typename?: 'Media'; id: string } & {
				' $fragmentRefs'?: { BookCardFragment: BookCardFragment }
			}
		>
		pageInfo:
			| { __typename: 'CursorPaginationInfo' }
			| {
					__typename: 'OffsetPaginationInfo'
					currentPage: number
					totalPages: number
					pageSize: number
					pageOffset: number
					zeroBased: boolean
			  }
	}
}
>>>>>>> b2809426

export type ContinueReadingMediaQueryQueryVariables = Exact<{
  pagination: Pagination;
}>;


export type ContinueReadingMediaQueryQuery = { __typename?: 'Query', keepReading: { __typename?: 'PaginatedMediaResponse', nodes: Array<(
      { __typename?: 'Media', id: string }
      & { ' $fragmentRefs'?: { 'BookCardFragment': BookCardFragment } }
    )>, pageInfo: { __typename: 'CursorPaginationInfo', currentCursor?: string | null, nextCursor?: string | null, limit: number } | { __typename: 'OffsetPaginationInfo' } } };

export type HomeSceneQueryQueryVariables = Exact<{ [key: string]: never; }>;


export type HomeSceneQueryQuery = { __typename?: 'Query', numberOfLibraries: number };

export type RecentlyAddedMediaQueryQueryVariables = Exact<{
  pagination: Pagination;
}>;


export type RecentlyAddedMediaQueryQuery = { __typename?: 'Query', recentlyAddedMedia: { __typename?: 'PaginatedMediaResponse', nodes: Array<(
      { __typename?: 'Media', id: string }
      & { ' $fragmentRefs'?: { 'BookCardFragment': BookCardFragment } }
    )>, pageInfo: { __typename: 'CursorPaginationInfo', currentCursor?: string | null, nextCursor?: string | null, limit: number } | { __typename: 'OffsetPaginationInfo' } } };

export type RecentlyAddedSeriesQueryQueryVariables = Exact<{
  pagination: Pagination;
}>;


export type RecentlyAddedSeriesQueryQuery = { __typename?: 'Query', recentlyAddedSeries: { __typename?: 'PaginatedSeriesResponse', nodes: Array<{ __typename?: 'Series', id: string, resolvedName: string, mediaCount: number, percentageCompleted: number, status: FileStatus }>, pageInfo: { __typename: 'CursorPaginationInfo', currentCursor?: string | null, nextCursor?: string | null, limit: number } | { __typename: 'OffsetPaginationInfo' } } };

export type LibraryLayoutQueryVariables = Exact<{
<<<<<<< HEAD
  id: Scalars['ID']['input'];
}>;


export type LibraryLayoutQuery = { __typename?: 'Query', libraryById?: (
    { __typename?: 'Library', id: string, name: string, description?: string | null, path: string, stats: { __typename?: 'LibraryStats', bookCount: number, completedBooks: number, inProgressBooks: number }, tags: Array<{ __typename?: 'Tag', id: string, name: string }> }
    & { ' $fragmentRefs'?: { 'LibrarySettingsConfigFragment': LibrarySettingsConfigFragment } }
  ) | null };
=======
	id: Scalars['ID']['input']
}>

export type LibraryLayoutQuery = {
	__typename?: 'Query'
	libraryById?:
		| ({
				__typename?: 'Library'
				id: string
				name: string
				description?: string | null
				path: string
				stats: {
					__typename?: 'LibraryStats'
					bookCount: number
					completedBooks: number
					inProgressBooks: number
				}
				tags: Array<{ __typename?: 'Tag'; id: string; name: string }>
		  } & { ' $fragmentRefs'?: { LibrarySettingsConfigFragment: LibrarySettingsConfigFragment } })
		| null
}
>>>>>>> b2809426

export type VisitLibraryMutationVariables = Exact<{
  id: Scalars['ID']['input'];
}>;


export type VisitLibraryMutation = { __typename?: 'Mutation', visitLibrary: { __typename?: 'Library', id: string } };

export type LibraryBooksSceneQueryVariables = Exact<{
  filter: MediaFilterInput;
  pagination: Pagination;
}>;


export type LibraryBooksSceneQuery = { __typename?: 'Query', media: { __typename?: 'PaginatedMediaResponse', nodes: Array<(
      { __typename?: 'Media', id: string }
      & { ' $fragmentRefs'?: { 'BookCardFragment': BookCardFragment } }
    )>, pageInfo: { __typename: 'CursorPaginationInfo' } | { __typename: 'OffsetPaginationInfo', currentPage: number, totalPages: number, pageSize: number, pageOffset: number, zeroBased: boolean } } };

export type LibraryBooksSceneQueryVariables = Exact<{
	filter: MediaFilterInput
	pagination: Pagination
}>

export type LibraryBooksSceneQuery = {
	__typename?: 'Query'
	media: {
		__typename?: 'PaginatedMediaResponse'
		nodes: Array<
			{ __typename?: 'Media'; id: string } & {
				' $fragmentRefs'?: { BookCardFragment: BookCardFragment }
			}
		>
		pageInfo:
			| { __typename: 'CursorPaginationInfo' }
			| {
					__typename: 'OffsetPaginationInfo'
					currentPage: number
					totalPages: number
					pageSize: number
					pageOffset: number
					zeroBased: boolean
			  }
	}
}

export type LibrarySeriesQueryVariables = Exact<{
  filter: SeriesFilterInput;
  pagination: Pagination;
}>;


export type LibrarySeriesQuery = { __typename?: 'Query', series: { __typename?: 'PaginatedSeriesResponse', nodes: Array<{ __typename?: 'Series', id: string, resolvedName: string, mediaCount: number, percentageCompleted: number, status: FileStatus }>, pageInfo: { __typename: 'CursorPaginationInfo' } | { __typename: 'OffsetPaginationInfo', totalPages: number, currentPage: number, pageSize: number, pageOffset: number, zeroBased: boolean } } };

export type LibrarySettingsConfigFragment = { __typename?: 'Library', config: { __typename?: 'LibraryConfig', id: number, convertRarToZip: boolean, hardDeleteConversions: boolean, defaultReadingDir: ReadingDirection, defaultReadingMode: ReadingMode, defaultReadingImageScaleFit: ReadingImageScaleFit, generateFileHashes: boolean, generateKoreaderHashes: boolean, processMetadata: boolean, watch: boolean, libraryPattern: LibraryPattern, libraryId?: string | null, imageProcessorOptions?: any | null, ignoreRules?: Array<string> | null } } & { ' $fragmentName'?: 'LibrarySettingsConfigFragment' };

export type LibrarySettingsRouterEditLibraryMutationMutationVariables = Exact<{
  id: Scalars['ID']['input'];
  input: CreateOrUpdateLibraryInput;
}>;


export type LibrarySettingsRouterEditLibraryMutationMutation = { __typename?: 'Mutation', updateLibrary: { __typename?: 'Library', id: string } };

export type LibrarySettingsRouterScanLibraryMutationMutationVariables = Exact<{
  id: Scalars['ID']['input'];
  options?: InputMaybe<Scalars['JSON']['input']>;
}>;


export type LibrarySettingsRouterScanLibraryMutationMutation = { __typename?: 'Mutation', scanLibrary: boolean };

export type LibrarySettingsConfigFragment = {
	__typename?: 'Library'
	config: {
		__typename?: 'LibraryConfig'
		id: number
		convertRarToZip: boolean
		hardDeleteConversions: boolean
		defaultReadingDir: ReadingDirection
		defaultReadingMode: ReadingMode
		defaultReadingImageScaleFit: ReadingImageScaleFit
		generateFileHashes: boolean
		generateKoreaderHashes: boolean
		processMetadata: boolean
		watch: boolean
		libraryPattern: LibraryPattern
		libraryId?: string | null
		imageProcessorOptions?: any | null
		ignoreRules?: Array<string> | null
	}
} & { ' $fragmentName'?: 'LibrarySettingsConfigFragment' }

export type LibrarySettingsRouterEditLibraryMutationMutationVariables = Exact<{
	id: Scalars['ID']['input']
	input: CreateOrUpdateLibraryInput
}>

export type LibrarySettingsRouterEditLibraryMutationMutation = {
	__typename?: 'Mutation'
	updateLibrary: { __typename?: 'Library'; id: string }
}

export type LibrarySettingsRouterScanLibraryMutationMutationVariables = Exact<{
	id: Scalars['ID']['input']
	options?: InputMaybe<Scalars['JSON']['input']>
}>

export type LibrarySettingsRouterScanLibraryMutationMutation = {
	__typename?: 'Mutation'
	scanLibrary: boolean
}

export type SeriesLayoutQueryVariables = Exact<{
  id: Scalars['ID']['input'];
}>;


export type SeriesLayoutQuery = { __typename?: 'Query', seriesById?: { __typename?: 'Series', id: string, path: string, resolvedName: string, resolvedDescription?: string | null, library: { __typename?: 'Library', id: string, name: string }, tags: Array<{ __typename?: 'Tag', id: string, name: string }> } | null };

export type SeriesLibrayLinkQueryVariables = Exact<{
  id: Scalars['ID']['input'];
}>;


export type SeriesLibrayLinkQuery = { __typename?: 'Query', libraryById?: { __typename?: 'Library', id: string, name: string } | null };

export type SeriesBooksSceneQueryVariables = Exact<{
  filter: MediaFilterInput;
  pagination: Pagination;
}>;


export type SeriesBooksSceneQuery = { __typename?: 'Query', media: { __typename?: 'PaginatedMediaResponse', nodes: Array<(
      { __typename?: 'Media', id: string }
      & { ' $fragmentRefs'?: { 'BookCardFragment': BookCardFragment } }
    )>, pageInfo: { __typename: 'CursorPaginationInfo' } | { __typename: 'OffsetPaginationInfo', currentPage: number, totalPages: number, pageSize: number, pageOffset: number, zeroBased: boolean } } };

export type DirectoryListingQueryVariables = Exact<{
  input: DirectoryListingInput;
  pagination: Pagination;
}>;


export type DirectoryListingQuery = { __typename?: 'Query', listDirectory: { __typename?: 'PaginatedDirectoryListingResponse', nodes: Array<{ __typename?: 'DirectoryListing', parent?: string | null, files: Array<{ __typename?: 'DirectoryListingFile', name: string, path: string, isDirectory: boolean }> }>, pageInfo: { __typename: 'CursorPaginationInfo' } | { __typename: 'OffsetPaginationInfo', currentPage: number, totalPages: number, pageSize: number, pageOffset: number, zeroBased: boolean } } };

export type UploadConfigQueryVariables = Exact<{ [key: string]: never; }>;


export type UploadConfigQuery = { __typename?: 'Query', uploadConfig: { __typename?: 'UploadConfig', enabled: boolean, maxFileUploadSize: number } };

export class TypedDocumentString<TResult, TVariables>
  extends String
  implements DocumentTypeDecoration<TResult, TVariables>
{
  __apiType?: DocumentTypeDecoration<TResult, TVariables>['__apiType'];
  private value: string;
  public __meta__?: Record<string, any> | undefined;

  constructor(value: string, __meta__?: Record<string, any> | undefined) {
    super(value);
    this.value = value;
    this.__meta__ = __meta__;
  }

  toString(): string & DocumentTypeDecoration<TResult, TVariables> {
    return this.value;
  }
}
export const BookCardFragmentDoc = new TypedDocumentString(`
    fragment BookCard on Media {
  id
  resolvedName
  pages
  size
  status
  thumbnail {
    url
  }
  readProgress {
    percentageCompleted
    epubcfi
    page
  }
  readHistory {
    __typename
  }
}
<<<<<<< HEAD
    `, {"fragmentName":"BookCard"}) as unknown as TypedDocumentString<BookCardFragment, unknown>;
export const LibrarySettingsConfigFragmentDoc = new TypedDocumentString(`
=======
    `,
	{ fragmentName: 'BookCard' },
) as unknown as TypedDocumentString<BookCardFragment, unknown>
export const LibrarySettingsConfigFragmentDoc = new TypedDocumentString(
	`
>>>>>>> b2809426
    fragment LibrarySettingsConfig on Library {
  config {
    id
    convertRarToZip
    hardDeleteConversions
    defaultReadingDir
    defaultReadingMode
    defaultReadingImageScaleFit
    generateFileHashes
    generateKoreaderHashes
    processMetadata
    watch
    libraryPattern
    libraryId
    imageProcessorOptions
    ignoreRules
  }
}
<<<<<<< HEAD
    `, {"fragmentName":"LibrarySettingsConfig"}) as unknown as TypedDocumentString<LibrarySettingsConfigFragment, unknown>;
=======
    `,
	{ fragmentName: 'LibrarySettingsConfig' },
) as unknown as TypedDocumentString<LibrarySettingsConfigFragment, unknown>
>>>>>>> b2809426
export const TagSelectQueryDocument = new TypedDocumentString(`
    query TagSelectQuery {
  tags {
    id
    name
  }
}
<<<<<<< HEAD
    `) as unknown as TypedDocumentString<TagSelectQueryQuery, TagSelectQueryQueryVariables>;
=======
    `) as unknown as TypedDocumentString<TagSelectQueryQuery, TagSelectQueryQueryVariables>
>>>>>>> b2809426
export const MediaAtPathDocument = new TypedDocumentString(`
    query MediaAtPath($path: String!) {
  mediaByPath(path: $path) {
    id
    resolvedName
    thumbnail {
      url
    }
  }
}
    `) as unknown as TypedDocumentString<MediaAtPathQuery, MediaAtPathQueryVariables>;
export const UploadLibraryBooksDocument = new TypedDocumentString(`
    mutation UploadLibraryBooks($input: UploadBooksInput!) {
  uploadBooks(input: $input)
}
    `) as unknown as TypedDocumentString<UploadLibraryBooksMutation, UploadLibraryBooksMutationVariables>;
export const UploadLibrarySeriesDocument = new TypedDocumentString(`
    mutation UploadLibrarySeries($input: UploadSeriesInput!) {
  uploadSeries(input: $input)
}
<<<<<<< HEAD
    `) as unknown as TypedDocumentString<UploadLibrarySeriesMutation, UploadLibrarySeriesMutationVariables>;
=======
    `) as unknown as TypedDocumentString<
	UploadLibrarySeriesMutation,
	UploadLibrarySeriesMutationVariables
>
export const MediaFilterFormDocument = new TypedDocumentString(`
    query MediaFilterForm($seriesId: ID) {
  mediaMetadataOverview(seriesId: $seriesId) {
    genres
    writers
    pencillers
    colorists
    letterers
    inkers
    publishers
    editors
    characters
  }
}
    `) as unknown as TypedDocumentString<MediaFilterFormQuery, MediaFilterFormQueryVariables>
>>>>>>> b2809426
export const DeleteLibraryDocument = new TypedDocumentString(`
    mutation DeleteLibrary($id: ID!) {
  deleteLibrary(id: $id) {
    id
  }
}
    `) as unknown as TypedDocumentString<DeleteLibraryMutation, DeleteLibraryMutationVariables>;
export const SideBarQueryDocument = new TypedDocumentString(`
    query SideBarQuery {
  me {
    id
    preferences {
      navigationArrangement {
        locked
        sections {
          config {
            __typename
            ... on SystemArrangmentConfig {
              variant
              links
            }
          }
          visible
        }
      }
    }
  }
}
    `) as unknown as TypedDocumentString<SideBarQueryQuery, SideBarQueryQueryVariables>;
export const UpdateLibraryEmojiDocument = new TypedDocumentString(`
    mutation UpdateLibraryEmoji($id: ID!, $emoji: String) {
  updateLibraryEmoji(id: $id, emoji: $emoji) {
    id
  }
}
    `) as unknown as TypedDocumentString<UpdateLibraryEmojiMutation, UpdateLibraryEmojiMutationVariables>;
export const ScanLibraryMutationDocument = new TypedDocumentString(`
    mutation ScanLibraryMutation($id: ID!) {
  scanLibrary(id: $id)
}
    `) as unknown as TypedDocumentString<ScanLibraryMutationMutation, ScanLibraryMutationMutationVariables>;
export const LibrarySideBarSectionDocument = new TypedDocumentString(`
    query LibrarySideBarSection {
  libraries(pagination: {none: {unpaginated: true}}) {
    nodes {
      id
      name
      emoji
    }
  }
}
    `) as unknown as TypedDocumentString<LibrarySideBarSectionQuery, LibrarySideBarSectionQueryVariables>;
export const EpubJsReaderDocument = new TypedDocumentString(`
    query EpubJsReader($id: ID!) {
  epubById(id: $id) {
    mediaId
    rootBase
    rootFile
    extraCss
    toc
    resources
    metadata
    spine {
      id
      idref
      properties
      linear
    }
    bookmarks {
      id
      userId
      epubcfi
      mediaId
    }
  }
}
    `) as unknown as TypedDocumentString<EpubJsReaderQuery, EpubJsReaderQueryVariables>;
export const UpdateEpubProgressDocument = new TypedDocumentString(`
    mutation UpdateEpubProgress($input: EpubProgressInput!) {
  updateEpubProgress(input: $input) {
    __typename
  }
}
    `) as unknown as TypedDocumentString<UpdateEpubProgressMutation, UpdateEpubProgressMutationVariables>;
export const CreateOrUpdateBookmarkDocument = new TypedDocumentString(`
    mutation CreateOrUpdateBookmark($input: BookmarkInput!) {
  createOrUpdateBookmark(input: $input) {
    __typename
  }
}
    `) as unknown as TypedDocumentString<CreateOrUpdateBookmarkMutation, CreateOrUpdateBookmarkMutationVariables>;
export const DeleteBookmarkDocument = new TypedDocumentString(`
    mutation DeleteBookmark($epubcfi: String!) {
  deleteBookmark(epubcfi: $epubcfi) {
    __typename
  }
}
    `) as unknown as TypedDocumentString<DeleteBookmarkMutation, DeleteBookmarkMutationVariables>;
export const BookCompletionToggleButtonCompleteDocument = new TypedDocumentString(`
    mutation BookCompletionToggleButtonComplete($id: ID!, $isComplete: Boolean!, $page: Int) {
  markMediaAsComplete(id: $id, isComplete: $isComplete, page: $page) {
    completedAt
  }
}
    `) as unknown as TypedDocumentString<BookCompletionToggleButtonCompleteMutation, BookCompletionToggleButtonCompleteMutationVariables>;
export const BookCompletionToggleButtonDeleteSessionDocument = new TypedDocumentString(`
    mutation BookCompletionToggleButtonDeleteSession($id: ID!) {
  deleteMediaProgress(id: $id) {
    __typename
  }
}
    `) as unknown as TypedDocumentString<BookCompletionToggleButtonDeleteSessionMutation, BookCompletionToggleButtonDeleteSessionMutationVariables>;
export const BookLibrarySeriesLinksDocument = new TypedDocumentString(`
    query BookLibrarySeriesLinks($id: ID!) {
  seriesById(id: $id) {
    id
    name
    libraryId
  }
}
    `) as unknown as TypedDocumentString<BookLibrarySeriesLinksQuery, BookLibrarySeriesLinksQueryVariables>;
export const BookOverviewSceneDocument = new TypedDocumentString(`
    query BookOverviewScene($id: ID!) {
  mediaById(id: $id) {
    ...BookCard
    extension
    metadata {
      links
      summary
    }
  }
}
    fragment BookCard on Media {
  id
  resolvedName
  pages
  size
  status
  thumbnail {
    url
  }
  readProgress {
    percentageCompleted
    epubcfi
    page
  }
  readHistory {
    __typename
  }
}`) as unknown as TypedDocumentString<BookOverviewSceneQuery, BookOverviewSceneQueryVariables>;
export const BookOverviewHeaderDocument = new TypedDocumentString(`
    query BookOverviewHeader($id: ID!) {
  mediaById(id: $id) {
    id
    resolvedName
    seriesId
    metadata {
      ageRating
      characters
      colorists
      coverArtists
      editors
      genres
      inkers
      letterers
      links
      pencillers
      publisher
      teams
      writers
      year
    }
    tags {
      id
      name
    }
  }
}
    `) as unknown as TypedDocumentString<BookOverviewHeaderQuery, BookOverviewHeaderQueryVariables>;
export const BooksAfterCurrentQueryDocument = new TypedDocumentString(`
    query BooksAfterCurrentQuery($id: ID!, $pagination: Pagination) {
  mediaById(id: $id) {
    nextInSeries(pagination: $pagination) {
      nodes {
        ...BookCard
      }
      pageInfo {
        __typename
        ... on CursorPaginationInfo {
          currentCursor
          nextCursor
          limit
        }
      }
    }
  }
}
    fragment BookCard on Media {
  id
  resolvedName
  pages
  size
  status
  thumbnail {
    url
  }
  readProgress {
    percentageCompleted
    epubcfi
    page
  }
  readHistory {
    __typename
  }
}`) as unknown as TypedDocumentString<BooksAfterCurrentQueryQuery, BooksAfterCurrentQueryQueryVariables>;
export const EmailBookDropdownDeviceDocument = new TypedDocumentString(`
    query EmailBookDropdownDevice {
  emailDevices {
    id
    name
  }
}
    `) as unknown as TypedDocumentString<EmailBookDropdownDeviceQuery, EmailBookDropdownDeviceQueryVariables>;
export const SendEmailAttachmentDocument = new TypedDocumentString(`
    mutation SendEmailAttachment($id: ID!, $sendTo: [EmailerSendTo!]!) {
  sendAttachmentEmail(input: {mediaIds: [$id], sendTo: $sendTo}) {
    sentCount
    errors
  }
}
    `) as unknown as TypedDocumentString<SendEmailAttachmentMutation, SendEmailAttachmentMutationVariables>;
export const BookReaderSceneDocument = new TypedDocumentString(`
    query BookReaderScene($id: ID!) {
  mediaById(id: $id) {
    id
    resolvedName
    pages
    extension
    readProgress {
      percentageCompleted
      epubcfi
      page
    }
    libraryConfig {
      defaultReadingImageScaleFit
      defaultReadingMode
      defaultReadingDir
    }
  }
}
    `) as unknown as TypedDocumentString<BookReaderSceneQuery, BookReaderSceneQueryVariables>;
export const UpdateReadProgressDocument = new TypedDocumentString(`
    mutation UpdateReadProgress($id: ID!, $page: Int!) {
  updateMediaProgress(id: $id, page: $page) {
    __typename
  }
}
    `) as unknown as TypedDocumentString<UpdateReadProgressMutation, UpdateReadProgressMutationVariables>;
export const BookSearchSceneDocument = new TypedDocumentString(`
    query BookSearchScene($filter: MediaFilterInput!, $orderBy: [MediaOrderBy!]!, $pagination: Pagination!) {
  media(filter: $filter, orderBy: $orderBy, pagination: $pagination) {
    nodes {
      id
      ...BookCard
    }
    pageInfo {
      __typename
      ... on OffsetPaginationInfo {
        currentPage
        totalPages
        pageSize
        pageOffset
        zeroBased
      }
    }
  }
}
    fragment BookCard on Media {
  id
  resolvedName
  pages
  size
  status
  thumbnail {
    url
  }
  readProgress {
    percentageCompleted
    epubcfi
    page
  }
  readHistory {
    __typename
  }
}`) as unknown as TypedDocumentString<BookSearchSceneQuery, BookSearchSceneQueryVariables>;
export const ContinueReadingMediaQueryDocument = new TypedDocumentString(`
    query ContinueReadingMediaQuery($pagination: Pagination!) {
  keepReading(pagination: $pagination) {
    nodes {
      id
      ...BookCard
    }
    pageInfo {
      __typename
      ... on CursorPaginationInfo {
        currentCursor
        nextCursor
        limit
      }
    }
  }
}
    fragment BookCard on Media {
  id
  resolvedName
  pages
  size
  status
  thumbnail {
    url
  }
  readProgress {
    percentageCompleted
    epubcfi
    page
  }
  readHistory {
    __typename
  }
}`) as unknown as TypedDocumentString<ContinueReadingMediaQueryQuery, ContinueReadingMediaQueryQueryVariables>;
export const HomeSceneQueryDocument = new TypedDocumentString(`
    query HomeSceneQuery {
  numberOfLibraries
}
    `) as unknown as TypedDocumentString<HomeSceneQueryQuery, HomeSceneQueryQueryVariables>;
export const RecentlyAddedMediaQueryDocument = new TypedDocumentString(`
    query RecentlyAddedMediaQuery($pagination: Pagination!) {
  recentlyAddedMedia(pagination: $pagination) {
    nodes {
      id
      ...BookCard
    }
    pageInfo {
      __typename
      ... on CursorPaginationInfo {
        currentCursor
        nextCursor
        limit
      }
    }
  }
}
    fragment BookCard on Media {
  id
  resolvedName
  pages
  size
  status
  thumbnail {
    url
  }
  readProgress {
    percentageCompleted
    epubcfi
    page
  }
  readHistory {
    __typename
  }
}`) as unknown as TypedDocumentString<RecentlyAddedMediaQueryQuery, RecentlyAddedMediaQueryQueryVariables>;
export const RecentlyAddedSeriesQueryDocument = new TypedDocumentString(`
    query RecentlyAddedSeriesQuery($pagination: Pagination!) {
  recentlyAddedSeries(pagination: $pagination) {
    nodes {
      id
      resolvedName
      mediaCount
      percentageCompleted
      status
    }
    pageInfo {
      __typename
      ... on CursorPaginationInfo {
        currentCursor
        nextCursor
        limit
      }
    }
  }
}
    `) as unknown as TypedDocumentString<RecentlyAddedSeriesQueryQuery, RecentlyAddedSeriesQueryQueryVariables>;
export const LibraryLayoutDocument = new TypedDocumentString(`
    query LibraryLayout($id: ID!) {
  libraryById(id: $id) {
    id
    name
    description
    path
    stats {
      bookCount
      completedBooks
      inProgressBooks
    }
    tags {
      id
      name
    }
    ...LibrarySettingsConfig
  }
}
    fragment LibrarySettingsConfig on Library {
  config {
    id
    convertRarToZip
    hardDeleteConversions
    defaultReadingDir
    defaultReadingMode
    defaultReadingImageScaleFit
    generateFileHashes
    generateKoreaderHashes
    processMetadata
    watch
    libraryPattern
    libraryId
    imageProcessorOptions
    ignoreRules
  }
<<<<<<< HEAD
}`) as unknown as TypedDocumentString<LibraryLayoutQuery, LibraryLayoutQueryVariables>;
=======
}`) as unknown as TypedDocumentString<LibraryLayoutQuery, LibraryLayoutQueryVariables>
>>>>>>> b2809426
export const VisitLibraryDocument = new TypedDocumentString(`
    mutation VisitLibrary($id: ID!) {
  visitLibrary(id: $id) {
    id
  }
}
<<<<<<< HEAD
    `) as unknown as TypedDocumentString<VisitLibraryMutation, VisitLibraryMutationVariables>;
=======
    `) as unknown as TypedDocumentString<VisitLibraryMutation, VisitLibraryMutationVariables>
>>>>>>> b2809426
export const LibraryBooksSceneDocument = new TypedDocumentString(`
    query LibraryBooksScene($filter: MediaFilterInput!, $pagination: Pagination!) {
  media(filter: $filter, pagination: $pagination) {
    nodes {
      id
      ...BookCard
    }
    pageInfo {
      __typename
      ... on OffsetPaginationInfo {
        currentPage
        totalPages
        pageSize
        pageOffset
        zeroBased
      }
    }
  }
}
    fragment BookCard on Media {
  id
  resolvedName
  pages
  size
  status
  thumbnail {
    url
  }
  readProgress {
    percentageCompleted
    epubcfi
    page
  }
  readHistory {
    __typename
  }
<<<<<<< HEAD
}`) as unknown as TypedDocumentString<LibraryBooksSceneQuery, LibraryBooksSceneQueryVariables>;
=======
}`) as unknown as TypedDocumentString<LibraryBooksSceneQuery, LibraryBooksSceneQueryVariables>
>>>>>>> b2809426
export const LibrarySeriesDocument = new TypedDocumentString(`
    query LibrarySeries($filter: SeriesFilterInput!, $pagination: Pagination!) {
  series(filter: $filter, pagination: $pagination) {
    nodes {
      id
      resolvedName
      mediaCount
      percentageCompleted
      status
    }
    pageInfo {
      __typename
      ... on OffsetPaginationInfo {
        totalPages
        currentPage
        pageSize
        pageOffset
        zeroBased
      }
    }
  }
}
<<<<<<< HEAD
    `) as unknown as TypedDocumentString<LibrarySeriesQuery, LibrarySeriesQueryVariables>;
=======
    `) as unknown as TypedDocumentString<LibrarySeriesQuery, LibrarySeriesQueryVariables>
>>>>>>> b2809426
export const LibrarySettingsRouterEditLibraryMutationDocument = new TypedDocumentString(`
    mutation LibrarySettingsRouterEditLibraryMutation($id: ID!, $input: CreateOrUpdateLibraryInput!) {
  updateLibrary(id: $id, input: $input) {
    id
  }
}
<<<<<<< HEAD
    `) as unknown as TypedDocumentString<LibrarySettingsRouterEditLibraryMutationMutation, LibrarySettingsRouterEditLibraryMutationMutationVariables>;
=======
    `) as unknown as TypedDocumentString<
	LibrarySettingsRouterEditLibraryMutationMutation,
	LibrarySettingsRouterEditLibraryMutationMutationVariables
>
>>>>>>> b2809426
export const LibrarySettingsRouterScanLibraryMutationDocument = new TypedDocumentString(`
    mutation LibrarySettingsRouterScanLibraryMutation($id: ID!, $options: JSON) {
  scanLibrary(id: $id, options: $options)
}
<<<<<<< HEAD
    `) as unknown as TypedDocumentString<LibrarySettingsRouterScanLibraryMutationMutation, LibrarySettingsRouterScanLibraryMutationMutationVariables>;
=======
    `) as unknown as TypedDocumentString<
	LibrarySettingsRouterScanLibraryMutationMutation,
	LibrarySettingsRouterScanLibraryMutationMutationVariables
>
>>>>>>> b2809426
export const SeriesLayoutDocument = new TypedDocumentString(`
    query SeriesLayout($id: ID!) {
  seriesById(id: $id) {
    id
    path
    library {
      id
      name
    }
    resolvedName
    resolvedDescription
    tags {
      id
      name
    }
  }
}
    `) as unknown as TypedDocumentString<SeriesLayoutQuery, SeriesLayoutQueryVariables>;
export const SeriesLibrayLinkDocument = new TypedDocumentString(`
    query SeriesLibrayLink($id: ID!) {
  libraryById(id: $id) {
    id
    name
  }
}
    `) as unknown as TypedDocumentString<SeriesLibrayLinkQuery, SeriesLibrayLinkQueryVariables>;
export const SeriesBooksSceneDocument = new TypedDocumentString(`
    query SeriesBooksScene($filter: MediaFilterInput!, $pagination: Pagination!) {
  media(filter: $filter, pagination: $pagination) {
    nodes {
      id
      ...BookCard
    }
    pageInfo {
      __typename
      ... on OffsetPaginationInfo {
        currentPage
        totalPages
        pageSize
        pageOffset
        zeroBased
      }
    }
  }
}
    fragment BookCard on Media {
  id
  resolvedName
  pages
  size
  status
  thumbnail {
    url
  }
  readProgress {
    percentageCompleted
    epubcfi
    page
  }
  readHistory {
    __typename
  }
}`) as unknown as TypedDocumentString<SeriesBooksSceneQuery, SeriesBooksSceneQueryVariables>;
export const DirectoryListingDocument = new TypedDocumentString(`
    query DirectoryListing($input: DirectoryListingInput!, $pagination: Pagination!) {
  listDirectory(input: $input, pagination: $pagination) {
    nodes {
      parent
      files {
        name
        path
        isDirectory
      }
    }
    pageInfo {
      __typename
      ... on OffsetPaginationInfo {
        currentPage
        totalPages
        pageSize
        pageOffset
        zeroBased
      }
    }
  }
}
    `) as unknown as TypedDocumentString<DirectoryListingQuery, DirectoryListingQueryVariables>;
export const UploadConfigDocument = new TypedDocumentString(`
    query UploadConfig {
  uploadConfig {
    enabled
    maxFileUploadSize
  }
}
    `) as unknown as TypedDocumentString<UploadConfigQuery, UploadConfigQueryVariables>;<|MERGE_RESOLUTION|>--- conflicted
+++ resolved
@@ -51,14 +51,6 @@
   userId: Scalars['String']['output'];
 };
 
-export type AgeRestriction = {
-	__typename?: 'AgeRestriction'
-	age: Scalars['Int']['output']
-	id: Scalars['Int']['output']
-	restrictOnUnset: Scalars['Boolean']['output']
-	userId: Scalars['String']['output']
-}
-
 export type AgeRestrictionInput = {
   age: Scalars['Int']['input'];
   restrictOnUnset: Scalars['Boolean']['input'];
@@ -241,15 +233,10 @@
 };
 
 export type ComputedFilterReadingStatus =
-<<<<<<< HEAD
-  { is: ReadingStatus; isNot?: never; }
-  |  { is?: never; isNot: ReadingStatus; };
-=======
-	| { is: ReadingStatus; isAnyOf?: never; isNoneOf?: never; isNot?: never }
-	| { is?: never; isAnyOf: Array<ReadingStatus>; isNoneOf?: never; isNot?: never }
-	| { is?: never; isAnyOf?: never; isNoneOf: Array<ReadingStatus>; isNot?: never }
-	| { is?: never; isAnyOf?: never; isNoneOf?: never; isNot: ReadingStatus }
->>>>>>> b2809426
+  { is: ReadingStatus; isAnyOf?: never; isNoneOf?: never; isNot?: never; }
+  |  { is?: never; isAnyOf: Array<ReadingStatus>; isNoneOf?: never; isNot?: never; }
+  |  { is?: never; isAnyOf?: never; isNoneOf: Array<ReadingStatus>; isNot?: never; }
+  |  { is?: never; isAnyOf?: never; isNoneOf?: never; isNot: ReadingStatus; };
 
 /** An event that is emitted by the core and consumed by a client */
 export type CoreEvent = CreatedManySeries | CreatedMedia | CreatedOrUpdatedManyMedia | DiscoveredMissingLibrary | JobOutput | JobStarted | JobUpdate;
@@ -284,7 +271,6 @@
 };
 
 export type CreateOrUpdateLibraryInput = {
-<<<<<<< HEAD
   config?: InputMaybe<LibraryConfigInput>;
   description?: InputMaybe<Scalars['String']['input']>;
   emoji?: InputMaybe<Scalars['String']['input']>;
@@ -293,16 +279,6 @@
   scanAfterPersist?: Scalars['Boolean']['input'];
   tags?: InputMaybe<Array<Scalars['String']['input']>>;
 };
-=======
-	config?: InputMaybe<LibraryConfigInput>
-	description?: InputMaybe<Scalars['String']['input']>
-	emoji?: InputMaybe<Scalars['String']['input']>
-	name: Scalars['String']['input']
-	path: Scalars['String']['input']
-	scanAfterPersist?: Scalars['Boolean']['input']
-	tags?: InputMaybe<Array<Scalars['String']['input']>>
-}
->>>>>>> b2809426
 
 export type CreateUserInput = {
   ageRestriction?: InputMaybe<AgeRestrictionInput>;
@@ -507,317 +483,30 @@
 };
 
 export type FieldFilterFileStatus =
-<<<<<<< HEAD
-  { anyOf: Array<FileStatus>; contains?: never; endsWith?: never; eq?: never; excludes?: never; like?: never; neq?: never; noneOf?: never; startsWith?: never; }
-  |  { anyOf?: never; contains: FileStatus; endsWith?: never; eq?: never; excludes?: never; like?: never; neq?: never; noneOf?: never; startsWith?: never; }
-  |  { anyOf?: never; contains?: never; endsWith: FileStatus; eq?: never; excludes?: never; like?: never; neq?: never; noneOf?: never; startsWith?: never; }
-  |  { anyOf?: never; contains?: never; endsWith?: never; eq: FileStatus; excludes?: never; like?: never; neq?: never; noneOf?: never; startsWith?: never; }
-  |  { anyOf?: never; contains?: never; endsWith?: never; eq?: never; excludes: FileStatus; like?: never; neq?: never; noneOf?: never; startsWith?: never; }
-  |  { anyOf?: never; contains?: never; endsWith?: never; eq?: never; excludes?: never; like: FileStatus; neq?: never; noneOf?: never; startsWith?: never; }
-  |  { anyOf?: never; contains?: never; endsWith?: never; eq?: never; excludes?: never; like?: never; neq: FileStatus; noneOf?: never; startsWith?: never; }
-  |  { anyOf?: never; contains?: never; endsWith?: never; eq?: never; excludes?: never; like?: never; neq?: never; noneOf: Array<FileStatus>; startsWith?: never; }
-  |  { anyOf?: never; contains?: never; endsWith?: never; eq?: never; excludes?: never; like?: never; neq?: never; noneOf?: never; startsWith: FileStatus; };
+  { anyOf: Array<FileStatus>; contains?: never; endsWith?: never; eq?: never; excludes?: never; like?: never; likeAnyOf?: never; likeNoneOf?: never; neq?: never; noneOf?: never; startsWith?: never; }
+  |  { anyOf?: never; contains: FileStatus; endsWith?: never; eq?: never; excludes?: never; like?: never; likeAnyOf?: never; likeNoneOf?: never; neq?: never; noneOf?: never; startsWith?: never; }
+  |  { anyOf?: never; contains?: never; endsWith: FileStatus; eq?: never; excludes?: never; like?: never; likeAnyOf?: never; likeNoneOf?: never; neq?: never; noneOf?: never; startsWith?: never; }
+  |  { anyOf?: never; contains?: never; endsWith?: never; eq: FileStatus; excludes?: never; like?: never; likeAnyOf?: never; likeNoneOf?: never; neq?: never; noneOf?: never; startsWith?: never; }
+  |  { anyOf?: never; contains?: never; endsWith?: never; eq?: never; excludes: FileStatus; like?: never; likeAnyOf?: never; likeNoneOf?: never; neq?: never; noneOf?: never; startsWith?: never; }
+  |  { anyOf?: never; contains?: never; endsWith?: never; eq?: never; excludes?: never; like: FileStatus; likeAnyOf?: never; likeNoneOf?: never; neq?: never; noneOf?: never; startsWith?: never; }
+  |  { anyOf?: never; contains?: never; endsWith?: never; eq?: never; excludes?: never; like?: never; likeAnyOf: Array<FileStatus>; likeNoneOf?: never; neq?: never; noneOf?: never; startsWith?: never; }
+  |  { anyOf?: never; contains?: never; endsWith?: never; eq?: never; excludes?: never; like?: never; likeAnyOf?: never; likeNoneOf: Array<FileStatus>; neq?: never; noneOf?: never; startsWith?: never; }
+  |  { anyOf?: never; contains?: never; endsWith?: never; eq?: never; excludes?: never; like?: never; likeAnyOf?: never; likeNoneOf?: never; neq: FileStatus; noneOf?: never; startsWith?: never; }
+  |  { anyOf?: never; contains?: never; endsWith?: never; eq?: never; excludes?: never; like?: never; likeAnyOf?: never; likeNoneOf?: never; neq?: never; noneOf: Array<FileStatus>; startsWith?: never; }
+  |  { anyOf?: never; contains?: never; endsWith?: never; eq?: never; excludes?: never; like?: never; likeAnyOf?: never; likeNoneOf?: never; neq?: never; noneOf?: never; startsWith: FileStatus; };
 
 export type FieldFilterString =
-  { anyOf: Array<Scalars['String']['input']>; contains?: never; endsWith?: never; eq?: never; excludes?: never; like?: never; neq?: never; noneOf?: never; startsWith?: never; }
-  |  { anyOf?: never; contains: Scalars['String']['input']; endsWith?: never; eq?: never; excludes?: never; like?: never; neq?: never; noneOf?: never; startsWith?: never; }
-  |  { anyOf?: never; contains?: never; endsWith: Scalars['String']['input']; eq?: never; excludes?: never; like?: never; neq?: never; noneOf?: never; startsWith?: never; }
-  |  { anyOf?: never; contains?: never; endsWith?: never; eq: Scalars['String']['input']; excludes?: never; like?: never; neq?: never; noneOf?: never; startsWith?: never; }
-  |  { anyOf?: never; contains?: never; endsWith?: never; eq?: never; excludes: Scalars['String']['input']; like?: never; neq?: never; noneOf?: never; startsWith?: never; }
-  |  { anyOf?: never; contains?: never; endsWith?: never; eq?: never; excludes?: never; like: Scalars['String']['input']; neq?: never; noneOf?: never; startsWith?: never; }
-  |  { anyOf?: never; contains?: never; endsWith?: never; eq?: never; excludes?: never; like?: never; neq: Scalars['String']['input']; noneOf?: never; startsWith?: never; }
-  |  { anyOf?: never; contains?: never; endsWith?: never; eq?: never; excludes?: never; like?: never; neq?: never; noneOf: Array<Scalars['String']['input']>; startsWith?: never; }
-  |  { anyOf?: never; contains?: never; endsWith?: never; eq?: never; excludes?: never; like?: never; neq?: never; noneOf?: never; startsWith: Scalars['String']['input']; };
-=======
-	| {
-			anyOf: Array<FileStatus>
-			contains?: never
-			endsWith?: never
-			eq?: never
-			excludes?: never
-			like?: never
-			likeAnyOf?: never
-			likeNoneOf?: never
-			neq?: never
-			noneOf?: never
-			startsWith?: never
-	  }
-	| {
-			anyOf?: never
-			contains: FileStatus
-			endsWith?: never
-			eq?: never
-			excludes?: never
-			like?: never
-			likeAnyOf?: never
-			likeNoneOf?: never
-			neq?: never
-			noneOf?: never
-			startsWith?: never
-	  }
-	| {
-			anyOf?: never
-			contains?: never
-			endsWith: FileStatus
-			eq?: never
-			excludes?: never
-			like?: never
-			likeAnyOf?: never
-			likeNoneOf?: never
-			neq?: never
-			noneOf?: never
-			startsWith?: never
-	  }
-	| {
-			anyOf?: never
-			contains?: never
-			endsWith?: never
-			eq: FileStatus
-			excludes?: never
-			like?: never
-			likeAnyOf?: never
-			likeNoneOf?: never
-			neq?: never
-			noneOf?: never
-			startsWith?: never
-	  }
-	| {
-			anyOf?: never
-			contains?: never
-			endsWith?: never
-			eq?: never
-			excludes: FileStatus
-			like?: never
-			likeAnyOf?: never
-			likeNoneOf?: never
-			neq?: never
-			noneOf?: never
-			startsWith?: never
-	  }
-	| {
-			anyOf?: never
-			contains?: never
-			endsWith?: never
-			eq?: never
-			excludes?: never
-			like: FileStatus
-			likeAnyOf?: never
-			likeNoneOf?: never
-			neq?: never
-			noneOf?: never
-			startsWith?: never
-	  }
-	| {
-			anyOf?: never
-			contains?: never
-			endsWith?: never
-			eq?: never
-			excludes?: never
-			like?: never
-			likeAnyOf: Array<FileStatus>
-			likeNoneOf?: never
-			neq?: never
-			noneOf?: never
-			startsWith?: never
-	  }
-	| {
-			anyOf?: never
-			contains?: never
-			endsWith?: never
-			eq?: never
-			excludes?: never
-			like?: never
-			likeAnyOf?: never
-			likeNoneOf: Array<FileStatus>
-			neq?: never
-			noneOf?: never
-			startsWith?: never
-	  }
-	| {
-			anyOf?: never
-			contains?: never
-			endsWith?: never
-			eq?: never
-			excludes?: never
-			like?: never
-			likeAnyOf?: never
-			likeNoneOf?: never
-			neq: FileStatus
-			noneOf?: never
-			startsWith?: never
-	  }
-	| {
-			anyOf?: never
-			contains?: never
-			endsWith?: never
-			eq?: never
-			excludes?: never
-			like?: never
-			likeAnyOf?: never
-			likeNoneOf?: never
-			neq?: never
-			noneOf: Array<FileStatus>
-			startsWith?: never
-	  }
-	| {
-			anyOf?: never
-			contains?: never
-			endsWith?: never
-			eq?: never
-			excludes?: never
-			like?: never
-			likeAnyOf?: never
-			likeNoneOf?: never
-			neq?: never
-			noneOf?: never
-			startsWith: FileStatus
-	  }
-
-export type FieldFilterString =
-	| {
-			anyOf: Array<Scalars['String']['input']>
-			contains?: never
-			endsWith?: never
-			eq?: never
-			excludes?: never
-			like?: never
-			likeAnyOf?: never
-			likeNoneOf?: never
-			neq?: never
-			noneOf?: never
-			startsWith?: never
-	  }
-	| {
-			anyOf?: never
-			contains: Scalars['String']['input']
-			endsWith?: never
-			eq?: never
-			excludes?: never
-			like?: never
-			likeAnyOf?: never
-			likeNoneOf?: never
-			neq?: never
-			noneOf?: never
-			startsWith?: never
-	  }
-	| {
-			anyOf?: never
-			contains?: never
-			endsWith: Scalars['String']['input']
-			eq?: never
-			excludes?: never
-			like?: never
-			likeAnyOf?: never
-			likeNoneOf?: never
-			neq?: never
-			noneOf?: never
-			startsWith?: never
-	  }
-	| {
-			anyOf?: never
-			contains?: never
-			endsWith?: never
-			eq: Scalars['String']['input']
-			excludes?: never
-			like?: never
-			likeAnyOf?: never
-			likeNoneOf?: never
-			neq?: never
-			noneOf?: never
-			startsWith?: never
-	  }
-	| {
-			anyOf?: never
-			contains?: never
-			endsWith?: never
-			eq?: never
-			excludes: Scalars['String']['input']
-			like?: never
-			likeAnyOf?: never
-			likeNoneOf?: never
-			neq?: never
-			noneOf?: never
-			startsWith?: never
-	  }
-	| {
-			anyOf?: never
-			contains?: never
-			endsWith?: never
-			eq?: never
-			excludes?: never
-			like: Scalars['String']['input']
-			likeAnyOf?: never
-			likeNoneOf?: never
-			neq?: never
-			noneOf?: never
-			startsWith?: never
-	  }
-	| {
-			anyOf?: never
-			contains?: never
-			endsWith?: never
-			eq?: never
-			excludes?: never
-			like?: never
-			likeAnyOf: Array<Scalars['String']['input']>
-			likeNoneOf?: never
-			neq?: never
-			noneOf?: never
-			startsWith?: never
-	  }
-	| {
-			anyOf?: never
-			contains?: never
-			endsWith?: never
-			eq?: never
-			excludes?: never
-			like?: never
-			likeAnyOf?: never
-			likeNoneOf: Array<Scalars['String']['input']>
-			neq?: never
-			noneOf?: never
-			startsWith?: never
-	  }
-	| {
-			anyOf?: never
-			contains?: never
-			endsWith?: never
-			eq?: never
-			excludes?: never
-			like?: never
-			likeAnyOf?: never
-			likeNoneOf?: never
-			neq: Scalars['String']['input']
-			noneOf?: never
-			startsWith?: never
-	  }
-	| {
-			anyOf?: never
-			contains?: never
-			endsWith?: never
-			eq?: never
-			excludes?: never
-			like?: never
-			likeAnyOf?: never
-			likeNoneOf?: never
-			neq?: never
-			noneOf: Array<Scalars['String']['input']>
-			startsWith?: never
-	  }
-	| {
-			anyOf?: never
-			contains?: never
-			endsWith?: never
-			eq?: never
-			excludes?: never
-			like?: never
-			likeAnyOf?: never
-			likeNoneOf?: never
-			neq?: never
-			noneOf?: never
-			startsWith: Scalars['String']['input']
-	  }
->>>>>>> b2809426
+  { anyOf: Array<Scalars['String']['input']>; contains?: never; endsWith?: never; eq?: never; excludes?: never; like?: never; likeAnyOf?: never; likeNoneOf?: never; neq?: never; noneOf?: never; startsWith?: never; }
+  |  { anyOf?: never; contains: Scalars['String']['input']; endsWith?: never; eq?: never; excludes?: never; like?: never; likeAnyOf?: never; likeNoneOf?: never; neq?: never; noneOf?: never; startsWith?: never; }
+  |  { anyOf?: never; contains?: never; endsWith: Scalars['String']['input']; eq?: never; excludes?: never; like?: never; likeAnyOf?: never; likeNoneOf?: never; neq?: never; noneOf?: never; startsWith?: never; }
+  |  { anyOf?: never; contains?: never; endsWith?: never; eq: Scalars['String']['input']; excludes?: never; like?: never; likeAnyOf?: never; likeNoneOf?: never; neq?: never; noneOf?: never; startsWith?: never; }
+  |  { anyOf?: never; contains?: never; endsWith?: never; eq?: never; excludes: Scalars['String']['input']; like?: never; likeAnyOf?: never; likeNoneOf?: never; neq?: never; noneOf?: never; startsWith?: never; }
+  |  { anyOf?: never; contains?: never; endsWith?: never; eq?: never; excludes?: never; like: Scalars['String']['input']; likeAnyOf?: never; likeNoneOf?: never; neq?: never; noneOf?: never; startsWith?: never; }
+  |  { anyOf?: never; contains?: never; endsWith?: never; eq?: never; excludes?: never; like?: never; likeAnyOf: Array<Scalars['String']['input']>; likeNoneOf?: never; neq?: never; noneOf?: never; startsWith?: never; }
+  |  { anyOf?: never; contains?: never; endsWith?: never; eq?: never; excludes?: never; like?: never; likeAnyOf?: never; likeNoneOf: Array<Scalars['String']['input']>; neq?: never; noneOf?: never; startsWith?: never; }
+  |  { anyOf?: never; contains?: never; endsWith?: never; eq?: never; excludes?: never; like?: never; likeAnyOf?: never; likeNoneOf?: never; neq: Scalars['String']['input']; noneOf?: never; startsWith?: never; }
+  |  { anyOf?: never; contains?: never; endsWith?: never; eq?: never; excludes?: never; like?: never; likeAnyOf?: never; likeNoneOf?: never; neq?: never; noneOf: Array<Scalars['String']['input']>; startsWith?: never; }
+  |  { anyOf?: never; contains?: never; endsWith?: never; eq?: never; excludes?: never; like?: never; likeAnyOf?: never; likeNoneOf?: never; neq?: never; noneOf?: never; startsWith: Scalars['String']['input']; };
 
 /** The different statuses a file reference can have */
 export enum FileStatus {
@@ -1008,22 +697,22 @@
 };
 
 export type LibraryModelOrderBy = {
-	direction: OrderDirection
-	field: LibraryModelOrdering
-}
+  direction: OrderDirection;
+  field: LibraryModelOrdering;
+};
 
 export enum LibraryModelOrdering {
-	ConfigId = 'CONFIG_ID',
-	CreatedAt = 'CREATED_AT',
-	Description = 'DESCRIPTION',
-	Emoji = 'EMOJI',
-	Id = 'ID',
-	JobScheduleConfigId = 'JOB_SCHEDULE_CONFIG_ID',
-	LastScannedAt = 'LAST_SCANNED_AT',
-	Name = 'NAME',
-	Path = 'PATH',
-	Status = 'STATUS',
-	UpdatedAt = 'UPDATED_AT',
+  ConfigId = 'CONFIG_ID',
+  CreatedAt = 'CREATED_AT',
+  Description = 'DESCRIPTION',
+  Emoji = 'EMOJI',
+  Id = 'ID',
+  JobScheduleConfigId = 'JOB_SCHEDULE_CONFIG_ID',
+  LastScannedAt = 'LAST_SCANNED_AT',
+  Name = 'NAME',
+  Path = 'PATH',
+  Status = 'STATUS',
+  UpdatedAt = 'UPDATED_AT'
 }
 
 /** The different patterns a library may be organized by */
@@ -1725,16 +1414,10 @@
 
 
 export type MutationScanLibraryArgs = {
-<<<<<<< HEAD
   id: Scalars['ID']['input'];
   options?: InputMaybe<Scalars['JSON']['input']>;
 };
 
-=======
-	id: Scalars['ID']['input']
-	options?: InputMaybe<Scalars['JSON']['input']>
-}
->>>>>>> b2809426
 
 export type MutationScanSeriesArgs = {
   id: Scalars['ID']['input'];
@@ -2146,15 +1829,10 @@
 
 
 export type QueryLibrariesArgs = {
-<<<<<<< HEAD
+  orderBy?: Array<LibraryModelOrderBy>;
   pagination?: Pagination;
 };
 
-=======
-	orderBy?: Array<LibraryModelOrderBy>
-	pagination?: Pagination
-}
->>>>>>> b2809426
 
 export type QueryLibraryByIdArgs = {
   id: Scalars['ID']['input'];
@@ -2197,8 +1875,9 @@
 
 
 export type QueryMediaMetadataOverviewArgs = {
-	seriesId?: InputMaybe<Scalars['ID']['input']>
-}
+  seriesId?: InputMaybe<Scalars['ID']['input']>;
+};
+
 
 export type QueryReadingListByIdArgs = {
   id: Scalars['ID']['input'];
@@ -2221,17 +1900,11 @@
 
 
 export type QuerySeriesArgs = {
-<<<<<<< HEAD
   filter: SeriesFilterInput;
+  orderBy?: Array<SeriesOrderBy>;
   pagination?: Pagination;
 };
 
-=======
-	filter: SeriesFilterInput
-	orderBy?: Array<SeriesOrderBy>
-	pagination?: Pagination
-}
->>>>>>> b2809426
 
 export type QuerySeriesByIdArgs = {
   id: Scalars['ID']['input'];
@@ -2436,43 +2109,43 @@
 };
 
 export enum SeriesMetadataModelOrdering {
-	AgeRating = 'AGE_RATING',
-	Booktype = 'BOOKTYPE',
-	Comicid = 'COMICID',
-	Imprint = 'IMPRINT',
-	MetaType = 'META_TYPE',
-	Publisher = 'PUBLISHER',
-	SeriesId = 'SERIES_ID',
-	Status = 'STATUS',
-	Summary = 'SUMMARY',
-	Title = 'TITLE',
-	Volume = 'VOLUME',
+  AgeRating = 'AGE_RATING',
+  Booktype = 'BOOKTYPE',
+  Comicid = 'COMICID',
+  Imprint = 'IMPRINT',
+  MetaType = 'META_TYPE',
+  Publisher = 'PUBLISHER',
+  SeriesId = 'SERIES_ID',
+  Status = 'STATUS',
+  Summary = 'SUMMARY',
+  Title = 'TITLE',
+  Volume = 'VOLUME'
 }
 
 export type SeriesMetadataOrderByField = {
-	direction: OrderDirection
-	field: SeriesMetadataModelOrdering
-}
+  direction: OrderDirection;
+  field: SeriesMetadataModelOrdering;
+};
 
 export enum SeriesModelOrdering {
-	CreatedAt = 'CREATED_AT',
-	Description = 'DESCRIPTION',
-	Id = 'ID',
-	LibraryId = 'LIBRARY_ID',
-	Name = 'NAME',
-	Path = 'PATH',
-	Status = 'STATUS',
-	UpdatedAt = 'UPDATED_AT',
+  CreatedAt = 'CREATED_AT',
+  Description = 'DESCRIPTION',
+  Id = 'ID',
+  LibraryId = 'LIBRARY_ID',
+  Name = 'NAME',
+  Path = 'PATH',
+  Status = 'STATUS',
+  UpdatedAt = 'UPDATED_AT'
 }
 
 export type SeriesOrderBy =
-	| { metadata: SeriesMetadataOrderByField; series?: never }
-	| { metadata?: never; series: SeriesOrderByField }
+  { metadata: SeriesMetadataOrderByField; series?: never; }
+  |  { metadata?: never; series: SeriesOrderByField; };
 
 export type SeriesOrderByField = {
-	direction: OrderDirection
-	field: SeriesModelOrdering
-}
+  direction: OrderDirection;
+  field: SeriesModelOrdering;
+};
 
 export type SeriesScanOutput = {
   __typename?: 'SeriesScanOutput';
@@ -2796,7 +2469,6 @@
 };
 
 export type User = {
-<<<<<<< HEAD
   __typename?: 'User';
   ageRestriction?: Maybe<AgeRestriction>;
   avatarUrl?: Maybe<Scalars['String']['output']>;
@@ -2813,23 +2485,6 @@
   username: Scalars['String']['output'];
 };
 
-=======
-	__typename?: 'User'
-	ageRestriction?: Maybe<AgeRestriction>
-	avatarUrl?: Maybe<Scalars['String']['output']>
-	continueReading: PaginatedMediaResponse
-	createdAt: Scalars['DateTime']['output']
-	deletedAt?: Maybe<Scalars['DateTime']['output']>
-	id: Scalars['String']['output']
-	isLocked: Scalars['Boolean']['output']
-	isServerOwner: Scalars['Boolean']['output']
-	lastLogin?: Maybe<Scalars['DateTime']['output']>
-	maxSessionsAllowed?: Maybe<Scalars['Int']['output']>
-	permissions: Array<UserPermission>
-	preferences: UserPreferences
-	username: Scalars['String']['output']
-}
->>>>>>> b2809426
 
 export type UserContinueReadingArgs = {
   pagination?: Pagination;
@@ -2913,7 +2568,6 @@
 };
 
 export type UserPreferences = {
-<<<<<<< HEAD
   __typename?: 'UserPreferences';
   appFont: Scalars['String']['output'];
   appTheme: Scalars['String']['output'];
@@ -2945,56 +2599,6 @@
 export type TagSelectQueryQuery = { __typename?: 'Query', tags: Array<{ __typename?: 'Tag', id: string, name: string }> };
 
 export type BookCardFragment = { __typename?: 'Media', id: string, resolvedName: string, pages: number, size: number, status: FileStatus, thumbnail: { __typename?: 'ImageRef', url: string }, readProgress?: { __typename?: 'ActiveReadingSession', percentageCompleted?: any | null, epubcfi?: string | null, page?: number | null } | null, readHistory: Array<{ __typename: 'FinishedReadingSession' }> } & { ' $fragmentName'?: 'BookCardFragment' };
-=======
-	__typename?: 'UserPreferences'
-	appFont: Scalars['String']['output']
-	appTheme: Scalars['String']['output']
-	enableAlphabetSelect: Scalars['Boolean']['output']
-	enableCompactDisplay: Scalars['Boolean']['output']
-	enableDiscordPresence: Scalars['Boolean']['output']
-	enableDoubleSidebar: Scalars['Boolean']['output']
-	enableGradients: Scalars['Boolean']['output']
-	enableHideScrollbar: Scalars['Boolean']['output']
-	enableJobOverlay: Scalars['Boolean']['output']
-	enableLiveRefetch: Scalars['Boolean']['output']
-	enableReplacePrimarySidebar: Scalars['Boolean']['output']
-	homeArrangement: Arrangement
-	id: Scalars['String']['output']
-	layoutMaxWidthPx?: Maybe<Scalars['Int']['output']>
-	locale: Scalars['String']['output']
-	navigationArrangement: Arrangement
-	preferAccentColor: Scalars['Boolean']['output']
-	preferredLayoutMode: Scalars['String']['output']
-	primaryNavigationMode: Scalars['String']['output']
-	showQueryIndicator: Scalars['Boolean']['output']
-	showThumbnailsInHeaders: Scalars['Boolean']['output']
-	userId?: Maybe<Scalars['String']['output']>
-}
-
-export type TagSelectQueryQueryVariables = Exact<{ [key: string]: never }>
-
-export type TagSelectQueryQuery = {
-	__typename?: 'Query'
-	tags: Array<{ __typename?: 'Tag'; id: string; name: string }>
-}
-
-export type BookCardFragment = {
-	__typename?: 'Media'
-	id: string
-	resolvedName: string
-	pages: number
-	size: number
-	status: FileStatus
-	thumbnail: { __typename?: 'ImageRef'; url: string }
-	readProgress?: {
-		__typename?: 'ActiveReadingSession'
-		percentageCompleted?: any | null
-		epubcfi?: string | null
-		page?: number | null
-	} | null
-	readHistory: Array<{ __typename: 'FinishedReadingSession' }>
-} & { ' $fragmentName'?: 'BookCardFragment' }
->>>>>>> b2809426
 
 export type MediaAtPathQueryVariables = Exact<{
   path: Scalars['String']['input'];
@@ -3018,24 +2622,11 @@
 export type UploadLibrarySeriesMutation = { __typename?: 'Mutation', uploadSeries: boolean };
 
 export type MediaFilterFormQueryVariables = Exact<{
-	seriesId?: InputMaybe<Scalars['ID']['input']>
-}>
-
-export type MediaFilterFormQuery = {
-	__typename?: 'Query'
-	mediaMetadataOverview: {
-		__typename?: 'MediaMetadataOverview'
-		genres: Array<string>
-		writers: Array<string>
-		pencillers: Array<string>
-		colorists: Array<string>
-		letterers: Array<string>
-		inkers: Array<string>
-		publishers: Array<string>
-		editors: Array<string>
-		characters: Array<string>
-	}
-}
+  seriesId?: InputMaybe<Scalars['ID']['input']>;
+}>;
+
+
+export type MediaFilterFormQuery = { __typename?: 'Query', mediaMetadataOverview: { __typename?: 'MediaMetadataOverview', genres: Array<string>, writers: Array<string>, pencillers: Array<string>, colorists: Array<string>, letterers: Array<string>, inkers: Array<string>, publishers: Array<string>, editors: Array<string>, characters: Array<string> } };
 
 export type DeleteLibraryMutationVariables = Exact<{
   id: Scalars['ID']['input'];
@@ -3177,7 +2768,6 @@
 export type UpdateReadProgressMutation = { __typename?: 'Mutation', updateMediaProgress: { __typename: 'ReadingProgressOutput' } };
 
 export type BookSearchSceneQueryVariables = Exact<{
-<<<<<<< HEAD
   filter: MediaFilterInput;
   orderBy: Array<MediaOrderBy> | MediaOrderBy;
   pagination: Pagination;
@@ -3188,34 +2778,6 @@
       { __typename?: 'Media', id: string }
       & { ' $fragmentRefs'?: { 'BookCardFragment': BookCardFragment } }
     )>, pageInfo: { __typename: 'CursorPaginationInfo' } | { __typename: 'OffsetPaginationInfo', currentPage: number, totalPages: number, pageSize: number, pageOffset: number, zeroBased: boolean } } };
-=======
-	filter: MediaFilterInput
-	orderBy: Array<MediaOrderBy> | MediaOrderBy
-	pagination: Pagination
-}>
-
-export type BookSearchSceneQuery = {
-	__typename?: 'Query'
-	media: {
-		__typename?: 'PaginatedMediaResponse'
-		nodes: Array<
-			{ __typename?: 'Media'; id: string } & {
-				' $fragmentRefs'?: { BookCardFragment: BookCardFragment }
-			}
-		>
-		pageInfo:
-			| { __typename: 'CursorPaginationInfo' }
-			| {
-					__typename: 'OffsetPaginationInfo'
-					currentPage: number
-					totalPages: number
-					pageSize: number
-					pageOffset: number
-					zeroBased: boolean
-			  }
-	}
-}
->>>>>>> b2809426
 
 export type ContinueReadingMediaQueryQueryVariables = Exact<{
   pagination: Pagination;
@@ -3250,7 +2812,6 @@
 export type RecentlyAddedSeriesQueryQuery = { __typename?: 'Query', recentlyAddedSeries: { __typename?: 'PaginatedSeriesResponse', nodes: Array<{ __typename?: 'Series', id: string, resolvedName: string, mediaCount: number, percentageCompleted: number, status: FileStatus }>, pageInfo: { __typename: 'CursorPaginationInfo', currentCursor?: string | null, nextCursor?: string | null, limit: number } | { __typename: 'OffsetPaginationInfo' } } };
 
 export type LibraryLayoutQueryVariables = Exact<{
-<<<<<<< HEAD
   id: Scalars['ID']['input'];
 }>;
 
@@ -3259,30 +2820,6 @@
     { __typename?: 'Library', id: string, name: string, description?: string | null, path: string, stats: { __typename?: 'LibraryStats', bookCount: number, completedBooks: number, inProgressBooks: number }, tags: Array<{ __typename?: 'Tag', id: string, name: string }> }
     & { ' $fragmentRefs'?: { 'LibrarySettingsConfigFragment': LibrarySettingsConfigFragment } }
   ) | null };
-=======
-	id: Scalars['ID']['input']
-}>
-
-export type LibraryLayoutQuery = {
-	__typename?: 'Query'
-	libraryById?:
-		| ({
-				__typename?: 'Library'
-				id: string
-				name: string
-				description?: string | null
-				path: string
-				stats: {
-					__typename?: 'LibraryStats'
-					bookCount: number
-					completedBooks: number
-					inProgressBooks: number
-				}
-				tags: Array<{ __typename?: 'Tag'; id: string; name: string }>
-		  } & { ' $fragmentRefs'?: { LibrarySettingsConfigFragment: LibrarySettingsConfigFragment } })
-		| null
-}
->>>>>>> b2809426
 
 export type VisitLibraryMutationVariables = Exact<{
   id: Scalars['ID']['input'];
@@ -3302,33 +2839,6 @@
       & { ' $fragmentRefs'?: { 'BookCardFragment': BookCardFragment } }
     )>, pageInfo: { __typename: 'CursorPaginationInfo' } | { __typename: 'OffsetPaginationInfo', currentPage: number, totalPages: number, pageSize: number, pageOffset: number, zeroBased: boolean } } };
 
-export type LibraryBooksSceneQueryVariables = Exact<{
-	filter: MediaFilterInput
-	pagination: Pagination
-}>
-
-export type LibraryBooksSceneQuery = {
-	__typename?: 'Query'
-	media: {
-		__typename?: 'PaginatedMediaResponse'
-		nodes: Array<
-			{ __typename?: 'Media'; id: string } & {
-				' $fragmentRefs'?: { BookCardFragment: BookCardFragment }
-			}
-		>
-		pageInfo:
-			| { __typename: 'CursorPaginationInfo' }
-			| {
-					__typename: 'OffsetPaginationInfo'
-					currentPage: number
-					totalPages: number
-					pageSize: number
-					pageOffset: number
-					zeroBased: boolean
-			  }
-	}
-}
-
 export type LibrarySeriesQueryVariables = Exact<{
   filter: SeriesFilterInput;
   pagination: Pagination;
@@ -3354,47 +2864,6 @@
 
 
 export type LibrarySettingsRouterScanLibraryMutationMutation = { __typename?: 'Mutation', scanLibrary: boolean };
-
-export type LibrarySettingsConfigFragment = {
-	__typename?: 'Library'
-	config: {
-		__typename?: 'LibraryConfig'
-		id: number
-		convertRarToZip: boolean
-		hardDeleteConversions: boolean
-		defaultReadingDir: ReadingDirection
-		defaultReadingMode: ReadingMode
-		defaultReadingImageScaleFit: ReadingImageScaleFit
-		generateFileHashes: boolean
-		generateKoreaderHashes: boolean
-		processMetadata: boolean
-		watch: boolean
-		libraryPattern: LibraryPattern
-		libraryId?: string | null
-		imageProcessorOptions?: any | null
-		ignoreRules?: Array<string> | null
-	}
-} & { ' $fragmentName'?: 'LibrarySettingsConfigFragment' }
-
-export type LibrarySettingsRouterEditLibraryMutationMutationVariables = Exact<{
-	id: Scalars['ID']['input']
-	input: CreateOrUpdateLibraryInput
-}>
-
-export type LibrarySettingsRouterEditLibraryMutationMutation = {
-	__typename?: 'Mutation'
-	updateLibrary: { __typename?: 'Library'; id: string }
-}
-
-export type LibrarySettingsRouterScanLibraryMutationMutationVariables = Exact<{
-	id: Scalars['ID']['input']
-	options?: InputMaybe<Scalars['JSON']['input']>
-}>
-
-export type LibrarySettingsRouterScanLibraryMutationMutation = {
-	__typename?: 'Mutation'
-	scanLibrary: boolean
-}
 
 export type SeriesLayoutQueryVariables = Exact<{
   id: Scalars['ID']['input'];
@@ -3471,16 +2940,8 @@
     __typename
   }
 }
-<<<<<<< HEAD
     `, {"fragmentName":"BookCard"}) as unknown as TypedDocumentString<BookCardFragment, unknown>;
 export const LibrarySettingsConfigFragmentDoc = new TypedDocumentString(`
-=======
-    `,
-	{ fragmentName: 'BookCard' },
-) as unknown as TypedDocumentString<BookCardFragment, unknown>
-export const LibrarySettingsConfigFragmentDoc = new TypedDocumentString(
-	`
->>>>>>> b2809426
     fragment LibrarySettingsConfig on Library {
   config {
     id
@@ -3499,13 +2960,7 @@
     ignoreRules
   }
 }
-<<<<<<< HEAD
     `, {"fragmentName":"LibrarySettingsConfig"}) as unknown as TypedDocumentString<LibrarySettingsConfigFragment, unknown>;
-=======
-    `,
-	{ fragmentName: 'LibrarySettingsConfig' },
-) as unknown as TypedDocumentString<LibrarySettingsConfigFragment, unknown>
->>>>>>> b2809426
 export const TagSelectQueryDocument = new TypedDocumentString(`
     query TagSelectQuery {
   tags {
@@ -3513,11 +2968,7 @@
     name
   }
 }
-<<<<<<< HEAD
     `) as unknown as TypedDocumentString<TagSelectQueryQuery, TagSelectQueryQueryVariables>;
-=======
-    `) as unknown as TypedDocumentString<TagSelectQueryQuery, TagSelectQueryQueryVariables>
->>>>>>> b2809426
 export const MediaAtPathDocument = new TypedDocumentString(`
     query MediaAtPath($path: String!) {
   mediaByPath(path: $path) {
@@ -3538,13 +2989,7 @@
     mutation UploadLibrarySeries($input: UploadSeriesInput!) {
   uploadSeries(input: $input)
 }
-<<<<<<< HEAD
     `) as unknown as TypedDocumentString<UploadLibrarySeriesMutation, UploadLibrarySeriesMutationVariables>;
-=======
-    `) as unknown as TypedDocumentString<
-	UploadLibrarySeriesMutation,
-	UploadLibrarySeriesMutationVariables
->
 export const MediaFilterFormDocument = new TypedDocumentString(`
     query MediaFilterForm($seriesId: ID) {
   mediaMetadataOverview(seriesId: $seriesId) {
@@ -3559,8 +3004,7 @@
     characters
   }
 }
-    `) as unknown as TypedDocumentString<MediaFilterFormQuery, MediaFilterFormQueryVariables>
->>>>>>> b2809426
+    `) as unknown as TypedDocumentString<MediaFilterFormQuery, MediaFilterFormQueryVariables>;
 export const DeleteLibraryDocument = new TypedDocumentString(`
     mutation DeleteLibrary($id: ID!) {
   deleteLibrary(id: $id) {
@@ -3988,22 +3432,14 @@
     imageProcessorOptions
     ignoreRules
   }
-<<<<<<< HEAD
 }`) as unknown as TypedDocumentString<LibraryLayoutQuery, LibraryLayoutQueryVariables>;
-=======
-}`) as unknown as TypedDocumentString<LibraryLayoutQuery, LibraryLayoutQueryVariables>
->>>>>>> b2809426
 export const VisitLibraryDocument = new TypedDocumentString(`
     mutation VisitLibrary($id: ID!) {
   visitLibrary(id: $id) {
     id
   }
 }
-<<<<<<< HEAD
     `) as unknown as TypedDocumentString<VisitLibraryMutation, VisitLibraryMutationVariables>;
-=======
-    `) as unknown as TypedDocumentString<VisitLibraryMutation, VisitLibraryMutationVariables>
->>>>>>> b2809426
 export const LibraryBooksSceneDocument = new TypedDocumentString(`
     query LibraryBooksScene($filter: MediaFilterInput!, $pagination: Pagination!) {
   media(filter: $filter, pagination: $pagination) {
@@ -4040,11 +3476,7 @@
   readHistory {
     __typename
   }
-<<<<<<< HEAD
 }`) as unknown as TypedDocumentString<LibraryBooksSceneQuery, LibraryBooksSceneQueryVariables>;
-=======
-}`) as unknown as TypedDocumentString<LibraryBooksSceneQuery, LibraryBooksSceneQueryVariables>
->>>>>>> b2809426
 export const LibrarySeriesDocument = new TypedDocumentString(`
     query LibrarySeries($filter: SeriesFilterInput!, $pagination: Pagination!) {
   series(filter: $filter, pagination: $pagination) {
@@ -4067,37 +3499,19 @@
     }
   }
 }
-<<<<<<< HEAD
     `) as unknown as TypedDocumentString<LibrarySeriesQuery, LibrarySeriesQueryVariables>;
-=======
-    `) as unknown as TypedDocumentString<LibrarySeriesQuery, LibrarySeriesQueryVariables>
->>>>>>> b2809426
 export const LibrarySettingsRouterEditLibraryMutationDocument = new TypedDocumentString(`
     mutation LibrarySettingsRouterEditLibraryMutation($id: ID!, $input: CreateOrUpdateLibraryInput!) {
   updateLibrary(id: $id, input: $input) {
     id
   }
 }
-<<<<<<< HEAD
     `) as unknown as TypedDocumentString<LibrarySettingsRouterEditLibraryMutationMutation, LibrarySettingsRouterEditLibraryMutationMutationVariables>;
-=======
-    `) as unknown as TypedDocumentString<
-	LibrarySettingsRouterEditLibraryMutationMutation,
-	LibrarySettingsRouterEditLibraryMutationMutationVariables
->
->>>>>>> b2809426
 export const LibrarySettingsRouterScanLibraryMutationDocument = new TypedDocumentString(`
     mutation LibrarySettingsRouterScanLibraryMutation($id: ID!, $options: JSON) {
   scanLibrary(id: $id, options: $options)
 }
-<<<<<<< HEAD
     `) as unknown as TypedDocumentString<LibrarySettingsRouterScanLibraryMutationMutation, LibrarySettingsRouterScanLibraryMutationMutationVariables>;
-=======
-    `) as unknown as TypedDocumentString<
-	LibrarySettingsRouterScanLibraryMutationMutation,
-	LibrarySettingsRouterScanLibraryMutationMutationVariables
->
->>>>>>> b2809426
 export const SeriesLayoutDocument = new TypedDocumentString(`
     query SeriesLayout($id: ID!) {
   seriesById(id: $id) {
