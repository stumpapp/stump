{
	"underConstruction": {
		"heading": "気まずい",
		"message": "まだ開発中のページを見つけました。お見せしたいのですが、まだ準備ができていません。",
		"homeLink": "ホームへ",
		"githubLink": "GitHubの問題を見る"
	},
	"authScene": {
		"claimHeading": "サーバーを初期化",
		"claimText": "このStumpサーバーは初期化されていません。以下のフォームを使用してアカウントを作成してください。作成するとすべてのサーバー機能に完全にアクセスできるようになります。",
		"form": {
			"validation": {
				"missingUsername": "ユーザ名が必要です",
				"missingPassword": "パスワードが必要です",
				"usernameAlreadyExists": "ユーザ名はすでに存在します"
			},
			"labels": {
				"username": "ユーザ名",
				"password": "パスワード"
			},
			"buttons": {
				"createAccount": "アカウント作成",
				"login": "ログイン"
			}
		},
		"toasts": {
			"loggingIn": "ログインしています...",
			"loggedIn": "おかえりなさい！",
			"loggedInFirstTime": "ようこそ！",
			"registering": "登録しています...",
			"registered": "登録しました！",
			"loginFailed": "ログインに失敗しました。もう一度ログインしてください。",
			"registrationFailed": "登録に失敗しました。もう一度お試しください"
		}
	},
	"adminLibrarySidebar": {
		"libraryConfiguration": {
			"heading": "ライブラリ設定",
			"subtitleCreating": "新しいライブラリのプレビューが以下に表示されます",
			"subtitleEditing": "ライブラリの編集のプレビューが以下に表示されます"
		}
	},
	"bookOverviewScene": {
		"fileInformation": {
			"heading": "ファイル情報",
			"labels": {
				"fileSize": "ファイルサイズ",
				"fileType": "ファイル形式",
				"fileLocation": "ファイルの場所",
				"fileChecksum": "チェックサム"
			}
		},
		"emailBook": {
			"heading": "Eメールブック",
			"description": "この本をデバイスまたはメールアドレスに送信する",
			"form": {
				"email": {
					"label": "メール",
					"placeholder": "メールアドレス",
					"description": "本を送るメールアドレスです。各入力を完了するには追加をクリックしてください"
				},
				"devices": {
					"label": "デバイス",
					"placeholder": "デバイス選択",
					"noFilterMatch": "フィルタに一致するデバイスがありません"
				}
			}
		},
		"nextInSeries": "次のシリーズ"
	},
	"createOrUpdateBookClubForm": {
		"fields": {
			"name": {
				"label": "名前",
				"placeholder": "読書クラブ",
				"description": "読書クラブの名前"
			},
			"description": {
				"label": "説明",
				"placeholder": "「私たちの旗は死を意味する」ファンクラブ。海賊版小説を心ゆくまで読みんでいます",
				"description": "読書クラブについての短い説明（任意）"
			},
			"is_private": {
				"label": "個人クラブ",
				"description": "有効にすると招待したユーザーのみが読書クラブに参加できるようになります"
			},
			"member_role_spec": {
				"heading": "カスタムロールの割り当て",
				"subtitle": [
					"必要に応じて、読書クラブの役割にカスタム名を作成することもできます。詳細については、",
					"ドキュメント"
				],
				"member": {
					"label": "メンバ",
					"placeholder": "メンバ",
					"description": "The name of the default role for your book club"
				},
				"moderator": {
					"label": "Moderator",
					"placeholder": "Moderator",
					"description": "The name of the moderator role for your book club"
				},
				"admin": {
					"label": "Admin",
					"placeholder": "Admin",
					"description": "The name of the admin role for your book club"
				},
				"creator": {
					"label": "Creator",
					"placeholder": "Creator",
					"description": "The name of the creator role for your book club. This is you!"
				}
			},
			"membershipOptions": {
				"displayName": {
					"label": "Display Name",
					"placeholder": "oromei",
					"description": "An optional display name for your membership in the book club. If set, this takes precedence over your username"
				},
				"hideProgress": {
					"label": "Hide Progress",
					"description": "If enabled, your read progress will be hidden from other members of the book club"
				}
			}
		},
		"validation": {
			"missingName": "Name is required",
			"alreadyTaken": "is already taken"
		}
	},
	"createBookClubScene": {
		"heading": "Create a new book club",
		"subtitle": "You can create a private book club a select few, or make it public for anyone on the server to join",
		"form": {
			"stepLabel": "Step",
			"steps": [
				{
					"label": "Basics",
					"heading": "Basic Information",
					"description": "The details of the club, including its name and description"
				},
				{
					"label": "Roles",
					"heading": "Roles",
					"description": "Customize the roles in your book club"
				},
				{
					"label": "Membership",
					"heading": "Membership Preferences",
					"description": "Additional options for your book club"
				},
				{
					"label": "Review",
					"heading": "Review",
					"description": "Review your club settings before creating it"
				}
			],
			"review": {
				"yes": "Yes",
				"no": "No",
				"none": "None",
				"labels": {
					"name": "Name",
					"description": "Description"
				}
			},
			"submit": "Create Book Club"
		}
	},
	"bookClubSettingsScene": {
		"sidebar": {
			"basics": "Basics",
			"members": {
				"members": "Members",
				"roles": "Roles",
				"label": "Membership"
			},
			"scheduling": {
				"scheduler": "Scheduler",
				"options": "Options",
				"label": "Scheduling"
			},
			"danger-zone": {
				"delete": "Deletion",
				"label": "Danger Zone"
			}
		},
		"basics": {
			"title": "Basic Information",
			"description": "The details of this book club, including its name and description",
			"form": {
				"submit": "Update club"
			}
		},
		"members": {
			"title": "メンバ",
			"description": "この読書クラブのメンバを管理",
			"sections": {}
		},
		"roles": {
			"title": "役割",
			"description": "この読書クラブの役割をカスタマイズする",
			"sections": {
				"roleMappings": {
					"heading": "既存のロールマッピング",
					"description": "この読書クラブの現在のロールマッピング"
				}
			}
		},
		"scheduling/scheduler": {
			"title": "スケジューラ",
			"description": "この読書クラブの読書スケジュールを作成および管理する"
		},
		"scheduling/options": {
			"title": "オプション",
			"description": "この読書クラブのスケジュールに関する追加オプション"
		},
		"danger-zone/delete": {
			"title": "削除アクション",
			"description": "この読書クラブとそのすべてのコンテンツまたは特定のリソースを完全に削除します",
			"sections": {
				"deleteClub": {
					"heading": "クラブを削除",
					"description": [
						"この読書クラブとその内容をすべて完全に削除します。",
						"この操作は元に戻せません"
					],
					"trigger": "クラブを削除"
				}
			}
		}
	},
	"createOrUpdateLibraryForm": {
		"fields": {
			"name": {
				"label": "名前",
				"description": "ライブラリのわかりやすい名前",
				"placeholder": "マイライブラリ"
			},
			"path": {
				"label": "パス",
				"description": "サーバー上に存在するライブラリへのパス",
				"placeholder": "/path/to/library"
			},
			"description": {
				"label": "説明",
				"description": "ライブラリの簡単な説明",
				"placeholder": "私のお気に入り本のライブラリ"
			},
			"tags": {
				"label": "タグ",
				"description": "ライブラリを分類したりアクセスルールを適用したりするために使用されます"
			},
			"readingSettings": {
				"section": {
					"heading": "設定の読み込み中",
					"description": "書籍に使用するデフォルトのリーダー設定"
				},
				"imageScaling": {
					"label": "画像の拡大縮小",
					"description": "画像ベースのリーダーが画像をページに合わせて拡大縮小する方法"
				},
				"readingMode": {
					"label": "既定のリーダー",
					"description": "画像ベースの書籍に使用するデフォルトのリーダー"
				},
				"readingDirection": {
					"label": "読む方向",
					"description": "読者がページを進める方向"
				}
			},
			"thumbnailConfig": {
				"section": {
					"heading": {
						"create": "サムネイルの設定",
						"update": "生成"
					},
					"description": "本のサムネイルを生成することでライブラリを閲覧する際の読み込み時間を短縮します。"
				},
				"enableSwitch": {
					"label": "有効",
					"description": "このライブラリのサムネイル画像を生成"
				},
				"scaled": {
					"label": "拡大率",
					"description": "寸法ごとにカスタムの係数で画像を拡大縮小します",
					"width": {
						"label": "幅のスケール"
					},
					"height": {
						"label": "高さのスケール"
					}
				},
				"sized": {
					"label": "明示的にサイズ指定",
					"description": "サムネイルの各寸法を設定します（ピクセル単位）",
					"width": {
						"label": "幅"
					},
					"height": {
						"label": "高さ"
					}
				},
				"format": {
					"label": "画像の形式",
					"description": "生成されたサムネイル画像の形式"
				},
				"quality": {
					"label": "Quality",
					"description": "The quality of the generated thumbnail images, between 0 and 1.0"
				}
			},
			"ignoreRules": {
				"section": {
					"heading": "Ignore rules",
					"description": "Define glob patterns to ignore certain files or directories during a scan"
				},
				"noRules": "No ignore rules have been configured",
				"save": "Save changes",
				"addRule": {
					"label": "New rule",
					"description": "Glob pattern to ignore files or directories",
					"addButton": "Add rule",
					"ignoreParents": {
						"title": "Ignore all parent directories",
						"label": "Ignore parents"
					},
					"ignoreSubdirs": {
						"title": "Ignore all subdirectories",
						"label": "Ignore subdirectories"
					}
				},
				"invalidGlob": "Invalid glob pattern",
				"lockConfig": {
					"lock": "Lock configuration",
					"unlock": "Unlock configuration"
				},
				"editRule": "Edit rule",
				"deleteRule": "Delete rule",
				"cancelEdit": "Cancel edit",
				"confirmEdit": "Confirm edit"
			},
			"convertOptions": {
				"section": {
					"heading": "File conversion",
					"description": "Stump is capable of converting certain file formats to more compatible ones"
				},
				"rarToZip": {
					"label": "Convert RAR to ZIP",
					"description": "Convert RAR/CBR files to ZIP/CBZ files during a scan"
				},
				"deleteRarAfter": {
					"label": "Delete RAR after conversion",
					"description": "Delete the original RAR/CBR file after conversion. This is irreversible"
				}
			},
			"scannerFeatures": {
				"section": {
					"heading": "Optional processing",
					"description": "Opt-in processing features for the scanner",
					"disclaimer": "These features involve additional file reads which may slow down the scan process"
				},
				"processMetadata": {
					"label": "Process metadata",
					"description": "Extract any metadata from library files and store the results in the database"
				},
				"generateFileHashes": {
					"label": "Generate file hashes",
					"description": "Generate a hash for each file in the library to detect duplicates"
				},
				"koreaderHashes": {
					"label": "KoReader-compatible hashes",
					"description": "If using KoReader, generate additional hashes in the format it expects"
				}
			},
			"libraryPattern": {
				"section": {
					"heading": "Organization",
					"description": "Identify which pattern most closely matches the organization of your library",
					"docs": [
						"Not sure which to choose? Click",
						"here",
						"for more information.",
						"You cannot change this setting later"
					],
					"disabled": "You cannot change this setting"
				},
				"options": {
					"label": "Library pattern",
					"description": "The setting which determines how Stump will organize your library",
					"collectionPriority": {
						"label": "Collection priority",
						"description": "Each folder at the top-most level of the library root is a single series"
					},
					"seriesPriority": {
						"label": "Series priority",
						"description": "Each folder at any level recursively is a single series"
					}
				}
			}
		},
		"scan": {
			"label": {
				"create": "Scan after creation",
				"update": "Scan after updates"
			},
			"description": "ライブラリファイルをインデックスしてデータベースに入力します"
		}
	},
	"createLibraryScene": {
		"heading": "Create New Library",
		"subtitle": "Libraries are used to group your books together. If you're wanting a refresh on libraries and how they work, check out the",
		"subtitleLink": "関連ドキュメント",
		"form": {
			"stepLabel": "Step",
			"steps": [
				{
					"label": "基本",
					"heading": "基本情報",
					"description": "このライブラリの名前、パス、説明などの詳細"
				},
				{
					"label": "スキャン中",
					"heading": "スキャンの動作",
					"description": "Stumpがこのライブラリをスキャンする方法に関する設定"
				},
				{
					"label": "サムネイル",
					"heading": "サムネイル",
					"description": "Stumpがこのライブラリのサムネイルを生成するかどうか、また生成方法のオプション"
				},
				{
					"label": "レビュー",
					"heading": "レビュー",
					"description": "ライブラリを作成する前に設定を確認してください"
				}
			],
			"review": {
				"yes": "はい",
				"no": "いいえ",
				"none": "なし",
				"labels": {
					"generateThumbnails": "サムネイルを生成",
					"mode": "モード",
					"format": "形式",
					"quality": "クオリティ",
					"name": "名前",
					"path": "パス",
					"description": "説明",
					"tags": "タグ",
					"pattern": "パターン",
					"ignoreRules": "無視ルール",
					"convertRar": "RAR/CBR 変換",
					"deleteConversions": "変換されたファイルを削除",
					"processMetadata": "プロセスメタデータ",
					"generateFileHashes": "ファイルハッシュを生成"
				}
			},
			"buttons": {
				"confirm": "ライブラリを作成"
			}
		}
	},
	"fileExplorer": {
		"uploadModal": {
			"title": {
<<<<<<< HEAD
				"books": "Upload books",
				"series": "Upload series"
			},
			"description": {
				"books": "Add books directly to the current path in the file explorer",
				"series": "Add a series directly to the current path in the file explorer"
			},
			"seriesDisclaimer": [
				"It must be a ",
				"zipped file",
				"containing the folder which should be the series, with all the books inside"
			],
			"dropzone": {
				"books": "Drag and drop books here",
				"series": "Drag and drop a zip file here",
				"alt": "Or click to browse your computer for books to upload"
			},
			"addedFiles": "Added files"
=======
				"books": "本をアップロード",
				"series": "シリーズをアップロード"
			},
			"description": {
				"books": "ファイルエクスプローラの現在のパスに書籍を直接追加する",
				"series": "ファイルエクスプローラの現在のパスにシリーズを直接追加する"
			},
			"seriesDisclaimer": [
				"でなければならない ",
				"zip形式のファイル",
				"シリーズとなるべきフォルダとその中にあるすべての本を含む"
			],
			"dropzone": {
				"books": "本をここにドラッグ＆ドロップ",
				"series": "zipファイルをここにドラッグ＆ドロップ",
				"alt": "またはクリックしてコンピュータでアップロードする書籍を参照します"
			},
			"addedFiles": "追加されたファイル"
>>>>>>> 6d7759dc
		}
	},
	"librarySettingsScene": {
		"heading": "Manage Library",
		"subtitle": "Update the details or configuration of your library, change control access rules, or scan files. If you're wanting a refresh on libraries and how they work, check out the",
		"subtitleLink": "関連ドキュメント",
		"sidebar": {
			"basics": "基本",
			"options": {
				"general": "一般",
				"reading": "閲覧中",
				"scanning": "スキャン中",
				"thumbnails": "サムネイル",
				"ignore-rules": "Ignore Rules",
				"analysis": "Analysis",
				"label": "Options"
			},
			"danger-zone": {
				"access-control": "Access Control",
				"delete": "Deletion",
				"label": "Danger Zone"
			}
		},
		"basics": {
			"title": "Basic Information",
			"description": "The details of this library, including its name, path, and description",
			"form": {
				"submit": "Update library"
			}
		},
		"options/reading": {
			"title": "Reading",
			"description": "The default reader settings to use for books in this library. Any book can override these settings"
		},
		"options/scanning": {
			"title": "Scanner Behavior",
			"description": "Settings related to how Stump scans this library"
		},
		"options/thumbnails": {
			"title": "Thumbnails",
			"description": "Settings and management options for thumbnails in this library",
			"sections": {
				"management": {
					"heading": "Management",
					"description": "Manage the existing thumbnails for this library",
					"thumbnailSelector": {},
					"deleteThumbnails": {}
				}
			}
		},
		"options/analysis": {
			"title": "Analysis",
			"description": "Analyze the contents of this library to identify potential issues or improvements",
			"sections": {
				"analyzeBooks": {
					"heading": "Analyze books",
					"description": "Analyze the books in this library to attach additional metadata in the database, such as page dimensions for image-based books",
					"disclaimer": "This process is resource-intensive and may take a while to complete. In the future, it will be more configurable",
					"analyzeButton": "Analyze books"
				},
				"missingFiles": {
					"heading": "Missing files",
					"description": "Files that are referenced in the database but cannot be located on disk",
					"noMissingFiles": "There are no missing files in this library"
				},
				"duplicateFiles": {
					"heading": "Duplicate files",
					"description": "Files that are potentially duplicated on disk",
					"noDuplicateFiles": "There are no duplicate files detected for this library"
				}
			}
		},
		"danger-zone/access-control": {
			"title": "Access Control",
			"description": "Control who can access the content in this library",
			"sections": {
				"libraryExclusions": {
					"heading": "Exclude users",
					"description": "Prevent certain users from accessing this library or its contents",
					"noUsers": "There are no other registered users to exclude from this library",
					"updated": "Exclusions updated",
					"failure": "Failed to update exclusions"
				}
			}
		},
		"danger-zone/delete": {
			"title": "Deletion Actions",
			"description": "Permanently delete this library and all of its contents or certain resources",
			"sections": {
				"cleanLibrary": {
					"heading": "Clean library",
					"description": "Remove all media and series that cannot be located on disk",
					"disclaimer": "While this action will not delete any files, it will permanently delete all records relating to media and series which have a missing status",
					"confirmation": {
						"label": "Clean library",
						"text": "Are you sure you want to clean this library?"
					}
				},
				"deleteLibrary": {
					"heading": "Delete library",
					"description": [
						"Permanently delete this library and all its contents.",
						"This action cannot be undone"
					]
				}
			}
		}
	},
	"errorScene": {
		"heading": "lol, oops",
		"message": "An error occurred:",
		"buttons": {
			"report": "Report Bug",
			"copy": "Copy Error Details",
			"goHome": "Go Home"
		}
	},
	"homeScene": {
		"continueReading": {
			"title": "Continue reading",
			"emptyState": {
				"heading": "Nothing to show",
				"message": "Any in-progress books you start will show up here"
			}
		},
		"recentlyAddedSeries": {
			"title": "Recently added series",
			"emptyState": {
				"heading": "No series to display",
				"message": "Any series you add to your libraries will show up here"
			}
		},
		"recentlyAddedBooks": {
			"title": "Recently added books",
			"emptyState": {
				"heading": "Nothing to show",
				"message": "Any recent books you add will show up here"
			}
		}
	},
	"seriesOverviewScene": {
		"buttons": {
			"continueReading": "Continue Reading",
			"downloadSeries": "Download Series"
		}
	},
	"createOrUpdateSmartListForm": {
		"validation": {
			"nameTooShort": "Name must be at least 2 characters",
			"nameTaken": "Cannot use this name"
		},
		"fields": {
			"name": {
				"label": "Name",
				"placeholder": "My smart list",
				"description": "Must be unique, but can be changed later"
			},
			"description": {
				"label": "Description",
				"placeholder": "A very intelligent list",
				"description": "An optional description of your smart list"
			},
			"visibility": {
				"label": "Visibility",
				"options": {
					"public": {
						"label": "Public",
						"description": "Accessible to all users on the server"
					},
					"shared": {
						"label": "Shared",
						"description": "Specific users can access this smart list",
						"createDisclaimer": "You can select who this list is shared with after creation"
					},
					"private": {
						"label": "Private",
						"description": "Only you can access this smart list"
					}
				}
			},
			"queryBuilder": {
				"uiPerformance": "This feature is missing performance optimizations on the UI and may be slow with filters which produce large result sets. This will be improved in the future",
				"rootJoiner": {
					"and": {
						"label": "AND",
						"description": "All filter groups must be true for a book to be matched"
					},
					"or": {
						"label": "OR",
						"description": "At least one filter group must be true for a book to be matched"
					}
				},
				"groupJoiner": {
					"and": {
						"label": "AND",
						"description": "All must be true"
					},
					"or": {
						"label": "OR",
						"description": "At least one must be true"
					},
					"not": {
						"label": "NOT",
						"description": "None can be true"
					}
				},
				"grouping": {
					"label": "Group by",
					"description": "How the books in this smart list should be grouped",
					"options": {
						"by_books": {
							"label": "None"
						},
						"by_series": {
							"label": "Series"
						},
						"by_library": {
							"label": "Library"
						}
					}
				},
				"filters": {
					"emptyState": "Add a group to get started",
					"actions": {
						"addFilter": "Add filter",
						"addGroup": "Add group",
						"deleteFilter": "Delete filter",
						"deleteGroup": "Delete group"
					},
					"is": "is",
					"fieldSelect": {
						"placeholder": "Attribute",
						"source": {
							"label": "Source",
							"back": "Back",
							"book": {
								"label": "Book",
								"attributes": {
									"name": "Filename",
									"size": "Size",
									"extension": "Extension",
									"created_at": "Created at",
									"updated_at": "Updated at",
									"status": "Status",
									"path": "Path",
									"pages": "Pages",
									"tags": "Tags"
								}
							},
							"book_meta": {
								"label": "Book Meta",
								"attributes": {
									"title": "Title",
									"summary": "Summary",
									"notes": "Notes",
									"genre": "Genre",
									"writers": "Writers",
									"pencillers": "Pencillers",
									"inkers": "Inkers",
									"letterers": "Letterers",
									"editors": "Editors",
									"publisher": "Publisher",
									"colorists": "Colorist",
									"cover_artists": "Cover artists",
									"links": "Links",
									"characters": "Characters",
									"teams": "Teams"
								}
							},
							"series": {
								"label": "Series",
								"attributes": {
									"name": "Name",
									"path": "Path"
								}
							},
							"series_meta": {
								"label": "Series Meta",
								"attributes": {
									"age_rating": "Age rating",
									"title": "Title",
									"summary": "Summary",
									"meta_type": "Type",
									"publisher": "Publisher",
									"imprint": "Imprint",
									"comicid": "Comic ID",
									"booktype": "Book type",
									"status": "Status",
									"volume": "Volume"
								}
							},
							"library": {
								"label": "Library",
								"attributes": {
									"name": "Name",
									"path": "Path"
								}
							}
						}
					},
					"basicValue": {
						"placeholder": "Value",
						"date": "Date"
					},
					"rangeValue": {
						"from": {
							"date": "From date",
							"number": "From"
						},
						"to": {
							"date": "To date",
							"number": "To"
						},
						"inclusive": "Inclusive"
					},
					"listValue": {
						"placeholder": "Add values",
						"emptyState": "No values to display"
					}
				}
			}
		}
	},
	"createSmartListScene": {
		"heading": "Create smart list",
		"subtitle": "On-the-fly list creation based on a set of filters",
		"form": {
			"stepLabel": "Step",
			"steps": [
				{
					"label": "Basics",
					"heading": "Basic Information",
					"description": "The details of this smart list, including its name, description, and visibility"
				},
				{
					"label": "Filters",
					"heading": "Filters",
					"description": "The filters to apply to this smart list"
				},
				{
					"label": "Review",
					"heading": "Review",
					"description": "Review your smart list settings before creating it"
				}
			],
			"review": {
				"yes": "Yes",
				"no": "No",
				"none": "None",
				"labels": {
					"name": "Name",
					"description": "Description",
					"visibility": "Visibility",
					"grouping": "Group by"
				}
			},
			"buttons": {
				"confirm": "Create list"
			}
		}
	},
	"createOrUpdateApiKey": {
		"validation": {
			"futureDate": "Expiration date must be in the future"
		},
		"fields": {
			"name": {
				"label": "Name",
				"placeholder": "Koreader Sync"
			},
			"expiration": {
				"label": "Expiration",
				"placeholder": "Never"
			},
			"expires_at": {
				"label": "Expires at",
				"placeholder": "Never"
			},
			"permissions": {
				"inherit": {
					"label": "Inherit permissions",
					"description": "The same permissions as your account"
				},
				"explicit": {
					"label": "Explicit permissions",
					"description": "Choose the permissions this key should have"
				}
			}
		},
		"inheritDisclaimer": "This API key will inherit your full permissions, which means it can do anything you can do. Be careful with this setting"
	},
	"userSmartListsScene": {
		"heading": "Smart lists",
		"subtitle": "Your favorite searches and filters saved for easy access",
		"searchPlaceholder": "Filter smart lists",
		"buttons": {
			"createSmartList": "Create smart list"
		},
		"list": {
			"emptyState": {
				"heading": "No smart lists to display",
				"noListsMessage": "Create a smart list to get started",
				"noMatchesMessage": "Try changing your search query"
			},
			"card": {
				"meta": {
					"figures": {
						"books": "book",
						"series": "series",
						"library": "library"
					},
					"matches": "Matches"
				}
			}
		}
	},
	"smartListSettingsScene": {
		"sidebar": {
			"basics": "Basics",
			"configuration": {
				"label": "Configuration",
				"access": "Access",
				"filters": "Filters"
			},
			"danger-zone": {
				"delete": "Deletion",
				"label": "Danger Zone"
			}
		},
		"basics": {
			"title": "Basic Information",
			"description": "The details of this smart list, including its name and description"
		},
		"access": {
			"title": "Access",
			"description": "Control who can access this smart list",
			"sections": {
				"visibility": {
					"confirmation": {
						"public": "This will make the list visible to everyone",
						"private": "This will change the list to be private, making anyone with access unable to see it",
						"shared": "You will need to share the list with specific users to give them access",
						"fallback": "Are you sure you want to change the visibility of this list?"
					}
				},
				"accessManager": {
					"disclaimer": "Sharing is not ready yet. Please check back later!"
				}
			}
		},
		"filters": {
			"title": "Filter Builder",
			"description": "Manage the filters which construct this smart list"
		},
		"danger-zone/delete": {
			"title": "Deletion Actions",
			"description": "Permanently delete this smart list and all of its contents or certain resources",
			"sections": {
				"deleteList": {
					"heading": "Delete list",
					"description": [
						"Permanently delete this smart list and all its contents.",
						"This action cannot be undone"
					],
					"confirmation": {
						"title": "Delete list",
						"description": "Are you sure you want to delete this smart list?",
						"confirm": "Delete list"
					}
				}
			}
		}
	},
	"userSmartListScene": {
		"navigation": {
			"items": "Items",
			"settings": "Settings"
		},
		"layout": {
			"missingIdError": "This scene requires an ID in the URL",
			"smartListNotFound": "Smart list not found",
			"viewCreateError": "Failed to create view",
			"viewSaveError": "Failed to save view"
		},
		"header": {
			"backLink": "Lists"
		},
		"itemsScene": {
			"smartListNotFound": "Smart list not found",
			"actionHeader": {
				"viewSelector": {
					"customView": "Custom view",
					"defaultView": "Default view",
					"noViewsSaved": "No views saved",
					"selectView": "Select a saved view"
				},
				"filterDrawer": {
					"heading": "Smart list filters",
					"description": "Change the filters for this viewing session",
					"rawData": {
						"heading": "Raw filter data",
						"description": "This is how Stump will process the filters"
					},
					"buttons": {
						"save": "Save",
						"cancel": "Cancel"
					}
				},
				"search": {
					"placeholder": "Quick filter"
				},
				"viewManager": {
					"updateSelected": "Update selected",
					"create": "Create new view",
					"modal": {
						"heading": {
							"create": "Create view",
							"update": "Update view"
						},
						"description": {
							"create": "Create a new view for this smart list",
							"update": "Update the view"
						},
						"createForm": {
							"name": {
								"label": "Name",
								"placeholder": "My view",
								"description": "A friendly name to uniquely identify this view"
							}
						},
						"updateForm": {
							"name": {
								"label": "Name",
								"placeholder": "My view",
								"description": "The updated name for this view, if desired"
							}
						}
					}
				}
			}
		}
	},
	"settingsScene": {
		"navigation": {
			"general": "General",
			"logs": "Logs",
			"server": "Server",
			"jobs": "Jobs and Configuration",
			"users": "User Management",
			"desktop": "Desktop"
		},
		"sidebar": {
			"application": {
				"account": "Account",
				"appearance": "Appearance",
				"api keys": "API keys",
				"reader": "Reader",
				"desktop": "Desktop",
				"label": "Application"
			},
			"server": {
				"general": "General",
				"logs": "Logs",
				"users": "Users",
				"jobs": "Jobs",
				"access": "Access",
				"email": "Email",
				"notifications": "Notifications",
				"label": "Server"
			}
		},
		"app/account": {
			"helmet": "Account settings",
			"title": "Account settings",
			"description": "Settings related to your account",
			"sections": {
				"account": {
					"validation": {
						"invalidUrl": "Please enter a valid URL",
						"missingUsername": "Username is required"
					},
					"labels": {
						"username": "Username",
						"password": "Password",
						"activeChangesPrompt": "You have unsaved changes"
					},
					"errors": {
						"updateFailed": "A server error occurred while updating your profile. Please try again."
					},
					"avatarPicker": {
						"heading": "Set your Avatar Image",
						"subtitle": "Stump supports custom avatars, which can be set by providing a URL to an image. Image uploads are not supported in order to reduce the amount of data stored on the server.",
						"preview": "A preview will appear here once you have entered a URL.",
						"labels": {
							"imageUrl": "Image URL",
							"customAvatar": "Custom Avatar"
						},
						"buttons": {
							"confirm": "Confirm Image",
							"cancel": "Cancel",
							"edit": "Edit",
							"changeImage": "Change Image",
							"removeImage": "Remove Image"
						}
					},
					"buttons": {
						"confirm": "Save Changes"
					}
				},
				"locale": {
					"localeSelector": {
						"label": "Language"
					},
					"heading": "Language and locale",
					"subtitle": [
						"Stump supports multiple languages and locales, set your preferences below. Please consider helping improve the quality of",
						"Stump's translations",
						"if you're able to!"
					]
				}
			}
		},
		"app/appearance": {
			"helmet": "Appearance",
			"title": "Appearance",
			"description": "Customize the look and feel of the application",
			"sections": {
				"themeSelect": {
					"label": "Theme",
					"description": [
						"If you're interested in creating your own custom theme, check out the",
						"documentation"
					],
					"options": {
						"light": "Light",
						"dark": "Dark",
						"bronze": "Bronze light",
						"ocean": "Ocean",
						"autumn": "Autumn",
						"cosmic": "Cosmic",
						"pumpkin": "Pumpkin",
						"matrix": "Matrix"
					}
				},
				"fontSelect": {
					"label": "Font",
					"description": "Customize the font used in the application"
				},
				"navigationArrangement": {
					"label": "Navigation arrangement",
					"description": {
						"sidebar": "Arrange and customize the navigation items in the sidebar",
						"topbar": "Arrange and customize the navigation items in the topbar"
					},
					"isLocked": "Arrangement is locked",
					"lock": "Lock arrangement",
					"unlock": "Unlock arrangement",
					"options": {
						"Home": "Home",
						"Explore": "Explore",
						"Libraries": "Libraries",
						"BookClubs": "Book clubs",
						"SmartLists": "Smart lists"
					},
					"entityOptions": {
						"createAction": {
							"label": "Show create action",
							"help": "Show the create action in the navigation"
						},
						"linkToAll": {
							"label": "See all link",
							"help": "A link to a page dedicated to viewing all items of this type"
						}
					}
				}
			}
		},
		"app/apiKeys": {
			"helmet": "API keys",
			"title": "API keys",
			"description": "Manage your generated Stump API keys",
			"shared": {
				"fields": {
					"name": "Name",
					"expiration": "Expiration",
					"last_used": "Last used",
					"created": "Created",
					"permissions": "Permissions",
					"inherited": "Inherited",
					"explicit": "Explicit"
				}
			},
			"sections": {
				"inspector": {
					"heading": "API key",
					"description": "A detailed view of this key",
					"unrestrictedKey": {
						"heading": "Unrestricted key",
						"description": "Since you are the server owner, this key has unrestricted access when configured to inherit permissions. Please be careful."
					}
				},
				"createKey": {
					"modal": {
						"trigger": "Create API key",
						"heading": {
							"creating": "Create API key",
							"created": "Created key"
						},
						"description": {
							"creating": "API keys are long-lived credentials that can be used to authenticate with the API",
							"created": "Your new API key has been created. Save the secret somewhere safe, as it will not be shown again"
						},
						"inheritDisclaimer": "This API key will inherit your full permissions, which means it can do anything you can do. Be careful with this setting",
						"createdKey": "Created key",
						"savedConfirm": "I saved my key",
						"submit": "Create key"
					}
				},
				"table": {
					"title": "Your keys",
					"description": "These are the API keys you have created",
					"actionMenu": {
						"inspect": "Inspect",
						"delete": "Delete"
					},
					"empty": {
						"title": "You haven't created any keys yet",
						"action": "Create an API key to get started"
					},
					"noExpiration": "No expiration set"
				}
			}
		},
		"app/reader": {
			"helmet": "Reader settings",
			"title": "Reader settings",
			"description": "Default options for the Stump readers. These are bound to your current device only",
			"sections": {
				"imageBasedBooks": {
					"label": "Image-based books",
					"description": "Comic books, manga, and other image-based books",
					"sections": {
						"preloadAheadCount": {
							"label": "Preload ahead count",
							"description": "The number of pages to preload ahead of the current page"
						},
						"preloadBehindCount": {
							"label": "Preload behind count",
							"description": "The number of pages to preload behind the current page"
						}
					}
				}
			}
		},
		"app/desktop": {
			"helmet": "Desktop settings",
			"title": "Desktop settings",
			"description": "Settings related to the Stump desktop application",
			"sections": {
				"configuredServers": {
					"label": "Configured servers",
					"description": "The list of Stump servers you can connect to",
					"getStarted": "Add a server to get started",
					"unreachableServer": {
						"tooltip": "Server unreachable"
					},
					"activeServer": {
						"tooltip": "Current server"
					},
					"addOrEditServer": {
						"validation": {
							"nameExists": "A server with this name already exists",
							"nameForbidden": "This name is reserved",
							"urlExists": "A server with this URL already exists"
						},
						"fields": {
							"name": {
								"label": "Name",
								"description": "A friendly name to identify this server",
								"placeholder": "My server"
							},
							"uri": {
								"label": "URI",
								"description": "The URL of the Stump server",
								"placeholder": "https://stump.example.com"
							}
						}
					},
					"addServer": {
						"trigger": "Add server",
						"title": "Add a new server",
						"description": "Add a new Stump server to the desktop application",
						"confirm": "Add server"
					},
					"editServer": {
						"tooltip": "Edit server",
						"title": "Edit server",
						"description": "Edit the details of this server",
						"confirm": "Save changes"
					},
					"deleteServer": {
						"tooltip": "Delete server",
						"confirmation": {
							"title": "Delete this server",
							"description": "This will remove the server from the desktop application",
							"disclaimerActiveServer": "This server is currently active. You will be logged out",
							"disclaimerLastServer": "This is the last configured server. You will be logged out and have to reconfigure any servers in the initialization process",
							"confirm": "Delete server"
						}
					},
					"switchToServer": {
						"tooltip": "Switch to server",
						"confirmation": {
							"title": "Switch to this server",
							"description": "This will log you out of your current server",
							"confirm": "Switch to server",
							"server": "Server",
							"uri": "URL"
						}
					},
					"resetConfiguration": {
						"label": "Delete all servers",
						"description": [
							"Delete all configured servers from the desktop application",
							"This action cannot be undone"
						],
						"confirmation": {
							"trigger": "Delete all servers",
							"title": "Delete all servers",
							"description": "This will remove all servers from the desktop application",
							"disclaimer": "You will be logged out and have to reconfigure any servers in the initialization process",
							"confirm": "Delete all servers"
						}
					},
					"resetTokens": {
						"label": "Clear authentication",
						"description": [
							"Remove all securely-stored access tokens for your servers",
							"You will have to re-authenticate with each server"
						],
						"confirmation": {
							"trigger": "Clear authentication",
							"title": "Clear authentication",
							"description": "This will remove all securely-stored access tokens for your servers",
							"confirm": "Clear authentication"
						}
					}
				},
				"optionalFeatures": {
					"label": "Optional features",
					"description": "Manage the optional features unique to the desktop application",
					"bundledServer": {
						"label": "Bundled server",
						"description": "Run the bundled server in the background while the desktop application is running (requires restart)"
					},
					"discordPresence": {
						"label": "Discord Presence",
						"description": "Display your Stump activity in Discord using Discord Rich Presence",
						"reconnect": "Reconnect to Discord"
					}
				}
			}
		},
		"server/general": {
			"helmet": "General server settings",
			"title": "General settings",
			"description": "General settings related to your Stump server instance",
			"sections": {
				"updateAvailable": {
					"message": "Your server is not up to date. Please update to the latest version!"
				},
				"serverInfo": {
					"title": "Server information",
					"description": "Basic details about your Stump server instance",
					"build": {
						"label": "Build",
						"description": "Details about the version and build",
						"version": {
							"semver": "Version",
							"commitHash": "Exact commit",
							"date": "Build date"
						}
					}
				},
				"serverPublicUrl": {
					"label": "Public URL",
					"description": "The URL that your server is accessible from outside your network, if applicable. This will enable invite links and other features"
				}
			}
		},
		"server/logs": {
			"helmet": "Logs",
			"title": "Logs",
			"description": "The logs generated by your Stump server instance",
			"sections": {
				"persistedLogs": {
					"title": "Persisted logs",
					"description": "These logs have been manually persisted to the database, typically associated with a specific job or event",
					"table": {
						"columns": {
							"level": "Level",
							"message": "Message",
							"timestamp": "Timestamp"
						},
						"emptyHeading": "No logs to display",
						"emptySubtitle": "Your server is either very healthy or very unhealthy"
					}
				},
				"liveLogs": {
					"title": "Live logs feed",
					"description": "Streamed directly from your Stump server instance in real-time"
				}
			}
		},
		"server/jobs": {
			"helmet": "Jobs",
			"title": "Jobs",
			"description": "Background jobs that run on your Stump server instance",
			"sections": {
				"scheduling": {
					"title": "Scheduling",
					"description": "Some jobs can be configured to run on a schedule. Changes to this configuration will take effect after a server restart"
				},
				"history": {
					"title": "History",
					"description": "A record of jobs that have been run on your Stump server instance",
					"table": {
						"columns": {
							"name": "Type",
							"description": "Description",
							"status": "Status",
							"createdAt": "Started At",
							"elapsed": "Elapsed",
							"tasks": "Tasks"
						},
						"emptyHeading": "There are no jobs to display",
						"emptySubtitle": "You can't have a job if you don't have a job",
						"deleteAllMessage": "Job history and statistics may be deleted from the database at any time. This action cannot be undone",
						"deleteAllConfirmButton": "Clear history",
						"deleteAllConfirmButtonTitle": "Clear all job history",
						"deleteAllConfirmButtonTitleNoJobs": "No jobs to clear"
					}
				}
			}
		},
		"server/users": {
			"helmet": "User management",
			"title": "Users",
			"description": "Manage the users on this server",
			"createUser": {
				"helmet": "Create user",
				"title": "Create user",
				"description": "Create a new user on this server"
			},
			"updateUser": {
				"helmet": "Update user",
				"title": "Update user",
				"description": "Update the details of this user"
			},
			"createOrUpdateForm": {
				"accessControl": {
					"heading": "Access control and restrictions",
					"subtitle": [
						"Configure any restrictions you want to apply to this user. For more information about access control, see the",
						"documentation"
					],
					"ageRestriction": {
						"label": "Age restriction",
						"description": "Restricts the user from accessing content above the set age rating threshold",
						"placeholder": "13",
						"enforceUnset": {
							"label": "Enforce on unset",
							"description": "If enabled, users will be restricted from accessing content with no age rating available"
						}
					},
					"tagRestriction": {
						"label": "Tag restrictions",
						"description": "Restricts the user from accessing content with the selected tags",
						"placeholder": "Adult, Gore"
					}
				},
				"permissions": {
					"heading": "Permissions",
					"subtitle": [
						"Select the permissions you want to grant to this user. For more information on what each permission does, see the",
						"documentation"
					],
					"bookclub": {
						"label": "Book Clubs",
						"read": {
							"label": "Access book club features",
							"description": "Allows the user to access book club features, including viewing and joining book clubs"
						},
						"create": {
							"label": "Create book clubs",
							"description": "Allows the user to create new book clubs"
						}
					},
					"feature": {
						"label": "Feature Opt-In",
						"api_keys": {
							"label": "API keys",
							"description": "Allow the user to manage their own API keys"
						},
						"koreader_sync": {
							"label": "KoReader sync",
							"description": "Allow the user to access the KoReader sync integration"
						}
					},
					"file": {
						"label": "File Management",
						"explorer": {
							"label": "File Explorer",
							"description": "Allows the user to access the Library File Explorer.\nContent restriction is not supported when this feature is granted"
						},
						"download": {
							"label": "Download files",
							"description": "Allows the user to download files from the server"
						},
						"upload": {
							"label": "Upload files",
							"description": "Allows the user to upload files to the server"
						}
					},
					"emailer": {
						"label": "Emailers",
						"read": {
							"label": "Access emailers",
							"description": "Allows the user to view the configured emailers"
						},
						"create": {
							"label": "Create emailers",
							"description": "Allows the user to create new emailers"
						},
						"manage": {
							"label": "Manage emailers",
							"description": "Allows the user to manage existing emailers"
						}
					},
					"email": {
						"label": "Emailing",
						"send": {
							"label": "Send emails",
							"description": "Allows the user to send emails from the server to any configured aliases"
						},
						"arbitrary_send": {
							"label": "Send arbitrary emails",
							"description": "Allows the user to send emails from the server to any email address"
						}
					},
					"library": {
						"label": "Library Management",
						"create": {
							"label": "Create libraries",
							"description": "Allows the user to create new libraries.\nIncludes permissions to edit and scan"
						},
						"scan": {
							"label": "Scan libraries",
							"description": "Allows the user to initiate scans for existing libraries"
						},
						"edit": {
							"label": "Edit libraries",
							"description": "Allows the user to edit basic details for existing libraries"
						},
						"manage": {
							"label": "Manage libraries",
							"description": "Allows the user to manage advanced settings for existing libraries.\nIncludes permissions to edit and scan"
						},
						"delete": {
							"label": "Delete libraries",
							"description": "Allows the user to delete existing libraries.\nIncludes permissions to edit, manage, and scan"
						}
					},
					"server": {
						"label": "Server Management",
						"manage": {
							"label": "Manage server",
							"description": "Allows the user to manage the server.\nIncludes *many* other permissions"
						}
					},
					"user": {
						"label": "User Management",
						"read": {
							"label": "Read users",
							"description": "Allows the user to query other users on the server. This is required for some other features, e.g. excluding users from accessing a library"
						},
						"manage": {
							"label": "Manage users",
							"description": "Allows the user to manage other users on the server.\nIncludes permissions to create and update"
						}
					},
					"smartlist": {
						"label": "Smart Lists",
						"read": {
							"label": "Access smart list feature",
							"description": "Allows the user to access smart lists features"
						}
					}
				},
				"validation": {
					"ageRestrictionTooLow": "Age restriction cannot be less than 0"
				},
				"createSubmitButton": "Create user",
				"updateSubmitButton": "Update user"
			}
		},
		"server/email": {
			"helmet": "Email settings",
			"title": "Email",
			"description": "Settings related to the configuring an SMTP emailer for your Stump server instance",
			"sections": {
				"emailers": {
					"title": "SMTP emailers",
					"description": "The clients you have configured for sending emails from your Stump server instance",
					"singleInstanceDisclaimer": "While Stump supports multiple SMTP configurations in the backend, only one can be configured on the UI. This will be improved in the future",
					"list": {
						"emptyHeading": "No SMTP emailers configured",
						"primaryEmailer": "Primary emailer",
						"sendHistory": {
							"heading": "Send history",
							"description": "A record of emails sent from this emailer",
							"table": {
								"columns": {
									"to": "To",
									"subject": "Subject",
									"status": "Status",
									"createdAt": "Sent at"
								}
							},
							"emptyHeading": "No history",
							"emptySubtitle": "The history of this emailer is empty. It has either not been used or the history has been cleared"
						}
					}
				},
				"devices": {
					"title": "Email devices",
					"description": "The device aliases you have configured for receiving emails from your Stump server instance",
					"addDevice": "Add device alias",
					"addOrUpdateDevice": {
						"title": {
							"create": "Create device alias",
							"update": "Update device alias"
						},
						"name": {
							"label": "Name",
							"description": "A friendly name to uniquely identify this device alias"
						},
						"email": {
							"label": "Email",
							"description": "The email address this alias will be associated with"
						},
						"forbidden": {
							"label": "Forbidden",
							"description": "When enabled, no user may send emails to the address associated with this alias"
						},
						"submit": {
							"create": "Create device alias",
							"update": "Update device alias"
						}
					},
					"table": {
						"emptyHeading": "No devices registered",
						"emptySubtitle": "Create a new device alias for future use"
					}
				}
			},
			"createOrUpdateForm": {
				"name": {
					"label": "Name",
					"description": "A friendly name to uniquely identify this emailer"
				},
				"smtpSettings": {
					"heading": "SMTP settings",
					"description": "The SMTP-specific settings for this emailer"
				},
				"smtpProvider": {
					"label": "SMTP provider preset",
					"description": "The provider of the SMTP server. This is used to prefill some common settings, but doesn't capture all providers"
				},
				"smtpHost": {
					"label": "SMTP host",
					"description": "The hostname of the SMTP server"
				},
				"smtpPort": {
					"label": "SMTP port",
					"description": "The port of the SMTP server"
				},
				"tlsEnabled": {
					"label": "TLS enabled",
					"description": "If enabled, the connection to the SMTP server will be encrypted"
				},
				"username": {
					"label": "Username",
					"description": "The username for authenticating with the SMTP server. This is typically the email address"
				},
				"password": {
					"label": "Password",
					"description": "The password for authenticating with the SMTP server. If you're using Gmail, you may need to generate an app-specific password"
				},
				"senderSettings": {
					"heading": "Sender settings",
					"description": "The settings for the sender of the email"
				},
				"senderDisplayName": {
					"label": "Sender display name",
					"description": "The name that will be displayed to recipients"
				},
				"senderEmail": {
					"label": "Sender email address",
					"description": "The email address that will be displayed to recipients"
				},
				"additionalSettings": {
					"heading": "Additional settings",
					"description": "Additional settings for the emailer"
				},
				"maxAttachmentSize": {
					"label": "Max attachment size",
					"description": "The maximum size, in bytes, that an attachment can be"
				},
				"submit": {
					"create": "Create emailer",
					"update": "Update emailer"
				}
			},
			"createEmailer": {
				"helmet": "Create emailer",
				"title": "Create emailer",
				"description": "Create a new SMTP emailer for your Stump server instance"
			},
			"updateEmailer": {
				"helmet": "Update emailer",
				"title": "Update emailer",
				"description": "Update the details of this SMTP emailer"
			}
		}
	},
	"jobOverlay": {
		"backupHeading": "Job in Progress"
	},
	"libraryStats": {
		"seriesCount": "Total Series",
		"bookCount": "Total Books",
		"diskUsage": "Disk Usage"
	},
	"noLibraries": {
		"heading": "Nothing to see here",
		"messagePrefix": "You can't see what you don't have",
		"message": {
			"create": "Create a library to get started",
			"wait": "Once libraries are created, they'll be displayed here"
		},
		"links": {
			"create": "Create library"
		}
	},
	"pagination": {
		"buttons": {
			"next": "Next",
			"previous": "Previous"
		},
		"popover": {
			"heading": "Go to page",
			"buttons": {
				"confirm": "Go",
				"cancel": "Cancel"
			}
		}
	},
	"signOutModal": {
		"title": "Sign out",
		"message": "Are you sure you want to sign out?",
		"buttons": {
			"cancel": "Cancel",
			"signOut": "Sign out"
		}
	},
	"sidebar": {
		"buttons": {
			"home": "Home",
			"libraries": "Libraries",
			"books": "Explore",
			"bookClubs": "Book clubs",
			"createLibrary": "Create library",
			"noLibraries": "No libraries",
			"createBookClub": "Create book club",
			"noBookClubs": "No book clubs",
			"settings": "Settings",
			"themeToggle": "Toggle Theme",
			"goForward": "Go Forward",
			"goBack": "Go Back",
			"smartlists": "Smart lists",
			"noSmartlists": "No smart lists",
			"createSmartlist": "Create smart list",
			"seeAll": "See all"
		},
		"libraryOptions": {
			"scanLibrary": "Scan",
			"fileExplorer": "Files",
			"manageLibrary": "Manage",
			"deleteLibrary": "Delete"
		},
		"versionInformation": {
			"heading": "Version Information",
			"semVer": "Semantic Version",
			"commitHash": "Commit Hash",
			"buildDate": "Build Date"
		}
	},
	"search": {
		"placeholder": "Search"
	},
	"serverSOS": {
		"heading": "Server Unavailable",
		"desktop": {
			"message": "A network error occurred that suggests your Stump server is currently unavailable. Please ensure that it is running and accessible from this device.\nIf your server URL has changed, you can update it using the form below"
		},
		"web": {
			"message": "A network error occurred that suggests your Stump server is currently unavailable. Please ensure that it is running and accessible from this device"
		},
		"reconnected": "Reconnected to server! Redirecting...",
		"reconnectionFailed": "Something went wrong!"
	},
	"serverStatusOverlay": {
		"heading": "Server isn't connected",
		"message": [
			"Please check your internet connection",
			"Click here",
			"to change your server URL"
		]
	},
	"slidingList": {
		"empty": "No items to display",
		"buttons": {
			"next": "Seek Ahead",
			"previous": "Seek Backwards"
		}
	},
	"tagSelect": {
		"placeholder": "Select or create tag",
		"placeholderNoTags": "No tags available"
	},
	"thumbnailDropdown": {
		"label": "Edit thumbnail",
		"options": {
			"selectFromBooks": "Select from books",
			"uploadImage": "Upload image"
		},
		"uploadImage": {
			"emptyState": "A preview of your image will appear here",
			"prompt": "Drop image here or click to select",
			"remove": "Remove image"
		}
	},
	"common": {
		"add": "Add",
		"cancel": "Cancel",
		"confirm": "Confirm",
		"save": "Save",
		"send": "Send",
		"saveChanges": "Save changes",
		"noChanges": "No changes",
		"create": "Create",
		"edit": "Edit",
		"update": "Update",
		"upload": "Upload",
		"uploading": "Uploading",
		"unimplemented": "This functionality is not yet implemented! Check back later",
		"limitedFunctionality": "This is not yet fully implemented and is lacking some features. Check back later",
		"logIn": "Log in",
		"login": "Login",
		"seeError": "See error",
		"remove": "Remove",
		"goBack": "Go back",
		"goToServers": "Go to servers",
		"notReady": "This feature is not ready",
		"notUsedYet": "Not used yet",
		"never": "Never"
	}
}<|MERGE_RESOLUTION|>--- conflicted
+++ resolved
@@ -464,26 +464,6 @@
 	"fileExplorer": {
 		"uploadModal": {
 			"title": {
-<<<<<<< HEAD
-				"books": "Upload books",
-				"series": "Upload series"
-			},
-			"description": {
-				"books": "Add books directly to the current path in the file explorer",
-				"series": "Add a series directly to the current path in the file explorer"
-			},
-			"seriesDisclaimer": [
-				"It must be a ",
-				"zipped file",
-				"containing the folder which should be the series, with all the books inside"
-			],
-			"dropzone": {
-				"books": "Drag and drop books here",
-				"series": "Drag and drop a zip file here",
-				"alt": "Or click to browse your computer for books to upload"
-			},
-			"addedFiles": "Added files"
-=======
 				"books": "本をアップロード",
 				"series": "シリーズをアップロード"
 			},
@@ -502,7 +482,6 @@
 				"alt": "またはクリックしてコンピュータでアップロードする書籍を参照します"
 			},
 			"addedFiles": "追加されたファイル"
->>>>>>> 6d7759dc
 		}
 	},
 	"librarySettingsScene": {
