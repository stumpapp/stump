--- conflicted
+++ resolved
@@ -1,11 +1,5 @@
-<<<<<<< HEAD
-import { useTopBarStore } from '@stump/client'
 import { IconButton } from '@stump/components'
 import { ChevronLeft, ChevronRight } from 'lucide-react'
-=======
-import { HStack, useColorModeValue } from '@chakra-ui/react'
-import { CaretLeft, CaretRight } from 'phosphor-react'
->>>>>>> 43a77c0c
 import { useCallback } from 'react'
 import { useHotkeys } from 'react-hotkeys-hook'
 import { useNavigate } from 'react-router-dom'
