import { useUserStore } from '@stump/client'
<<<<<<< HEAD
import { useEffect } from 'react'
=======
import { Suspense, useEffect } from 'react'
>>>>>>> e1c1c0ad
import { useTranslation } from 'react-i18next'

import { AllowedLocale, i18n } from './config'
import { LocaleContext } from './context'

type Props = {
	children: React.ReactNode
}

export default function LocaleProvider({ children }: Props) {
	const { userPreferences } = useUserStore((store) => ({
		userPreferences: store.userPreferences,
	}))

	const locale = (userPreferences?.locale || 'en') as AllowedLocale
<<<<<<< HEAD
	const { t } = useTranslation(locale)
=======

	const { t } = useTranslation(locale, { useSuspense: false })

>>>>>>> e1c1c0ad
	useEffect(() => {
		i18n.changeLanguage(locale)
	}, [locale])

	return (
		<Suspense>
			<LocaleContext.Provider
				value={{
					locale,
					t,
				}}
			>
				{children}
			</LocaleContext.Provider>
		</Suspense>
	)
}<|MERGE_RESOLUTION|>--- conflicted
+++ resolved
@@ -1,9 +1,5 @@
 import { useUserStore } from '@stump/client'
-<<<<<<< HEAD
-import { useEffect } from 'react'
-=======
 import { Suspense, useEffect } from 'react'
->>>>>>> e1c1c0ad
 import { useTranslation } from 'react-i18next'
 
 import { AllowedLocale, i18n } from './config'
@@ -19,13 +15,9 @@
 	}))
 
 	const locale = (userPreferences?.locale || 'en') as AllowedLocale
-<<<<<<< HEAD
-	const { t } = useTranslation(locale)
-=======
 
 	const { t } = useTranslation(locale, { useSuspense: false })
 
->>>>>>> e1c1c0ad
 	useEffect(() => {
 		i18n.changeLanguage(locale)
 	}, [locale])
