{
	"authScene": {
		"claimHeading": "Initialisez votre serveur",
		"claimText": "Ce serveur Stump n'est pas initialisé. Utilisez le formulaire ci-dessous pour créer votre compte. Une fois créé, vous aurez un accès complet à toutes les fonctionnalités du serveur.",
		"form": {
			"validation": {
				"missingUsername": "Le nom d'utilisateur est requis",
				"missingPassword": "Le mot de passe est requis"
			},
			"labels": {
				"username": "Nom d'utilisateur",
				"password": "Mot de passe"
			},
			"buttons": {
				"createAccount": "Créer un compte",
				"login": "S'identifier"
			}
		},
		"toasts": {
			"loggingIn": "Connexion en cours...",
<<<<<<< HEAD
			"loggedIn": "Bienvenue de retour !",
=======
			"loggedIn": "Nous sommes heureux de vous revoir !",
>>>>>>> bfafdc6a
			"loggedInFirstTime": "Bienvenue !",
			"registering": "Enregistrement en cours...",
			"registered": "Enregistré !",
			"loginFailed": "Échec de la connexion. Veuillez réessayer",
			"registrationFailed": "Échec de l'inscription. Veuillez réessayer"
		}
	},
	"adminLibrarySidebar": {
		"libraryConfiguration": {
			"heading": "Configuration de la bibliothèque",
			"subtitleCreating": "Un aperçu de votre nouvelle bibliothèque sera affiché ci-dessous",
			"subtitleEditing": "Un aperçu des modifications de votre bibliothèque sera affiché ci-dessous"
		}
	},
	"bookOverviewScene": {
		"fileInformation": {
			"heading": "Informations sur le fichier",
			"labels": {
				"fileSize": "Taille du fichier",
				"fileType": "Type de fichier",
				"fileLocation": "Emplacement du fichier",
				"fileChecksum": "Somme de contrôle"
			}
		},
		"nextInSeries": "Suivant dans la série"
	},
	"createLibraryScene": {
		"heading": "Créer une nouvelle bibliothèque",
		"subtitle": "Les bibliothèques sont utilisées pour regrouper vos livres. Si vous souhaitez en savoir plus sur les bibliothèques et leur fonctionnement, consultez la",
		"subtitleLink": "documentation correspondante",
		"form": {
			"labels": {
				"libraryName": "Nom",
				"libraryPath": "Chemin d'accès",
				"libraryPathDescription": "Le chemin d'accès à la bibliothèque tel qu'il existe sur votre serveur",
				"libraryDescription": "Description",
				"libraryTags": "Étiquettes"
			},
			"buttons": {
				"confirm": "Créer la bibliothèque"
			}
		}
	},
	"manageLibraryScene": {
		"heading": "Gérer la Bibliothèque",
		"subtitle": "Mettez à jour les détails ou la configuration de votre bibliothèque, modifiez les règles d'accès ou scannez des fichiers. Si vous voulez une mise à jour sur les bibliothèques et comment elles fonctionnent, consultez la",
		"subtitleLink": "documentation correspondante",
		"form": {
			"labels": {
				"libraryName": "Nom",
				"libraryPath": "Chemin d'accès",
				"libraryPathDescription": "Le chemin d'accès à la bibliothèque tel qu'il existe sur votre serveur",
				"libraryDescription": "Description",
				"libraryTags": "Étiquettes"
			},
			"buttons": {
				"confirm": "Enregistrer les modifications"
			}
		}
	},
	"errorScene": {
		"heading": "lol, oups",
		"message": "Une erreur s'est produite :",
		"buttons": {
			"report": "Signaler un bug",
			"copy": "Copier les détails de l'erreur",
			"goHome": "Aller à la page d'accueil"
		}
	},
	"homeScene": {
		"continueReading": "Continuer la lecture",
		"recentlyAddedSeries": "Séries récemment ajoutées",
		"recentlyAddedBooks": "Livres récemment ajoutés"
	},
	"seriesOverviewScene": {
		"buttons": {
			"continueReading": "Continuer la lecture",
			"downloadSeries": "Télécharger la série"
		}
	},
	"settingsScene": {
		"navigation": {
			"general": "Général",
			"server": "Serveur",
			"jobs": "Tâches et Configuration",
			"users": "Gestion des Utilisateurs",
			"desktop": "Bureau"
		},
		"general": {
			"helmet": "Paramètres Généraux",
			"heading": "Paramètres Généraux",
			"subtitle": "Utilisez les formulaires ci-dessous pour gérer vos préférences et les paramètres de votre compte.",
			"profileForm": {
				"validation": {
					"invalidUrl": "Veuillez entrer une URL valide",
					"missingUsername": "Le nom d'utilisateur est requis"
				},
				"labels": {
					"username": "Nom d'utilisateur",
					"password": "Mot de passe",
					"activeChangesPrompt": "Vous avez des modifications non enregistrées"
				},
				"errors": {
					"updateFailed": "Une erreur de serveur est survenue lors de la mise à jour de votre profil. Veuillez réessayer."
				},
				"avatarPicker": {
					"heading": "Définir votre image d'avatar",
					"subtitle": "Stump prend en charge les avatars personnalisés, qui peuvent être définis en fournissant une URL vers une image. Les téléchargements d'images ne sont pas pris en charge pour réduire la quantité de données stockées sur le serveur.",
					"preview": "Un aperçu apparaîtra ici une fois que vous aurez entré une URL.",
					"labels": {
						"imageUrl": "URL de l'image",
						"customAvatar": "Avatar personnalisé"
					},
					"buttons": {
						"confirm": "Confirmer l'image",
						"cancel": "Annuler",
						"edit": "Modifier",
						"changeImage": "Changer l'image",
						"removeImage": "Supprimer l'image"
					}
				},
				"buttons": {
					"confirm": "Enregistrer les modifications"
				}
			},
			"theme": {
				"heading": "Thème de l'application",
				"subtitle": "Stump prend en charge les thèmes clairs et foncés, qui peuvent être définis ci-dessous.",
				"dark": {
					"label": "Thème Foncé",
					"description": "Utilisez un thème sombre pour Stump, qui est le thème correct."
				},
				"light": {
					"label": "Thème Clair",
					"description": "Utilisez un thème clair pour Stump, qui est le thème incorrect."
				}
			},
			"locale": {
				"localeSelector": {
					"label": "Langue"
				},
				"heading": "Paramètres de Langue et Locale",
				"subtitle": [
					"Stump prend en charge plusieurs langues, définissez vos préférences ci-dessous. Pensez à aider à améliorer la qualité des",
					"Traductions de Stump",
					"si vous le pouvez !"
				]
			}
		},
		"jobs": {
			"helmet": "Tâches et Configuration",
			"heading": "Tâches et Configuration",
			"subtitle": "Affichez et gérez les tâches en arrière-plan disponibles sur ce serveur, y compris les analyses de bibliothèques et la planification",
			"schedulingHeading": "Planification des tâches",
			"schedulingSubtitle": "Gérer la planification des tâches en arrière-plan sur ce serveur",
			"historyHeading": "Historique des tâches",
			"historySubtitle": "Gérer les tâches en cours et afficher l'historique des tâches terminées",
			"historyTable": {
				"columns": {
					"name": "Type",
					"description": "Description",
					"status": "État",
					"createdAt": "Commencé à",
					"elapsed": "Écoulé",
					"tasks": "Tâches"
				},
				"emptyHeading": "Il n'y a aucune tâche à afficher",
				"emptySubtitle": "Vous ne pouvez pas avoir une tâche si vous n'avez pas une tâche",
				"deleteAllMessage": "L'historique des tâches et les statistiques de toutes les tâches peuvent être supprimés à tout moment et n'affecteront pas les tâches en cours. Cette action ne peut cependant pas être annulée et supprimera tout l'historique des tâches de la base de données.",
				"deleteAllConfirmButton": "Effacer l'historique",
				"deleteAllConfirmButtonTitle": "Effacer l'historique des tâches",
				"deleteAllConfirmButtonTitleNoJobs": "Aucune tâche à effacer"
			}
		},
		"server": {
			"helmet": "Paramètres du Serveur",
			"heading": "Paramètres du Serveur",
			"subtitle": "Gérez différentes options configurables pour votre instance de serveur Stump"
		},
		"users": {
			"helmet": "Gestion des Utilisateurs",
			"heading": "Gestion des Utilisateurs",
			"subtitle": "Gérez les utilisateurs sur ce serveur, y compris la création de nouveaux utilisateurs et la modification de leurs autorisations"
		}
	},
	"jobOverlay": {
		"backupHeading": "Traitement en cours"
	},
	"libraryStats": {
		"seriesCount": "Total des séries",
		"bookCount": "Total des livres",
		"diskUsage": "Utilisation du disque"
	},
	"pagination": {
		"buttons": {
			"next": "Suivant",
			"previous": "Précédent"
		},
		"popover": {
			"heading": "Aller à la page",
			"buttons": {
				"confirm": "Aller",
				"cancel": "Annuler"
			}
		}
	},
	"signOutModal": {
		"title": "Déconnexion",
		"message": "Êtes-vous sûr(e) de vouloir vous déconnecter ?",
		"buttons": {
			"cancel": "Annuler",
			"signOut": "Se déconnecter"
		}
	},
	"sidebar": {
		"buttons": {
			"home": "Accueil",
			"libraries": "Bibliothèques",
			"books": "Explorer les livres",
			"createLibrary": "Créer une bibliothèque",
			"settings": "Paramètres",
			"themeToggle": "Changer de thème",
			"goForward": "Aller en avant",
			"goBack": "Aller en arrière"
		},
		"libraryOptions": {
			"scanLibrary": {
				"base": "Scanner la bibliothèque",
				"parallel": "Scanner en parallèle",
				"inOrder": "Scanner dans l'ordre"
			},
			"fileExplorer": "Explorateur de fichiers",
			"editLibrary": "Modifier la bibliothèque",
			"deleteLibrary": "Supprimer la bibliothèque"
		},
		"versionInformation": {
			"heading": "Informations de version",
			"semVer": "Version sémantique",
			"commitHash": "Hachage de validation",
			"buildDate": "Date de construction"
		}
	},
	"search": {
		"placeholder": "Recherche"
	},
	"serverSOS": {
		"heading": "Serveur non disponible",
		"desktop": {
			"message": "Une erreur de réseau s'est produite indiquant que votre serveur Stump est actuellement indisponible. Veuillez vous assurer qu'il est en cours d'exécution et accessible depuis cet appareil.\nSi l'URL de votre serveur a changé, vous pouvez la mettre à jour à l'aide du formulaire ci-dessous"
		},
		"web": {
			"message": "Une erreur de réseau s'est produite indiquant que votre serveur Stump est actuellement indisponible. Veuillez vous assurer qu'il est en cours d'exécution et accessible depuis cet appareil"
		},
		"reconnected": "Reconnecté au serveur! Redirection...",
		"reconnectionFailed": "Quelque chose s'est mal passé!"
	},
	"serverStatusOverlay": {
<<<<<<< HEAD
		"heading": "Server isn't connected",
		"message": ["Please check your internet connection", "Cliquez ici", "to change your server URL"]
=======
		"heading": "Le serveur n'est pas connecté",
		"message": [
			"Veuillez vérifier votre connexion internet",
			"Cliquez ici",
			"pour changer l'URL de votre serveur"
		]
>>>>>>> bfafdc6a
	},
	"slidingList": {
		"empty": "Aucun élément à afficher",
		"buttons": {
			"next": "Avancer",
			"previous": "Reculer"
		}
	},
	"tagSelect": {
		"placholder": "Choisissez ou créez une étiquette",
		"placeholderNoTags": "Aucune étiquette disponible"
	}
}<|MERGE_RESOLUTION|>--- conflicted
+++ resolved
@@ -18,11 +18,7 @@
 		},
 		"toasts": {
 			"loggingIn": "Connexion en cours...",
-<<<<<<< HEAD
-			"loggedIn": "Bienvenue de retour !",
-=======
 			"loggedIn": "Nous sommes heureux de vous revoir !",
->>>>>>> bfafdc6a
 			"loggedInFirstTime": "Bienvenue !",
 			"registering": "Enregistrement en cours...",
 			"registered": "Enregistré !",
@@ -280,17 +276,12 @@
 		"reconnectionFailed": "Quelque chose s'est mal passé!"
 	},
 	"serverStatusOverlay": {
-<<<<<<< HEAD
-		"heading": "Server isn't connected",
-		"message": ["Please check your internet connection", "Cliquez ici", "to change your server URL"]
-=======
 		"heading": "Le serveur n'est pas connecté",
 		"message": [
 			"Veuillez vérifier votre connexion internet",
 			"Cliquez ici",
 			"pour changer l'URL de votre serveur"
 		]
->>>>>>> bfafdc6a
 	},
 	"slidingList": {
 		"empty": "Aucun élément à afficher",
