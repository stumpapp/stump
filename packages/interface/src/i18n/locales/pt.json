{
	"authScene": {
		"claimText": "Este servidor de Stump ainda não foi reivindicado, você pode usar o formulário abaixo para criar uma conta de usuário e reivindicá-lo. Digite seu nome de usuário e senha preferidos.",
		"form": {
			"validation": {
				"missingUsername": "O nome é obrigatório",
				"missingPassword": "A senha é obrigatória"
			},
			"labels": {
				"username": "Nome de usuário",
				"password": "Senha"
			},
			"buttons": {
				"createAccount": "Criar uma Conta",
				"login": "Entrar"
			}
		},
		"toasts": {
			"loggingIn": "A autenticar...",
			"loggedIn": "Boas-vindas! Redirecionando...",
			"loggedInFirstTime": "Bem-vindo(a)! Redirecionando...",
			"registering": "Registrando...",
			"registered": "Registrado!",
			"loginFailed": "Falha no login, por favor tente novamente.",
			"registrationFailed": "A solicitação falhou. Por favor, tente novamente."
		}
	},
	"adminLibrarySidebar": {
		"libraryConfiguration": {
			"heading": "Configuração da biblioteca",
			"subtitleCreating": "Uma prévia da sua nova biblioteca será exibida abaixo.",
			"subtitleEditing": "Uma prévia das edições da sua biblioteca será exibida abaixo."
		}
	},
	"bookOverviewScene": {
		"fileInformation": {
			"heading": "Informações do arquivo",
			"labels": {
				"fileSize": "Tamanho do arquivo",
				"fileType": "Tipo do Arquivo",
				"fileLocation": "Localização do Arquivo",
				"fileChecksum": "Soma de verificação"
			}
		},
		"nextInSeries": "Próximo na série:"
	},
	"createLibraryScene": {
		"heading": "Criar nova biblioteca",
		"subtitle": "As bibliotecas são usadas para agrupar seus livros. Se você quer uma atualização sobre as bibliotecas e como elas funcionam, confira",
		"subtitleLink": "documentação relevante",
		"form": {
			"labels": {
				"libraryName": "Nome",
				"libraryPath": "Caminho:",
				"libraryPathDescription": "O caminho para a biblioteca que existe no seu servidor.",
				"libraryDescription": "Descrição",
				"libraryTags": "Tags"
			},
			"buttons": {
				"confirm": "Criar Biblioteca"
			}
		}
	},
<<<<<<< HEAD
	"editLibraryScene": {
		"heading": "Editar Biblioteca",
		"subtitle": "Use o formulário abaixo para editar sua biblioteca. Se você estiver desejando uma atualização em bibliotecas e como elas funcionam, confira",
		"subtitleLink": "documentação relevante",
=======
	"manageLibraryScene": {
		"heading": "Edit Library",
		"subtitle": "Use the below form to edit your library. If you're wanting a refresh on libraries and how they work, check out the",
		"subtitleLink": "relevant documentation",
>>>>>>> 2ef6c7b2
		"form": {
			"labels": {
				"libraryName": "Nome",
				"libraryPath": "Caminho:",
				"libraryPathDescription": "O caminho para a biblioteca que existe no seu servidor.",
				"libraryDescription": "Descrição",
				"libraryTags": "Tags"
			},
			"buttons": {
				"confirm": "Salvar Alterações"
			}
		}
	},
	"errorScene": {
		"heading": "haha, oops!",
		"message": "Ocorreu um erro: ",
		"buttons": {
			"report": "Reportar Erro",
			"copy": "Copiar detalhes do erro",
			"goHome": "Voltar ao início"
		}
	},
	"homeScene": {
		"continueReading": "Continue lendo",
		"recentlyAddedSeries": "Séries adicionadas recentemente",
		"recentlyAddedBooks": "Livros Adicionados Recentemente"
	},
	"seriesOverviewScene": {
		"buttons": {
			"continueReading": "Continue lendo",
			"downloadSeries": "Baixar Séries"
		}
	},
	"settingsScene": {
		"navigation": {
			"general": "Geral",
			"server": "Servidor",
			"jobs": "Trabalhos e Configuração",
			"users": "Gerenciamento De Usuário"
		},
		"general": {
			"helmet": "Configurações gerais",
			"heading": "Configurações gerais",
			"subtitle": "Use os formulários abaixo para gerenciar suas preferências e configurações de conta.",
			"profileForm": {
				"validation": {
					"invalidUrl": "Por favor, digite um URL válido",
					"missingUsername": "O nome é obrigatório"
				},
				"labels": {
					"username": "Nome de usuário",
					"password": "Senha",
					"activeChangesPrompt": "Você tem alterações não salvas"
				},
				"errors": {
					"updateFailed": "Ocorreu um erro no servidor ao atualizar seu perfil. Por favor, tente novamente."
				},
				"avatarPicker": {
					"heading": "Defina sua imagem do avatar",
					"subtitle": "Stump suporta avatares personalizados, que podem ser configurados fornecendo uma URL para uma imagem. Envio de imagens não é suportado para reduzir a quantidade de dados armazenados no servidor.",
					"preview": "Uma pré-visualização aparecerá aqui uma vez que você inseriu uma URL.",
					"labels": {
						"imageUrl": "URL da imagem",
						"customAvatar": "Personalizar avatar"
					},
					"buttons": {
						"confirm": "Confirmar Imagem",
						"cancel": "Cancelar",
						"edit": "Editar",
						"changeImage": "Alterar Imagem",
						"removeImage": "Remover imagem"
					}
				},
				"buttons": {
					"confirm": "Salvar Alterações"
				}
			},
			"theme": {
				"heading": "Tema da Aplicação",
				"subtitle": "Stump suporta os temas claro e escuro, que podem ser definidos abaixo.",
				"dark": {
					"label": "Tema escuro",
					"description": "Use um tema escuro para o Stump, que é o tema correto."
				},
				"light": {
					"label": "Tema Claro",
					"description": "Use um tema claro para o Stump, que é o tema incorreto."
				}
			},
			"locale": {
				"localeSelector": {
					"label": "Idioma"
				},
				"heading": "Configurações de idioma e local",
				"subtitle": [
					"O Stump suporta vários idiomas e idiomas, defina suas preferências abaixo. Por favor considere ajudar a melhorar a qualidade de",
					"Traduções do Stump",
					"se você puder!"
				]
			}
		},
		"jobs": {
			"helmet": "Trabalhos e Configuração",
			"heading": "Trabalhos e Configuração",
			"subtitle": "Ver e gerenciar as tarefas em segundo plano disponíveis neste servidor, incluindo varreduras de biblioteca e agendamento."
		},
		"server": {
			"helmet": "Configurações do Servidor",
			"heading": "Configurações do servidor",
			"subtitle": "Gerencie várias opções configuráveis para a instância do seu servidor Stump."
		},
		"users": {
			"helmet": "Gerenciamento De Usuário",
			"heading": "Gerenciamento De Usuário",
			"subtitle": "Gerenciar os usuários deste servidor, incluindo a criação de novos usuários e a alteração de suas permissões."
		}
	},
	"jobOverlay": {
		"backupHeading": "Trabalho em Progresso"
	},
	"libraryStats": {
		"seriesCount": "Total de Séries",
		"bookCount": "Total de Livros",
		"diskUsage": "Uso de disco"
	},
	"pagination": {
		"buttons": {
			"next": "Avançar",
			"previous": "Anterior"
		},
		"popover": {
			"heading": "Ir para a página",
			"buttons": {
				"confirm": "Ir",
				"cancel": "Cancelar"
			}
		}
	},
	"signOutModal": {
		"title": "Terminar sessão",
		"message": "Tem certeza de que deseja terminar a sessão?",
		"buttons": {
			"cancel": "Cancelar",
			"signOut": "Terminar sessão"
		}
	},
	"sidebar": {
		"buttons": {
			"home": "Página inicial",
			"libraries": "Bibliotecas",
			"createLibrary": "Criar Biblioteca",
			"settings": "Configurações",
			"themeToggle": "Alternar tema",
			"goForward": "Avançar",
			"goBack": "Voltar"
		},
		"libraryOptions": {
			"scanLibrary": {
				"base": "Escanear Biblioteca",
				"parallel": "Escaneamento paralelo",
				"inOrder": "Escaneamento em ordem"
			},
			"fileExplorer": "Explorador de arquivos",
			"editLibrary": "Editar Biblioteca",
			"deleteLibrary": "Excluir a biblioteca"
		},
		"versionInformation": {
			"heading": "Informações de Versão",
			"semVer": "Versão semântica",
			"commitHash": "Criar \"Hash\"",
			"buildDate": "Data da compilação"
		}
	},
	"search": {
		"placeholder": "Pesquisar"
	},
	"serverSOS": {
		"heading": "Servidor indisponível",
		"desktop": {
			"message": "Ocorreu um erro de rede que sugere que seu servidor Stump está indisponível. Por favor, verifique se ele está sendo executado e acessível a partir deste dispositivo.\nSe a URL do seu servidor mudou, você pode atualizá-la usando o formulário abaixo."
		},
		"web": {
			"message": "Ocorreu um erro de rede que sugere que seu servidor Stump está indisponível no momento. Por favor, verifique se ele está sendo executado e acessível a partir deste dispositivo."
		},
		"reconnected": "Reconectado ao servidor! Redirecionando...",
		"reconnectionFailed": "Ocorreu algo de errado!"
	},
	"serverStatusOverlay": {
		"heading": "O servidor não está conectado.",
		"message": [
			"Por favor, verifique sua conexão de Internet.",
			"Clique aqui",
			"para alterar a URL do seu servidor."
		]
	},
	"slidingList": {
		"empty": "Não há itens para exibir",
		"buttons": {
			"next": "Buscar à frente",
			"previous": "Procurar para trás"
		}
	},
	"tagSelect": {
		"placholder": "Selecionar ou criar tag",
		"placeholderNoTags": "Sem tags disponíveis"
	}
}<|MERGE_RESOLUTION|>--- conflicted
+++ resolved
@@ -61,17 +61,10 @@
 			}
 		}
 	},
-<<<<<<< HEAD
-	"editLibraryScene": {
+	"manageLibraryScene": {
 		"heading": "Editar Biblioteca",
 		"subtitle": "Use o formulário abaixo para editar sua biblioteca. Se você estiver desejando uma atualização em bibliotecas e como elas funcionam, confira",
 		"subtitleLink": "documentação relevante",
-=======
-	"manageLibraryScene": {
-		"heading": "Edit Library",
-		"subtitle": "Use the below form to edit your library. If you're wanting a refresh on libraries and how they work, check out the",
-		"subtitleLink": "relevant documentation",
->>>>>>> 2ef6c7b2
 		"form": {
 			"labels": {
 				"libraryName": "Nome",
