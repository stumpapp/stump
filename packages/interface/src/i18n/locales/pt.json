--- conflicted
+++ resolved
@@ -17,15 +17,9 @@
 			}
 		},
 		"toasts": {
-<<<<<<< HEAD
 			"loggingIn": "Entrando...",
 			"loggedIn": "Bem-vindo de volta!",
 			"loggedInFirstTime": "Bem vindo!",
-=======
-			"loggingIn": "A autenticar...",
-			"loggedIn": "Welcome back!",
-			"loggedInFirstTime": "Welcome!",
->>>>>>> bfafdc6a
 			"registering": "Registrando...",
 			"registered": "Registrado!",
 			"loginFailed": "Login failed. Please try again",
