import axios, { InternalAxiosRequestConfig } from 'axios'

import { Api } from '../api'

jest.mock('axios', () => ({
	...jest.requireActual('axios'),
	create: jest.fn(),
}))

const use = jest.fn()
const axiosInstance = {
	interceptors: {
		request: {
			use,
		},
	},
} as any

describe('Api', () => {
	beforeEach(() => {
		jest.clearAllMocks()

		jest.mocked(axios.create).mockReturnValue(axiosInstance)
	})

	describe('getters and setters', () => {
		it('should properly format the service URL', () => {
			const api = new Api({ baseURL: 'http://localhost:10801', authMethod: 'session' })
			expect(api.serviceURL).toBe('http://localhost:10801/api/v1')
		})

		it('should properly format the event source URL', () => {
			const api = new Api({ baseURL: 'http://localhost:10801', authMethod: 'session' })
			expect(api.eventSourceURL).toBe('http://localhost:10801/sse')
		})

		it('should properly handle double slashes in the URL', () => {
			expect(
				new Api({ baseURL: 'http://localhost:10801/', authMethod: 'session' }).serviceURL,
			).toBe('http://localhost:10801/api/v1')
			expect(
				new Api({ baseURL: 'http://localhost:10801//', authMethod: 'session' }).serviceURL,
			).toBe('http://localhost:10801/api/v1')
		})

		it('should get the auth method properly', () => {
			expect(
				new Api({ baseURL: 'http://localhost:10801', authMethod: 'session' }).isTokenAuth,
			).toBe(false)
			expect(new Api({ baseURL: 'http://localhost:10801', authMethod: 'token' }).isTokenAuth).toBe(
				true,
			)
		})

		it('should get the token', () => {
			const api = new Api({ baseURL: 'http://localhost:10801', authMethod: 'token' })
			api.token = 'give-me-access'
			expect(api.token).toBe('give-me-access')
		})

		it('should get a formatted auth header when a token is set', () => {
			const api = new Api({ baseURL: 'http://localhost:10801', authMethod: 'token' })
			api.token = 'give-me-access'
			expect(api.authorizationHeader).toBe('Bearer give-me-access')
		})
	})

	describe('session auth', () => {
<<<<<<< HEAD
		it('should create an axious instance properly', () => {
			const api = new Api({ baseURL: 'http://localhost:10801', authMethod: 'session' })
=======
		it('should create an axios instance properly', () => {
			const api = new Api('http://localhost:10801', 'session')
>>>>>>> 522dd502
			expect(axios.create).toHaveBeenCalledWith({
				baseURL: 'http://localhost:10801/api/v1',
				withCredentials: true,
			})
			expect(api.axios).toBe(axiosInstance)
		})
	})

	describe('token auth', () => {
<<<<<<< HEAD
		it('should create an axious instance properly', () => {
			const api = new Api({ baseURL: 'http://localhost:10801', authMethod: 'token' })
=======
		it('should create an axios instance properly', () => {
			const api = new Api('http://localhost:10801', 'token')
>>>>>>> 522dd502
			expect(axios.create).toHaveBeenCalledWith({
				baseURL: 'http://localhost:10801/api/v1',
				withCredentials: false,
			})
			expect(api.axios).toBe(axiosInstance)
		})

		it('should set the auth header each request when token is set', () => {
			const api = new Api({ baseURL: 'http://localhost:10801', authMethod: 'token' })
			expect(axios.create).toHaveBeenCalledWith({
				baseURL: 'http://localhost:10801/api/v1',
				withCredentials: false,
			})

			// Set the token
			api.token = 'give-me-access'
			const config = { headers: {} } as InternalAxiosRequestConfig
			use.mock.calls[0][0](config)
			// The token should be set in the header
			expect(config.headers.Authorization === 'Bearer give-me-access')
		})
	})
})<|MERGE_RESOLUTION|>--- conflicted
+++ resolved
@@ -66,13 +66,8 @@
 	})
 
 	describe('session auth', () => {
-<<<<<<< HEAD
-		it('should create an axious instance properly', () => {
+		it('should create an axios instance properly', () => {
 			const api = new Api({ baseURL: 'http://localhost:10801', authMethod: 'session' })
-=======
-		it('should create an axios instance properly', () => {
-			const api = new Api('http://localhost:10801', 'session')
->>>>>>> 522dd502
 			expect(axios.create).toHaveBeenCalledWith({
 				baseURL: 'http://localhost:10801/api/v1',
 				withCredentials: true,
@@ -82,13 +77,8 @@
 	})
 
 	describe('token auth', () => {
-<<<<<<< HEAD
-		it('should create an axious instance properly', () => {
+		it('should create an axios instance properly', () => {
 			const api = new Api({ baseURL: 'http://localhost:10801', authMethod: 'token' })
-=======
-		it('should create an axios instance properly', () => {
-			const api = new Api('http://localhost:10801', 'token')
->>>>>>> 522dd502
 			expect(axios.create).toHaveBeenCalledWith({
 				baseURL: 'http://localhost:10801/api/v1',
 				withCredentials: false,
